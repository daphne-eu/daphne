/*
 * Copyright 2021 The DAPHNE Consortium
 *
 * Licensed under the Apache License, Version 2.0 (the "License");
 * you may not use this file except in compliance with the License.
 * You may obtain a copy of the License at
 *
 *     http://www.apache.org/licenses/LICENSE-2.0
 *
 * Unless required by applicable law or agreed to in writing, software
 * distributed under the License is distributed on an "AS IS" BASIS,
 * WITHOUT WARRANTIES OR CONDITIONS OF ANY KIND, either express or implied.
 * See the License for the specific language governing permissions and
 * limitations under the License.
 */

#include <runtime/local/datagen/GenGivenVals.h>
#include <runtime/local/datastructures/DataObjectFactory.h>
#include <runtime/local/datastructures/DenseMatrix.h>
#include <runtime/local/datastructures/Frame.h>
#include <runtime/local/kernels/CheckEq.h>
#include <runtime/local/kernels/SliceCol.h>

#include <tags.h>

#include <catch.hpp>

#include <vector>

#include <cstdint>

TEMPLATE_PRODUCT_TEST_CASE("SliceCol", TAG_KERNELS, (DenseMatrix, Matrix), (double, int64_t, uint32_t)) {
    using DT = TestType;

    std::vector<typename DT::VT> vals = {
        0, 0, 1, 0, 2, 0, 0, 0, 0, 0, 0, 0, 3, 4, 5, 0, 6, 7, 0, 8, 0, 0, 9, 0,
    };
    std::vector<typename DT::VT> valsExp = {
        0, 1, 0, 0, 4, 5, 8, 0,
    };
    auto arg = genGivenVals<DT>(4, vals);
    auto exp = genGivenVals<DT>(4, valsExp);
    DT *res = nullptr;
    sliceCol(res, arg, 1, 3, nullptr);
    CHECK(*res == *exp);

    DataObjectFactory::destroy(arg, exp, res);
}

<<<<<<< HEAD
TEMPLATE_PRODUCT_TEST_CASE("SliceCol", TAG_KERNELS, (DenseMatrix), (ALL_STRING_VALUE_TYPES)) {
=======
TEMPLATE_PRODUCT_TEST_CASE("SliceCol - string specific", TAG_KERNELS, (DenseMatrix, Matrix), (ALL_STRING_VALUE_TYPES)) {
>>>>>>> 540d322b
    using DT = TestType;
    using VT = typename DT::VT;

    std::vector<VT> vals = {VT("a"),  VT(""),  VT("1"),  VT("abc"), VT("e"),   VT("j"),    VT("abc"), VT("abcd"),
                            VT("ab"), VT("a"), VT("f"),  VT("k"),   VT("ABC"), VT("34ab"), VT("ac"),  VT("b"),
                            VT("g"),  VT("l"), VT("cd"), VT(" "),   VT("ad"),  VT("c"),    VT("h"),   VT(" ")};
    std::vector<VT> valsExp = {VT(""), VT("1"), VT("abcd"), VT("ab"), VT("34ab"), VT("ac"), VT(" "), VT("ad")};
    auto arg = genGivenVals<DT>(4, vals);
    auto exp = genGivenVals<DT>(4, valsExp);
    DT *res = nullptr;
    sliceCol(res, arg, 1, 3, nullptr);
    CHECK(*res == *exp);

    DataObjectFactory::destroy(arg, exp, res);
}

TEMPLATE_PRODUCT_TEST_CASE("SliceCol - check throws", TAG_KERNELS, (DenseMatrix, Matrix), (double, int64_t)) {
    using DT = TestType;
    using VT = typename DT::VT;

    auto arg = genGivenVals<DT>(4, {
                                       0, 0, 1, 0, 2, 0, 0, 0, 0, 0, 0, 0, 3, 4, 5, 0, 6, 7, 0, 8, 0, 0, 9, 0,
                                   });

    DT *res = nullptr;

    SECTION("lowerIncl out of bounds - negative") {
        REQUIRE_THROWS_AS((sliceCol(res, arg, -1, 3, nullptr)), std::out_of_range);
    }
    SECTION("lowerIncl greater than upperExcl") {
        REQUIRE_THROWS_AS((sliceCol(res, arg, 3, 2, nullptr)), std::out_of_range);
    }
    SECTION("upperExcl out of bounds - too high") {
        REQUIRE_THROWS_AS((sliceCol(res, arg, VT(1), VT(7.1), nullptr)), std::out_of_range);
    }

    DataObjectFactory::destroy(arg);
}

TEMPLATE_TEST_CASE("SliceCol", TAG_KERNELS, (Frame)) {
    using VT = double;

    auto c0 = genGivenVals<DenseMatrix<VT>>(4, {0.0, 1.1, 2.2, 3.3});
    auto c1 = genGivenVals<DenseMatrix<VT>>(4, {4.4, 5.5, 6.6, 7.7});
    auto c2 = genGivenVals<DenseMatrix<VT>>(4, {8.8, 9.9, 1.0, 2.0});
    auto c3 = genGivenVals<DenseMatrix<VT>>(4, {3.0, 4.0, 5.0, 6.0});
    std::vector<Structure *> cols1 = {c0, c1, c2, c3};
    std::vector<Structure *> cols2 = {c1, c2};
    std::string *labels1 = new std::string[4]{"ab", "cde", "fghi", "jkilm"};
    std::string *labels2 = new std::string[4]{"cde", "fghi"};
    auto arg = DataObjectFactory::create<Frame>(cols1, labels1);
    auto exp = DataObjectFactory::create<Frame>(cols2, labels2);
    Frame *res = nullptr;
    sliceCol(res, arg, 1, 3, nullptr);
    CHECK(*res == *exp);

    delete[] labels1;
    delete[] labels2;
    DataObjectFactory::destroy(arg, exp, res);
}

TEMPLATE_TEST_CASE("SliceCol - check throws", TAG_KERNELS, (Frame)) {
    using VT = double;

    auto c0 = genGivenVals<DenseMatrix<VT>>(4, {0.0, 1.1, 2.2, 3.3});
    auto c1 = genGivenVals<DenseMatrix<VT>>(4, {4.4, 5.5, 6.6, 7.7});
    auto c2 = genGivenVals<DenseMatrix<VT>>(4, {8.8, 9.9, 1.0, 2.0});
    auto c3 = genGivenVals<DenseMatrix<VT>>(4, {3.0, 4.0, 5.0, 6.0});
    std::vector<Structure *> cols1 = {c0, c1, c2, c3};
    std::string *labels1 = new std::string[4]{"ab", "cde", "fghi", "jkilm"};
    auto arg = DataObjectFactory::create<Frame>(cols1, labels1);

    Frame *res = nullptr;

    SECTION("lowerIncl out of bounds - negative") {
        REQUIRE_THROWS_AS((sliceCol(res, arg, -0.1, 3.0, nullptr)), std::out_of_range);
    }
    SECTION("lowerIncl greater than upperExcl") {
        REQUIRE_THROWS_AS((sliceCol(res, arg, 3, 2, nullptr)), std::out_of_range);
    }
    SECTION("upperExcl out of bounds - too high") {
        REQUIRE_THROWS_AS((sliceCol(res, arg, 1, 5, nullptr)), std::out_of_range);
    }
    SECTION("upperExcl out of bounds - too high FP") {
        REQUIRE_THROWS_AS((sliceCol(res, arg, 1.0, 5.1, nullptr)), std::out_of_range);
    }

    delete[] labels1;
    DataObjectFactory::destroy(arg);
}<|MERGE_RESOLUTION|>--- conflicted
+++ resolved
@@ -47,11 +47,7 @@
     DataObjectFactory::destroy(arg, exp, res);
 }
 
-<<<<<<< HEAD
-TEMPLATE_PRODUCT_TEST_CASE("SliceCol", TAG_KERNELS, (DenseMatrix), (ALL_STRING_VALUE_TYPES)) {
-=======
 TEMPLATE_PRODUCT_TEST_CASE("SliceCol - string specific", TAG_KERNELS, (DenseMatrix, Matrix), (ALL_STRING_VALUE_TYPES)) {
->>>>>>> 540d322b
     using DT = TestType;
     using VT = typename DT::VT;
 
