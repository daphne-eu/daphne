/*
 * Copyright 2021 The DAPHNE Consortium
 *
 * Licensed under the Apache License, Version 2.0 (the "License");
 * you may not use this file except in compliance with the License.
 * You may obtain a copy of the License at
 *
 *     http://www.apache.org/licenses/LICENSE-2.0
 *
 * Unless required by applicable law or agreed to in writing, software
 * distributed under the License is distributed on an "AS IS" BASIS,
 * WITHOUT WARRANTIES OR CONDITIONS OF ANY KIND, either express or implied.
 * See the License for the specific language governing permissions and
 * limitations under the License.
 */

#include <runtime/local/datagen/GenGivenVals.h>
#include <runtime/local/datastructures/DataObjectFactory.h>
#include <runtime/local/datastructures/DenseMatrix.h>
#include <runtime/local/datastructures/CSRMatrix.h>
#include <runtime/local/datastructures/COOMatrix.h>
#include <runtime/local/kernels/CheckEqApprox.h>

#include <tags.h>

#include <catch.hpp>

#include <type_traits>
#include <vector>

#include <cstdint>

// TODO Extend tests to integral value types, they should be handled
// gracefully, too.

<<<<<<< HEAD
TEMPLATE_PRODUCT_TEST_CASE("CheckEqApprox, original matrices", TAG_KERNELS, (DenseMatrix, CSRMatrix, COOMatrix), (float, double)) {
=======
#define DATA_TYPES DenseMatrix, CSRMatrix, Matrix
#define VALUE_TYPES float, double

TEMPLATE_PRODUCT_TEST_CASE("CheckEqApprox, original matrices", TAG_KERNELS, (DATA_TYPES), (VALUE_TYPES)) {
>>>>>>> dc612217
    using DT = TestType;
    
    std::vector<typename DT::VT> vals = {
        0, 0, 1, 0, 2, 0,
        0, 0, 0, 0, 0, 0,
        3, 4, 5, 0, 6, 7,
        0, 8, 0, 0, 9, 0,
    };
    std::vector<typename DT::VT> vals2 = { 
        0, 0, 1+1e-7, 0, 2, 0,
        0, 0, 0, 0, 0, 0,
        3, 4, 5, 0, 6+1e-7, 7,
        0, 8, 0, 0, 9, 0,
    };
    auto m1 = genGivenVals<DT>(4, vals);
    SECTION("same inst") {
        CHECK(checkEqApprox(m1, m1, 1e-5, nullptr));
    }
    SECTION("diff inst, same size, same cont") {
        auto m2 = genGivenVals<DT>(4, vals);
        CHECK(checkEqApprox(m1, m2, 1e-5, nullptr));
        DataObjectFactory::destroy(m2);
    }
    SECTION("diff inst, diff size, same cont") {
        auto m2 = genGivenVals<DT>(6, vals);
        CHECK_FALSE(checkEqApprox(m1, m2, 1e-5, nullptr));
        DataObjectFactory::destroy(m2);
    }
    SECTION("diff inst, same size, accepted difference default EPS") {
        auto m2 = genGivenVals<DT>(4, vals2);
        CHECK(checkEqApprox(m1, m2, 1e-5, nullptr));
        DataObjectFactory::destroy(m2);
    }
    SECTION("diff inst, same size, accepted difference defined EPS") {
        auto m2 = genGivenVals<DT>(4, vals2);
        CHECK(checkEqApprox<DT>(m1, m2, 0.01, nullptr));
        DataObjectFactory::destroy(m2);
    }
    SECTION("diff inst, same size, unaccepted difference defined EPS"){
        auto m2 = genGivenVals<DT>(4, vals2);
        CHECK_FALSE(checkEqApprox<DT>(m1, m2, 1e-13, nullptr));
        DataObjectFactory::destroy(m2);
    }
    
    DataObjectFactory::destroy(m1);
}

TEMPLATE_PRODUCT_TEST_CASE("CheckEqApprox, views on matrices", TAG_KERNELS, (DenseMatrix, Matrix), (VALUE_TYPES)) {
    using DT = TestType;
    using VT = typename DT::VT;
    using DTGen = typename std::conditional<
                        std::is_same<DT, Matrix<VT>>::value,
                        DenseMatrix<VT>,
                        DT
                    >::type;
    
    std::vector<VT> vals = {
        1, 2, 2, 2, 0, 0,
        3, 4, 4, 4, 1, 2,
        0, 0, 0, 0, 3, 4,
        0, 0, 0, 0, 0, 0,
        1, 2, 0, 0, 0, 0,
        3, 4, 0, 0, 1, 2,
    };
    std::vector<VT> vals2 = { 
        1+1e-3, 2, 2, 2, 0, 0,
        3, 4, 4+1e-3, 4, 1, 2,
        0, 0, 0, 0, 3, 4,
        0, 0, 0, 0, 0, 0,
        1, 2, 0, 0, 0, 0,
        3, 4, 0, 0, 1, 2,
    };    

    auto orig1 = genGivenVals<DTGen>(6, vals);
    auto orig2 = genGivenVals<DTGen>(6, vals2); 
    
    SECTION("same inst") {
        auto view1 = static_cast<DT *>(DataObjectFactory::create<DTGen>(orig1, 0, 2, 0, 2));
        CHECK(checkEqApprox(view1, view1, 1e-5, nullptr));
        DataObjectFactory::destroy(view1);
    }
    SECTION("same view on different equal matrices") {
        auto view1 = static_cast<DT *>(DataObjectFactory::create<DTGen>(orig1, 0, 2, 0, 2));
        auto view2 = static_cast<DT *>(DataObjectFactory::create<DTGen>(orig2, 0, 2, 0, 2));
        CHECK(checkEqApprox(view1, view2, 1e-2, nullptr));
        CHECK_FALSE(checkEqApprox(view1, view2, 1e-9, nullptr));
        DataObjectFactory::destroy(view1, view2);
    }
    
    DataObjectFactory::destroy(orig1, orig2);
}

TEMPLATE_PRODUCT_TEST_CASE("CheckEqApprox, frames", TAG_KERNELS, (DenseMatrix), (VALUE_TYPES)) {
    using VTArg = typename TestType::VT;

    const size_t numRows = 4;

    auto c0 = genGivenVals<DenseMatrix<VTArg>>(numRows, {VTArg(0.0), VTArg(1.1), VTArg(2.2), VTArg(3.3)});
    auto c1 = genGivenVals<DenseMatrix<VTArg>>(numRows, {VTArg(4.4), VTArg(5.5), VTArg(6.6), VTArg(7.7)});
    auto c2 = genGivenVals<DenseMatrix<VTArg>>(numRows, {VTArg(8.8), VTArg(9.9), VTArg(1.0), VTArg(2.0)});
    auto c3 = genGivenVals<DenseMatrix<VTArg>>(numRows, {VTArg(8.801), VTArg(9.901), VTArg(1.001), VTArg(2.001)});
   
    std::vector<Structure *> cols1 = {c0, c1, c2};
    std::vector<Structure *> cols2 = {c0, c1, c3};
    auto frame1 = DataObjectFactory::create<Frame>(cols1, nullptr);
    auto frame2 = DataObjectFactory::create<Frame>(cols2, nullptr);
    
    CHECK(checkEqApprox(frame1, frame1, 0.00001, nullptr));
    CHECK(checkEqApprox(frame1, frame2, 0.01, nullptr));
    CHECK_FALSE(checkEqApprox(frame1, frame2, 0.000000001, nullptr));

    DataObjectFactory::destroy(frame1);
    DataObjectFactory::destroy(frame2);
    DataObjectFactory::destroy(c0);
    DataObjectFactory::destroy(c1);
    DataObjectFactory::destroy(c2);
    DataObjectFactory::destroy(c3);
}<|MERGE_RESOLUTION|>--- conflicted
+++ resolved
@@ -33,14 +33,10 @@
 // TODO Extend tests to integral value types, they should be handled
 // gracefully, too.
 
-<<<<<<< HEAD
-TEMPLATE_PRODUCT_TEST_CASE("CheckEqApprox, original matrices", TAG_KERNELS, (DenseMatrix, CSRMatrix, COOMatrix), (float, double)) {
-=======
-#define DATA_TYPES DenseMatrix, CSRMatrix, Matrix
+#define DATA_TYPES DenseMatrix, CSRMatrix, COOMatrix, Matrix
 #define VALUE_TYPES float, double
 
 TEMPLATE_PRODUCT_TEST_CASE("CheckEqApprox, original matrices", TAG_KERNELS, (DATA_TYPES), (VALUE_TYPES)) {
->>>>>>> dc612217
     using DT = TestType;
     
     std::vector<typename DT::VT> vals = {
