--- conflicted
+++ resolved
@@ -150,12 +150,8 @@
 
     DataObjectFactory::destroy(arg, ins);
 }
-<<<<<<< HEAD
-TEMPLATE_PRODUCT_TEST_CASE("InsertCol", TAG_KERNELS, DenseMatrix, (ALL_STRING_VALUE_TYPES)) {
-=======
 
 TEMPLATE_PRODUCT_TEST_CASE("InsertCol - string specific", TAG_KERNELS, (DATA_TYPES), (ALL_STRING_VALUE_TYPES)) {
->>>>>>> 9f27ac32
     using DT = TestType;
     using VT = typename DT::VT;
 
