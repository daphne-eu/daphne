/*
 * Copyright 2021 The DAPHNE Consortium
 *
 * Licensed under the Apache License, Version 2.0 (the "License");
 * you may not use this file except in compliance with the License.
 * You may obtain a copy of the License at
 *
 *     http://www.apache.org/licenses/LICENSE-2.0
 *
 * Unless required by applicable law or agreed to in writing, software
 * distributed under the License is distributed on an "AS IS" BASIS,
 * WITHOUT WARRANTIES OR CONDITIONS OF ANY KIND, either express or implied.
 * See the License for the specific language governing permissions and
 * limitations under the License.
 */

#include <runtime/local/datagen/GenGivenVals.h>
#include <runtime/local/datastructures/DataObjectFactory.h>
#include <runtime/local/datastructures/DenseMatrix.h>
#include <runtime/local/datastructures/Frame.h>
#include <runtime/local/kernels/Order.h>
#include <runtime/local/kernels/CheckEq.h>

#include <tags.h>
#include <catch.hpp>

#include <vector>

TEMPLATE_TEST_CASE("Order", TAG_KERNELS, (Frame)) {
    using VT0 = double;
    using VT1 = float;
    using VT2 = int64_t;
    using VT3 = size_t;

    size_t numRows = 20;

    auto c0 = genGivenVals<DenseMatrix<VT0>>(numRows, { 1.1, -3.1, 4.4, -8.8, 5.6, 2.3, 0.3, 4.4, 6.6, 6.6,
                                                        -8.8, 6.6, 6.6, 4.4, -0.3, 4.4, 6.6, 2.3, 6.6, 5.6 });
    auto c1 = genGivenVals<DenseMatrix<VT1>>(numRows, { 1.1, -2, 4.4, 2.1, 1.1, 2.3, 0.5, 4.4, -10, 0, 2.1,
                                                        10, 10, 4.4, -0.3, -15.5, 10, -2.3, 10, -1.1 });
    auto c2 = genGivenVals<DenseMatrix<VT2>>(numRows, { 0, 0, 1, 1, 0, 0, 0, 3, 0, 0, 2, 1, 2, 3, 0, 0, 3, 0, 3, 0 });
    auto c3 = genGivenVals<DenseMatrix<VT3>>(numRows, { 0, 1, 2, 3, 4, 5, 6, 7, 8, 9, 10, 11, 12, 13, 14, 15, 16, 17, 18, 19, 20 });
    
    std::vector<Structure *> colsArg = {c0, c1, c2, c3};
    auto arg = DataObjectFactory::create<Frame>(colsArg, nullptr);
    DataObjectFactory::destroy(c0, c1, c1, c2);
    Frame* exp{};
    Frame* res{};
    DenseMatrix<size_t>* resIdxs  = nullptr;
    size_t numKeyCols;
    size_t colIdxs[4];
    bool ascending[4];

    DenseMatrix<VT0> * c0Exp{};
    DenseMatrix<VT1> * c1Exp{};
    DenseMatrix<VT2> * c2Exp{};
    DenseMatrix<VT3> * c3Exp{};
    SECTION("single key column, ascending") {
        c0Exp = genGivenVals<DenseMatrix<VT0>>(numRows, { -8.8, -8.8, -3.1, -0.3, 0.3, 1.1, 2.3, 2.3, 4.4, 4.4,
                                                               4.4, 4.4, 5.6, 5.6, 6.6, 6.6, 6.6, 6.6, 6.6, 6.6 });
        c1Exp = genGivenVals<DenseMatrix<VT1>>(numRows, { 2.1, 2.1, -2, -0.3, 0.5, 1.1, 2.3, -2.3, 4.4, 4.4,
                                                               4.4, -15.5, 1.1, -1.1, -10, 0, 10, 10, 10, 10 });
        c2Exp = genGivenVals<DenseMatrix<VT2>>(numRows, { 1, 2, 0, 0, 0, 0, 0, 0, 1, 3, 3, 0, 0, 0, 0, 0, 1, 2, 3, 3 });
        c3Exp = genGivenVals<DenseMatrix<VT3>>(numRows, { 3, 10, 1, 14, 6, 0, 5, 17, 2, 7, 13, 15, 4, 19, 8, 9 , 11, 12, 16, 18 });
        numKeyCols = 1;
        colIdxs[0] = 0;
        ascending[0] = true;
    }
    SECTION("single key column, descending") {
        c0Exp = genGivenVals<DenseMatrix<VT0>>(numRows, { 6.6, 6.6, 6.6, 6.6, 4.4, 4.4, 4.4, 2.3, -8.8, -8.8, 
                                                               1.1, 5.6, 0.3, 6.6, -0.3, 5.6, -3.1, 2.3, 6.6, 4.4 });
        c1Exp = genGivenVals<DenseMatrix<VT1>>(numRows, { 10, 10, 10, 10, 4.4, 4.4, 4.4, 2.3, 2.1, 2.1, 1.1,
                                                               1.1, 0.5, 0, -0.3, -1.1, -2, -2.3, -10, -15.5 });
        c2Exp = genGivenVals<DenseMatrix<VT2>>(numRows, { 1, 2, 3, 3, 1, 3, 3, 0, 1, 2, 0, 0, 0, 0, 0, 0, 0, 0, 0, 0 });
        c3Exp = genGivenVals<DenseMatrix<VT3>>(numRows, { 11, 12, 16, 18, 2, 7, 13, 5, 3, 10, 0, 4, 6, 9, 14, 19, 1, 17, 8, 15 });
        numKeyCols = 1;
        colIdxs[0] = 1;
        ascending[0] = false;
        
    }
    SECTION("two key columns, ascending/descending") {
        c0Exp = genGivenVals<DenseMatrix<VT0>>(numRows, { -8.8, -8.8, -3.1, -0.3, 0.3, 1.1, 2.3, 2.3, 4.4, 4.4,
                                                                4.4, 4.4, 5.6, 5.6, 6.6, 6.6, 6.6, 6.6, 6.6, 6.6 });
        c1Exp = genGivenVals<DenseMatrix<VT1>>(numRows, { 2.1, 2.1, -2, -0.3, 0.5, 1.1, 2.3, -2.3, 4.4, 4.4,
                                                               4.4, -15.5, 1.1, -1.1, 10, 10, 10, 10, -10, 0 });
        c2Exp = genGivenVals<DenseMatrix<VT2>>(numRows, { 2, 1, 0, 0, 0, 0, 0, 0, 3, 3, 1, 0, 0, 0, 3, 3, 2, 1, 0, 0 });
        c3Exp = genGivenVals<DenseMatrix<VT3>>(numRows, { 10, 3, 1, 14, 6, 0, 5, 17, 7, 13, 2, 15, 4, 19, 16, 18, 12, 11, 8, 9 });
        numKeyCols = 2;
        colIdxs[0] = 0;
        ascending[0] = true;
        colIdxs[1] = 2;
        ascending[1] = false;
    }
    SECTION("four key columns, ascending/descending") {
        c0Exp = genGivenVals<DenseMatrix<VT0>>(numRows, { 4.4, 6.6, 2.3, -3.1, 5.6, -0.3, 6.6, 0.3, 5.6, 1.1,
                                                               -8.8, -8.8, 2.3, 4.4, 4.4, 4.4, 6.6, 6.6, 6.6, 6.6 });
        c1Exp = genGivenVals<DenseMatrix<VT1>>(numRows, { -15.5, -10, -2.3, -2, -1.1, -0.3, 0, 0.5, 1.1, 1.1, 
                                                                2.1, 2.1, 2.3, 4.4, 4.4, 4.4, 10, 10, 10, 10 });
        c2Exp = genGivenVals<DenseMatrix<VT2>>(numRows, {  0, 0, 0, 0, 0, 0, 0, 0, 0, 0, 2, 1, 0, 3, 3, 1, 3, 3, 2, 1 });
        c3Exp = genGivenVals<DenseMatrix<VT3>>(numRows, { 15, 8, 17, 1, 19, 14, 9, 6, 4, 0, 10, 3, 5, 7, 13, 2, 16, 18, 12, 11 });
        numKeyCols = 4;
        colIdxs[0] = 1;
        ascending[0] = true;
        colIdxs[1] = 0;
        ascending[1] = false;
        colIdxs[2] = 2;
        ascending[2] = false;
        colIdxs[3] = 3;
        ascending[3] = true;
    }

    std::vector<Structure *> colsExp = {c0Exp, c1Exp, c2Exp, c3Exp};
    exp = DataObjectFactory::create<Frame>(colsExp, nullptr);
    DataObjectFactory::destroy(c0Exp, c1Exp, c2Exp);
    
    order(res, arg, colIdxs, numKeyCols, ascending, numKeyCols, false, nullptr);
    order(resIdxs, arg, colIdxs, numKeyCols, ascending, numKeyCols, true, nullptr);
    
    CHECK(*res == *exp);
    CHECK(*resIdxs == *c3Exp);
    DataObjectFactory::destroy(c3Exp);

    DataObjectFactory::destroy(arg);
    DataObjectFactory::destroy(exp);
    DataObjectFactory::destroy(res);
}

<<<<<<< HEAD
TEMPLATE_TEST_CASE("Order - DenseMatrix", TAG_KERNELS, double){ // NOLINT(cert-err58-cpp)
    using VT = TestType;
=======
TEMPLATE_PRODUCT_TEST_CASE("Order", TAG_KERNELS, (DenseMatrix), (double, float)){ // NOLINT(cert-err58-cpp)
    using DT = TestType;
>>>>>>> 2346e88d
    size_t numKeyCols;
    size_t colIdxs[4];
    bool ascending[4];

<<<<<<< HEAD
    DenseMatrix<VT>* argMatrix = nullptr;
    DenseMatrix<VT>* resMatrix = nullptr;
    DenseMatrix<VT>* expMatrix = nullptr;
    DenseMatrix<size_t>* resIdxs = nullptr;
    DenseMatrix<size_t>* expIdxs = nullptr;

    SECTION("single key column, ascending") {
        argMatrix = genGivenVals<DenseMatrix<VT>>(4, {
=======
    DT* argMatrix = nullptr;
    DT* resMatrix = nullptr;
    DT* expMatrix = nullptr;


    SECTION("single key column, ascending") {
        argMatrix = genGivenVals<DT>(4, {
>>>>>>> 2346e88d
            1, 10, 3, 7, 7, 7,
            17, 7, 2, 3, 7, 7,
            7, 7, 1, 2, 3, 7,
            7, 7, 1, 1, 2, 3,
        });
<<<<<<< HEAD
        expMatrix =  genGivenVals<DenseMatrix<VT>>(4, {
=======
        expMatrix =  genGivenVals<DT>(4, {
>>>>>>> 2346e88d
            7, 7, 1, 1, 2, 3,
            7, 7, 1, 2, 3, 7,
            17, 7, 2, 3, 7, 7,
            1, 10, 3, 7, 7, 7
        });
<<<<<<< HEAD
        expIdxs = genGivenVals<DenseMatrix<size_t>>(4, { 3, 2, 1, 0});
=======
>>>>>>> 2346e88d
        numKeyCols = 1;
        colIdxs[0] = 3;
        ascending[0] = true;
    }
    SECTION("four key columns, ascending/descending") {
<<<<<<< HEAD
        argMatrix = genGivenVals<DenseMatrix<VT>>(20, {
=======
        argMatrix = genGivenVals<DT>(20, {
>>>>>>> 2346e88d
            1.1, 1.1, 0, 6,
            -3.1, -2, 0, 3,
            4.4, 4.4, 1, 9,
            -8.8, 2.1, 1, 1,
            5.6, 1.1, 0, 13,
            2.3, 2.3, 0, 7,
            0.3, 0.5, 0, 5,
            4.4, 4.4, 3, 10,
            6.6, -10, 0, 15,
            6.6, 0, 0, 16,
            -8.8, 2.1, 2, 2,
            6.6, 10, 1, 17,
            6.6, 10, 2, 18,
            4.4, 4.4, 3, 11,
            -0.3, -0.3, 0, 4,
            4.4, -15.5, 0, 12,
            6.6, 10, 3, 19,
            2.3, -2.3, 0, 8,
            6.6, 10, 3, 20,
            5.6, -1.1, 0, 14
        });
<<<<<<< HEAD
        expMatrix = genGivenVals<DenseMatrix<VT>>(20, {
=======
        expMatrix = genGivenVals<DT>(20, {
>>>>>>> 2346e88d
            4.4, -15.5, 0, 12,
            6.6, -10, 0, 15,
            2.3, -2.3, 0, 8,
            -3.1, -2, 0, 3,
            5.6, -1.1, 0, 14,
            -0.3, -0.3, 0, 4,
            6.6, 0, 0, 16,
            0.3, 0.5, 0, 5,
            5.6, 1.1, 0, 13,
            1.1, 1.1, 0, 6,
            -8.8, 2.1, 2, 2,
            -8.8, 2.1, 1, 1,
            2.3, 2.3, 0, 7,
            4.4, 4.4, 3, 10,
            4.4, 4.4, 3, 11,
            4.4, 4.4, 1, 9,
            6.6, 10, 3, 19,
            6.6, 10, 3, 20,
            6.6, 10, 2, 18,
            6.6, 10, 1, 17
        });
<<<<<<< HEAD
        expIdxs = genGivenVals<DenseMatrix<size_t>>(20, { 15, 8, 17, 1, 19, 14, 9, 6, 4, 0,
                                                          10, 3, 5, 7, 13, 2, 16, 18, 12, 11 });
=======
>>>>>>> 2346e88d
        numKeyCols = 4;
        colIdxs[0] = 1;
        ascending[0] = true;
        colIdxs[1] = 0;
        ascending[1] = false;
        colIdxs[2] = 2;
        ascending[2] = false;
        colIdxs[3] = 3;
<<<<<<< HEAD
        ascending[3] = true;   
    }
    
    order(resMatrix, argMatrix, colIdxs, numKeyCols, ascending, numKeyCols, false, nullptr);
    order(resIdxs, argMatrix, colIdxs, numKeyCols, ascending, numKeyCols, true, nullptr);

    CHECK(*resMatrix == *expMatrix);
    CHECK(*resIdxs == *expIdxs);

    DataObjectFactory::destroy(argMatrix);
    DataObjectFactory::destroy(resMatrix);
    DataObjectFactory::destroy(expMatrix);
    DataObjectFactory::destroy(resIdxs);
    DataObjectFactory::destroy(expIdxs);
=======
        ascending[3] = true;
    }
    
    order(resMatrix, argMatrix, colIdxs, numKeyCols, ascending, numKeyCols, false, nullptr);

    CHECK(*resMatrix == *expMatrix);
    DataObjectFactory::destroy(argMatrix);
    DataObjectFactory::destroy(resMatrix);
    DataObjectFactory::destroy(expMatrix);
>>>>>>> 2346e88d
}<|MERGE_RESOLUTION|>--- conflicted
+++ resolved
@@ -125,64 +125,38 @@
     DataObjectFactory::destroy(res);
 }
 
-<<<<<<< HEAD
-TEMPLATE_TEST_CASE("Order - DenseMatrix", TAG_KERNELS, double){ // NOLINT(cert-err58-cpp)
-    using VT = TestType;
-=======
 TEMPLATE_PRODUCT_TEST_CASE("Order", TAG_KERNELS, (DenseMatrix), (double, float)){ // NOLINT(cert-err58-cpp)
     using DT = TestType;
->>>>>>> 2346e88d
     size_t numKeyCols;
     size_t colIdxs[4];
     bool ascending[4];
 
-<<<<<<< HEAD
-    DenseMatrix<VT>* argMatrix = nullptr;
-    DenseMatrix<VT>* resMatrix = nullptr;
-    DenseMatrix<VT>* expMatrix = nullptr;
-    DenseMatrix<size_t>* resIdxs = nullptr;
-    DenseMatrix<size_t>* expIdxs = nullptr;
-
-    SECTION("single key column, ascending") {
-        argMatrix = genGivenVals<DenseMatrix<VT>>(4, {
-=======
     DT* argMatrix = nullptr;
     DT* resMatrix = nullptr;
     DT* expMatrix = nullptr;
-
+    DenseMatrix<size_t>* resIdxs = nullptr;
+    DenseMatrix<size_t>* expIdxs = nullptr;
 
     SECTION("single key column, ascending") {
         argMatrix = genGivenVals<DT>(4, {
->>>>>>> 2346e88d
             1, 10, 3, 7, 7, 7,
             17, 7, 2, 3, 7, 7,
             7, 7, 1, 2, 3, 7,
             7, 7, 1, 1, 2, 3,
         });
-<<<<<<< HEAD
-        expMatrix =  genGivenVals<DenseMatrix<VT>>(4, {
-=======
         expMatrix =  genGivenVals<DT>(4, {
->>>>>>> 2346e88d
             7, 7, 1, 1, 2, 3,
             7, 7, 1, 2, 3, 7,
             17, 7, 2, 3, 7, 7,
             1, 10, 3, 7, 7, 7
         });
-<<<<<<< HEAD
         expIdxs = genGivenVals<DenseMatrix<size_t>>(4, { 3, 2, 1, 0});
-=======
->>>>>>> 2346e88d
         numKeyCols = 1;
         colIdxs[0] = 3;
         ascending[0] = true;
     }
     SECTION("four key columns, ascending/descending") {
-<<<<<<< HEAD
-        argMatrix = genGivenVals<DenseMatrix<VT>>(20, {
-=======
         argMatrix = genGivenVals<DT>(20, {
->>>>>>> 2346e88d
             1.1, 1.1, 0, 6,
             -3.1, -2, 0, 3,
             4.4, 4.4, 1, 9,
@@ -204,11 +178,7 @@
             6.6, 10, 3, 20,
             5.6, -1.1, 0, 14
         });
-<<<<<<< HEAD
-        expMatrix = genGivenVals<DenseMatrix<VT>>(20, {
-=======
         expMatrix = genGivenVals<DT>(20, {
->>>>>>> 2346e88d
             4.4, -15.5, 0, 12,
             6.6, -10, 0, 15,
             2.3, -2.3, 0, 8,
@@ -230,11 +200,8 @@
             6.6, 10, 2, 18,
             6.6, 10, 1, 17
         });
-<<<<<<< HEAD
         expIdxs = genGivenVals<DenseMatrix<size_t>>(20, { 15, 8, 17, 1, 19, 14, 9, 6, 4, 0,
                                                           10, 3, 5, 7, 13, 2, 16, 18, 12, 11 });
-=======
->>>>>>> 2346e88d
         numKeyCols = 4;
         colIdxs[0] = 1;
         ascending[0] = true;
@@ -243,7 +210,6 @@
         colIdxs[2] = 2;
         ascending[2] = false;
         colIdxs[3] = 3;
-<<<<<<< HEAD
         ascending[3] = true;   
     }
     
@@ -258,15 +224,4 @@
     DataObjectFactory::destroy(expMatrix);
     DataObjectFactory::destroy(resIdxs);
     DataObjectFactory::destroy(expIdxs);
-=======
-        ascending[3] = true;
-    }
-    
-    order(resMatrix, argMatrix, colIdxs, numKeyCols, ascending, numKeyCols, false, nullptr);
-
-    CHECK(*resMatrix == *expMatrix);
-    DataObjectFactory::destroy(argMatrix);
-    DataObjectFactory::destroy(resMatrix);
-    DataObjectFactory::destroy(expMatrix);
->>>>>>> 2346e88d
 }