/*
 * Copyright 2021 The DAPHNE Consortium
 *
 * Licensed under the Apache License, Version 2.0 (the "License");
 * you may not use this file except in compliance with the License.
 * You may obtain a copy of the License at
 *
 *     http://www.apache.org/licenses/LICENSE-2.0
 *
 * Unless required by applicable law or agreed to in writing, software
 * distributed under the License is distributed on an "AS IS" BASIS,
 * WITHOUT WARRANTIES OR CONDITIONS OF ANY KIND, either express or implied.
 * See the License for the specific language governing permissions and
 * limitations under the License.
 */

#include <runtime/local/datastructures/CSRMatrix.h>
#include <runtime/local/datastructures/COOMatrix.h>
#include <runtime/local/datastructures/DenseMatrix.h>
#include <runtime/local/datagen/GenGivenVals.h>
#include <runtime/local/kernels/CheckEq.h>
#include <runtime/local/kernels/Transpose.h>

#include <tags.h>

#include <catch.hpp>

#include <cstdint>

#define DATA_TYPES DenseMatrix, CSRMatrix, Matrix
#define VALUE_TYPES double, uint32_t

template<class DT>
void checkTranspose(const DT * arg, const DT * exp) {
    DT * res = nullptr;
    transpose<DT, DT>(res, arg, nullptr);
    CHECK(*res == *exp);
}

<<<<<<< HEAD
TEMPLATE_PRODUCT_TEST_CASE("Transpose", TAG_KERNELS, (DenseMatrix, CSRMatrix, COOMatrix), (double, uint32_t)) {
=======
TEMPLATE_PRODUCT_TEST_CASE("Transpose", TAG_KERNELS, (DATA_TYPES), (VALUE_TYPES)) {
>>>>>>> dc612217
    using DT = TestType;
    
    DT * m = nullptr;
    DT * mt = nullptr;
    
    SECTION("fully populated matrix") {
        m = genGivenVals<DT>(3, {
            1,  2,  3,  4,
            5,  6,  7,  8,
            9, 10, 11, 12,
        });
        mt = genGivenVals<DT>(4, {
            1, 5,  9,
            2, 6, 10,
            3, 7, 11,
            4, 8, 12,
        });
    }
    SECTION("sparse matrix") {
        m = genGivenVals<DT>(5, {
            0, 0, 0, 0, 0, 0,
            0, 0, 3, 0, 0, 0,
            0, 0, 0, 0, 4, 0,
            0, 0, 0, 0, 0, 0,
            5, 0, 0, 0, 6, 0,
        });
        mt = genGivenVals<DT>(6, {
            0, 0, 0, 0, 5,
            0, 0, 0, 0, 0,
            0, 3, 0, 0, 0,
            0, 0, 0, 0, 0,
            0, 0, 4, 0, 6,
            0, 0, 0, 0, 0,
        });
    }
    SECTION("empty matrix") {
        m = genGivenVals<DT>(3, {
            0, 0, 0, 0,
            0, 0, 0, 0,
            0, 0, 0, 0,
        });
        mt = genGivenVals<DT>(4, {
            0, 0, 0,
            0, 0, 0,
            0, 0, 0,
            0, 0, 0,
        });
    }

    checkTranspose(m, mt);

    DataObjectFactory::destroy(m, mt);
}<|MERGE_RESOLUTION|>--- conflicted
+++ resolved
@@ -27,7 +27,7 @@
 
 #include <cstdint>
 
-#define DATA_TYPES DenseMatrix, CSRMatrix, Matrix
+#define DATA_TYPES DenseMatrix, CSRMatrix, COOMatrix, Matrix
 #define VALUE_TYPES double, uint32_t
 
 template<class DT>
@@ -37,11 +37,7 @@
     CHECK(*res == *exp);
 }
 
-<<<<<<< HEAD
-TEMPLATE_PRODUCT_TEST_CASE("Transpose", TAG_KERNELS, (DenseMatrix, CSRMatrix, COOMatrix), (double, uint32_t)) {
-=======
 TEMPLATE_PRODUCT_TEST_CASE("Transpose", TAG_KERNELS, (DATA_TYPES), (VALUE_TYPES)) {
->>>>>>> dc612217
     using DT = TestType;
     
     DT * m = nullptr;
