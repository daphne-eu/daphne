/*
 * Copyright 2021 The DAPHNE Consortium
 *
 * Licensed under the Apache License, Version 2.0 (the "License");
 * you may not use this file except in compliance with the License.
 * You may obtain a copy of the License at
 *
 *     http://www.apache.org/licenses/LICENSE-2.0
 *
 * Unless required by applicable law or agreed to in writing, software
 * distributed under the License is distributed on an "AS IS" BASIS,
 * WITHOUT WARRANTIES OR CONDITIONS OF ANY KIND, either express or implied.
 * See the License for the specific language governing permissions and
 * limitations under the License.
 */

#include <runtime/local/datagen/GenGivenVals.h>
#include <runtime/local/datastructures/DataObjectFactory.h>
#include <runtime/local/datastructures/DenseMatrix.h>
#include <runtime/local/datastructures/CSRMatrix.h>
#include <runtime/local/kernels/CheckEq.h>

#include <tags.h>

#include <catch.hpp>

#include <vector>

#include <cstdint>

TEMPLATE_PRODUCT_TEST_CASE("CheckEq, original matrices", TAG_KERNELS, (DenseMatrix, CSRMatrix), (double, uint32_t)) {
    using DT = TestType;
    
    std::vector<typename DT::VT> vals = {
        0, 0, 1, 0, 2, 0,
        0, 0, 0, 0, 0, 0,
        3, 4, 5, 0, 6, 7,
        0, 8, 0, 0, 9, 0,
    };
    auto m1 = genGivenVals<DT>(4, vals);
    
    SECTION("same inst") {
        CHECK(*m1 == *m1);
    }
    SECTION("diff inst, same size, same cont") {
        auto m2 = genGivenVals<DT>(4, vals);
        CHECK(*m1 == *m2);
    }
    SECTION("diff inst, diff size, same cont") {
        auto m2 = genGivenVals<DT>(6, vals);
        CHECK_FALSE(*m1 == *m2);
    }
    SECTION("diff inst, same size, diff cont") {
        auto m2 = genGivenVals<DT>(4, {
            0, 0, 1, 0, 2, 0,
            0, 0, 1, 0, 0, 0,
            3, 4, 5, 0, 6, 7,
            0, 8, 0, 0, 9, 0,
        });
        CHECK_FALSE(*m1 == *m2);
    }
    SECTION("diff inst, diff size, diff cont") {
        auto m2 = genGivenVals<DT>(3, {
            1, 0, 0, 0,
            0, 2, 0, 4,
            0, 0, 3, 0,
        });
        CHECK_FALSE(*m1 == *m2);
    }
}
    
TEMPLATE_PRODUCT_TEST_CASE("CheckEq, views on matrices", TAG_KERNELS, (DenseMatrix), (double, uint32_t)) {
    using DT = TestType;
    
    std::vector<typename DT::VT> vals = {
        1, 2, 2, 2, 0, 0,
        3, 4, 4, 4, 1, 2,
        0, 0, 0, 0, 3, 4,
        0, 0, 0, 0, 0, 0,
        1, 2, 0, 0, 0, 0,
        3, 4, 0, 0, 1, 2,
    };
    auto orig1 = genGivenVals<DT>(6, vals);
    
    SECTION("same inst") {
        auto view1 = DataObjectFactory::create<DT>(orig1, 0, 2, 0, 2);
        CHECK(*view1 == *view1);
    }
    SECTION("diff inst, same size, same cont, same orig") {
        auto view1 = DataObjectFactory::create<DT>(orig1, 0, 2, 0, 2);
        auto view2 = DataObjectFactory::create<DT>(orig1, 0, 2, 0, 2);
        auto view3 = DataObjectFactory::create<DT>(orig1, 1, 3, 4, 6);
        CHECK(*view1 == *view2);
        CHECK(*view1 == *view3);
    }
    SECTION("diff inst, same size, same cont, diff orig") {
        auto orig2 = genGivenVals<DT>(6, vals);
        auto view1 = DataObjectFactory::create<DT>(orig1, 0, 2, 0, 2);
        auto view2 = DataObjectFactory::create<DT>(orig2, 0, 2, 0, 2);
        auto view3 = DataObjectFactory::create<DT>(orig2, 1, 3, 4, 6);
        CHECK(*view1 == *view2);
        CHECK(*view1 == *view3);
    }
    SECTION("diff inst, same size, same cont, overlap") {
        auto view1 = DataObjectFactory::create<DT>(orig1, 0, 2, 1, 3);
        auto view2 = DataObjectFactory::create<DT>(orig1, 0, 2, 2, 4);
        CHECK(*view1 == *view2);
    }
    SECTION("diff inst, same size, diff cont") {
        auto view1 = DataObjectFactory::create<DT>(orig1, 0, 2, 0, 2);
        auto view2 = DataObjectFactory::create<DT>(orig1, 4, 6, 4, 6);
        CHECK_FALSE(*view1 == *view2);
    }
    SECTION("diff inst, diff size, diff cont") {
        auto view1 = DataObjectFactory::create<DT>(orig1, 0, 2, 0, 2);
        auto view2 = DataObjectFactory::create<DT>(orig1, 0, 3, 0, 2);
        CHECK_FALSE(*view1 == *view2);
    }
}

TEMPLATE_PRODUCT_TEST_CASE("CheckEq, views on matrices", TAG_KERNELS, (CSRMatrix), (double, uint32_t)) {
    using DT = TestType;
    
    std::vector<typename DT::VT> vals = {
        0, 0, 0, 0,
        0, 1, 0, 2,
        3, 0, 0, 0,
        0, 0, 4, 5,
        0, 0, 0, 0,
        3, 0, 0, 0,
        0, 0, 4, 5,
        0, 0, 4, 5,
        0, 0, 4, 5,
    };
    auto orig1 = genGivenVals<DT>(9, vals);
    
    SECTION("same inst") {
        auto view1 = DataObjectFactory::create<DT>(orig1, 1, 4);
        CHECK(*view1 == *view1);
    }
    SECTION("diff inst, same size, same cont, same orig") {
        auto view1 = DataObjectFactory::create<DT>(orig1, 2, 4);
        auto view2 = DataObjectFactory::create<DT>(orig1, 2, 4);
        auto view3 = DataObjectFactory::create<DT>(orig1, 5, 7);
        CHECK(*view1 == *view2);
        CHECK(*view1 == *view3);
    }
    SECTION("diff inst, same size, same cont, diff orig") {
        auto orig2 = genGivenVals<DT>(9, vals);
        auto view1 = DataObjectFactory::create<DT>(orig1, 2, 4);
        auto view2 = DataObjectFactory::create<DT>(orig2, 2, 4);
        auto view3 = DataObjectFactory::create<DT>(orig2, 5, 7);
        CHECK(*view1 == *view2);
        CHECK(*view1 == *view3);
    }
    SECTION("diff inst, same size, same cont, overlap") {
        auto view1 = DataObjectFactory::create<DT>(orig1, 6, 8);
        auto view2 = DataObjectFactory::create<DT>(orig1, 7, 9);
        CHECK(*view1 == *view2);
    }
    SECTION("diff inst, same size, diff cont") {
        auto view1 = DataObjectFactory::create<DT>(orig1, 0, 3);
        auto view2 = DataObjectFactory::create<DT>(orig1, 3, 6);
        CHECK_FALSE(*view1 == *view2);
    }
    SECTION("diff inst, diff size, diff cont") {
        auto view1 = DataObjectFactory::create<DT>(orig1, 0, 3);
        auto view2 = DataObjectFactory::create<DT>(orig1, 3, 7);
        CHECK_FALSE(*view1 == *view2);
    }
}

TEMPLATE_PRODUCT_TEST_CASE("CheckEq, empty matrices", TAG_KERNELS, (DenseMatrix), (double, uint32_t)) {
    using DT = TestType;
    
    std::vector<typename DT::VT> vals = {
        0, 0, 0, 0,
        0, 0, 0, 0,
        0, 0, 0, 0,
    };
    auto orig1 = genGivenVals<DT>(3, vals);
    
    SECTION("orig, diff inst, same size") {
        auto orig2 = genGivenVals<DT>(3, vals);
        CHECK(*orig1 == *orig2);
    }
    SECTION("view, diff inst, same size") {
        auto view1 = DataObjectFactory::create<DT>(orig1, 0, 2, 0, 4);
        auto view2 = DataObjectFactory::create<DT>(orig1, 1, 3, 0, 4);
        CHECK(*view1 == *view2);
    }
    SECTION("view, diff inst, diff size") {
        auto view1 = DataObjectFactory::create<DT>(orig1, 0, 1, 0, 4);
        auto view2 = DataObjectFactory::create<DT>(orig1, 1, 3, 0, 4);
        CHECK_FALSE(*view1 == *view2);
    }
}

TEMPLATE_PRODUCT_TEST_CASE("CheckEq, empty matrices", TAG_KERNELS, (CSRMatrix), (double, uint32_t)) {
    using DT = TestType;
    
    std::vector<typename DT::VT> vals = {
        0, 0, 0, 0,
        0, 0, 0, 0,
        0, 0, 0, 0,
    };
    auto orig1 = genGivenVals<DT>(3, vals);
    
    SECTION("orig, diff inst, same size") {
        auto orig2 = genGivenVals<DT>(3, vals);
        CHECK(*orig1 == *orig2);
    }
    SECTION("view, diff inst, same size") {
        auto view1 = DataObjectFactory::create<DT>(orig1, 0, 2);
        auto view2 = DataObjectFactory::create<DT>(orig1, 1, 3);
        CHECK(*view1 == *view2);
    }
    SECTION("view, diff inst, diff size") {
        auto view1 = DataObjectFactory::create<DT>(orig1, 0, 1);
        auto view2 = DataObjectFactory::create<DT>(orig1, 1, 3);
        CHECK_FALSE(*view1 == *view2);
    }
}

TEST_CASE("CheckEq, frames", TAG_KERNELS) {
    using VT0 = int64_t;
    using VT1 = double;
    using VT2 = float;
    using VT3 = uint32_t;

    const size_t numRows = 4;

    auto c0 = genGivenVals<DenseMatrix<VT0>>(numRows, {VT0(0.0), VT0(1.1), VT0(2.2), VT0(3.3)});
    auto c1 = genGivenVals<DenseMatrix<VT1>>(numRows, {VT1(4.4), VT1(5.5), VT1(6.6), VT1(7.7)});
    auto c2 = genGivenVals<DenseMatrix<VT2>>(numRows, {VT2(8.8), VT2(9.9), VT2(1.0), VT2(2.0)});
   
    std::vector<Structure *> cols = {c0, c1, c2};
    auto frame1 = DataObjectFactory::create<Frame>(cols, nullptr);
    
    SECTION("same inst") {
        CHECK(*frame1 == *frame1);
    }
<<<<<<< HEAD
    SECTION("diff inst, same schema, same cont") {
=======
    SECTION("diff inst, same schema, same cont, no labels") {
>>>>>>> 3db616e9
        auto c3 = genGivenVals<DenseMatrix<VT2>>(numRows, {VT2(8.8), VT2(9.9), VT2(1.0), VT2(2.0)});
        std::vector<Structure *> cols2 = {c0, c1, c3};
        auto frame2 = DataObjectFactory::create<Frame>(cols2, nullptr);
        CHECK(*frame1 == *frame2);
        DataObjectFactory::destroy(frame2);
        DataObjectFactory::destroy(c3);
    }
<<<<<<< HEAD
    SECTION("diff inst, diff schema, same cont") {
=======
    SECTION("diff inst, diff schema, same cont, no labels") {
>>>>>>> 3db616e9
        auto c3 = genGivenVals<DenseMatrix<VT3>>(numRows, {VT3(8.8), VT3(9.9), VT3(1.0), VT3(2.0)});
        std::vector<Structure *> cols2 = {c0, c1, c3};
        auto frame2 = DataObjectFactory::create<Frame>(cols2, nullptr);
        CHECK_FALSE(*frame1 == *frame2);
        DataObjectFactory::destroy(frame2);
        DataObjectFactory::destroy(c3);
    }
<<<<<<< HEAD
    SECTION("diff inst, same schema, diff cont") {
=======
    SECTION("diff inst, same schema, diff cont, no labels") {
>>>>>>> 3db616e9
        auto c3 = genGivenVals<DenseMatrix<VT2>>(numRows, {VT2(8.0), VT2(0.9), VT2(1.0), VT2(0.2)});
        std::vector<Structure *> cols2 = {c0, c1, c3};
        auto frame2 = DataObjectFactory::create<Frame>(cols2, nullptr);
        CHECK_FALSE(*frame1 == *frame2);
        DataObjectFactory::destroy(frame2);
        DataObjectFactory::destroy(c3);
    }
<<<<<<< HEAD
    SECTION("diff inst, diff schema, diff cont") {
=======
    SECTION("diff inst, diff schema, diff cont, no labels") {
>>>>>>> 3db616e9
        auto c3 = genGivenVals<DenseMatrix<VT3>>(numRows, {VT3(8.0), VT3(0.9), VT3(1.0), VT3(0.2)});
        std::vector<Structure *> cols2 = {c0, c1, c3};
        auto frame2 = DataObjectFactory::create<Frame>(cols2, nullptr);
        CHECK_FALSE(*frame1 == *frame2);
        DataObjectFactory::destroy(frame2);
        DataObjectFactory::destroy(c3);
    }
<<<<<<< HEAD
=======
    SECTION("diff inst, same schema, same cont, same labels") {
        auto c3 = genGivenVals<DenseMatrix<VT2>>(numRows, {VT2(8.8), VT2(9.9), VT2(1.0), VT2(2.0)});
        std::string * labels1 =  new std::string[3] {"ab", "cde", "fghi"};
        std::string * labels2 =  new std::string[3] {"ab", "cde", "fghi"};
        frame1 = DataObjectFactory::create<Frame>(cols, labels1);
        std::vector<Structure *> cols2 = {c0, c1, c3};
        auto frame2 = DataObjectFactory::create<Frame>(cols2, labels2);
        CHECK(*frame1 == *frame2);
        DataObjectFactory::destroy(frame2);
        DataObjectFactory::destroy(c3);
    }
    SECTION("diff inst, same schema, same cont, diff labels") {
        auto c3 = genGivenVals<DenseMatrix<VT2>>(numRows, {VT2(8.8), VT2(9.9), VT2(1.0), VT2(2.0)});
        std::string * labels1 =  new std::string[3] {"ab", "cde", "fghi"};
        std::string * labels2 =  new std::string[3] {"ab", "cde", "fxyz"};
        frame1 = DataObjectFactory::create<Frame>(cols, labels1);
        std::vector<Structure *> cols2 = {c0, c1, c3};
        auto frame2 = DataObjectFactory::create<Frame>(cols2, labels2);
        CHECK_FALSE(*frame1 == *frame2);
        DataObjectFactory::destroy(frame2);
        DataObjectFactory::destroy(c3);
    }
>>>>>>> 3db616e9

    DataObjectFactory::destroy(frame1);
    DataObjectFactory::destroy(c0);
    DataObjectFactory::destroy(c1);
    DataObjectFactory::destroy(c2);
}<|MERGE_RESOLUTION|>--- conflicted
+++ resolved
@@ -240,11 +240,7 @@
     SECTION("same inst") {
         CHECK(*frame1 == *frame1);
     }
-<<<<<<< HEAD
-    SECTION("diff inst, same schema, same cont") {
-=======
     SECTION("diff inst, same schema, same cont, no labels") {
->>>>>>> 3db616e9
         auto c3 = genGivenVals<DenseMatrix<VT2>>(numRows, {VT2(8.8), VT2(9.9), VT2(1.0), VT2(2.0)});
         std::vector<Structure *> cols2 = {c0, c1, c3};
         auto frame2 = DataObjectFactory::create<Frame>(cols2, nullptr);
@@ -252,11 +248,7 @@
         DataObjectFactory::destroy(frame2);
         DataObjectFactory::destroy(c3);
     }
-<<<<<<< HEAD
-    SECTION("diff inst, diff schema, same cont") {
-=======
     SECTION("diff inst, diff schema, same cont, no labels") {
->>>>>>> 3db616e9
         auto c3 = genGivenVals<DenseMatrix<VT3>>(numRows, {VT3(8.8), VT3(9.9), VT3(1.0), VT3(2.0)});
         std::vector<Structure *> cols2 = {c0, c1, c3};
         auto frame2 = DataObjectFactory::create<Frame>(cols2, nullptr);
@@ -264,11 +256,7 @@
         DataObjectFactory::destroy(frame2);
         DataObjectFactory::destroy(c3);
     }
-<<<<<<< HEAD
-    SECTION("diff inst, same schema, diff cont") {
-=======
     SECTION("diff inst, same schema, diff cont, no labels") {
->>>>>>> 3db616e9
         auto c3 = genGivenVals<DenseMatrix<VT2>>(numRows, {VT2(8.0), VT2(0.9), VT2(1.0), VT2(0.2)});
         std::vector<Structure *> cols2 = {c0, c1, c3};
         auto frame2 = DataObjectFactory::create<Frame>(cols2, nullptr);
@@ -276,11 +264,7 @@
         DataObjectFactory::destroy(frame2);
         DataObjectFactory::destroy(c3);
     }
-<<<<<<< HEAD
-    SECTION("diff inst, diff schema, diff cont") {
-=======
     SECTION("diff inst, diff schema, diff cont, no labels") {
->>>>>>> 3db616e9
         auto c3 = genGivenVals<DenseMatrix<VT3>>(numRows, {VT3(8.0), VT3(0.9), VT3(1.0), VT3(0.2)});
         std::vector<Structure *> cols2 = {c0, c1, c3};
         auto frame2 = DataObjectFactory::create<Frame>(cols2, nullptr);
@@ -288,8 +272,6 @@
         DataObjectFactory::destroy(frame2);
         DataObjectFactory::destroy(c3);
     }
-<<<<<<< HEAD
-=======
     SECTION("diff inst, same schema, same cont, same labels") {
         auto c3 = genGivenVals<DenseMatrix<VT2>>(numRows, {VT2(8.8), VT2(9.9), VT2(1.0), VT2(2.0)});
         std::string * labels1 =  new std::string[3] {"ab", "cde", "fghi"};
@@ -312,7 +294,6 @@
         DataObjectFactory::destroy(frame2);
         DataObjectFactory::destroy(c3);
     }
->>>>>>> 3db616e9
 
     DataObjectFactory::destroy(frame1);
     DataObjectFactory::destroy(c0);
