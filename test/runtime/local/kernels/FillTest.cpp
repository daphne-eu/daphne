/*
 * Copyright 2024 The DAPHNE Consortium
 *
 * Licensed under the Apache License, Version 2.0 (the "License");
 * you may not use this file except in compliance with the License.
 * You may obtain a copy of the License at
 *
 *     http://www.apache.org/licenses/LICENSE-2.0
 *
 * Unless required by applicable law or agreed to in writing, software
 * distributed under the License is distributed on an "AS IS" BASIS,
 * WITHOUT WARRANTIES OR CONDITIONS OF ANY KIND, either express or implied.
 * See the License for the specific language governing permissions and
 * limitations under the License.
 */

#include <runtime/local/datagen/GenGivenVals.h>
#include <runtime/local/datastructures/DenseMatrix.h>
#include <runtime/local/kernels/CheckEq.h>
#include <runtime/local/kernels/Fill.h>

#include <tags.h>

#include <catch.hpp>

#include <cstdint>

#define TEST_NAME(opName) "Fill (" opName ")"
#define DATA_TYPES DenseMatrix, Matrix
#define VALUE_TYPES int64_t, double

TEMPLATE_PRODUCT_TEST_CASE(TEST_NAME("Matrix"), TAG_KERNELS, (DATA_TYPES), (VALUE_TYPES)) {
    using DT = TestType;
    using VT = typename DT::VT;

    VT arg;
    size_t numRows, numCols;
    DT *exp = nullptr;

    SECTION("2x2 matrix") {
        arg = VT(1.5);
        numRows = 2;
        numCols = 2;

        exp = genGivenVals<DT>(2, {VT(1.5), VT(1.5), VT(1.5), VT(1.5)});
    }
    SECTION("1x5 matrix") {
        arg = VT(2.5);
        numRows = 1;
        numCols = 5;

        exp = genGivenVals<DT>(1, {VT(2.5), VT(2.5), VT(2.5), VT(2.5), VT(2.5)});
    }

    DT *res = nullptr;
    fill(res, arg, numRows, numCols, nullptr);

    CHECK(*res == *exp);

    DataObjectFactory::destroy(exp, res);
}

<<<<<<< HEAD
=======
TEMPLATE_PRODUCT_TEST_CASE("Fill-existing", TAG_KERNELS, (DATA_TYPES), (VALUE_TYPES)) {
    using DT = TestType;
    using VT = typename DT::VT;
    VT arg = 123;
    size_t numRows = 4, numCols = 4;
    DT *res = genGivenVals<DT>(2, {VT(1.5), VT(1.5), VT(1.5), VT(1.5)});
    CHECK_THROWS(fill(res, arg, numRows, numCols, nullptr));
}

>>>>>>> 9f27ac32
TEMPLATE_PRODUCT_TEST_CASE("FillString", TAG_KERNELS, (DenseMatrix), (ALL_STRING_VALUE_TYPES)) {
    using DT = TestType;
    using VT = typename DT::VT;

    size_t numRows = 3;
    size_t numCols = 4;

    SECTION("empty_string") {
        DenseMatrix<VT> *res = nullptr;
        VT arg = VT("");

        auto *exp = genGivenVals<DenseMatrix<VT>>(
            3, {VT(""), VT(""), VT(""), VT(""), VT(""), VT(""), VT(""), VT(""), VT(""), VT(""), VT(""), VT("")});

        fill(res, arg, numRows, numCols, nullptr);
        CHECK(*exp == *res);

        DataObjectFactory::destroy(res, exp);
    }

    SECTION("not_empty_string") {
        DenseMatrix<VT> *res = nullptr;
        VT arg = VT("abc");

        auto *exp =
            genGivenVals<DenseMatrix<VT>>(3, {VT("abc"), VT("abc"), VT("abc"), VT("abc"), VT("abc"), VT("abc"),
                                              VT("abc"), VT("abc"), VT("abc"), VT("abc"), VT("abc"), VT("abc")});

        fill(res, arg, numRows, numCols, nullptr);
        CHECK(*exp == *res);

        DataObjectFactory::destroy(res, exp);
    }
}<|MERGE_RESOLUTION|>--- conflicted
+++ resolved
@@ -60,8 +60,6 @@
     DataObjectFactory::destroy(exp, res);
 }
 
-<<<<<<< HEAD
-=======
 TEMPLATE_PRODUCT_TEST_CASE("Fill-existing", TAG_KERNELS, (DATA_TYPES), (VALUE_TYPES)) {
     using DT = TestType;
     using VT = typename DT::VT;
@@ -71,7 +69,6 @@
     CHECK_THROWS(fill(res, arg, numRows, numCols, nullptr));
 }
 
->>>>>>> 9f27ac32
 TEMPLATE_PRODUCT_TEST_CASE("FillString", TAG_KERNELS, (DenseMatrix), (ALL_STRING_VALUE_TYPES)) {
     using DT = TestType;
     using VT = typename DT::VT;
