/*
 * Copyright 2021 The DAPHNE Consortium
 *
 * Licensed under the Apache License, Version 2.0 (the "License");
 * you may not use this file except in compliance with the License.
 * You may obtain a copy of the License at
 *
 *     http://www.apache.org/licenses/LICENSE-2.0
 *
 * Unless required by applicable law or agreed to in writing, software
 * distributed under the License is distributed on an "AS IS" BASIS,
 * WITHOUT WARRANTIES OR CONDITIONS OF ANY KIND, either express or implied.
 * See the License for the specific language governing permissions and
 * limitations under the License.
 */

#include <runtime/local/datastructures/CSRMatrix.h>
#include <runtime/local/datastructures/COOMatrix.h>
#include <runtime/local/datagen/GenGivenVals.h>
#include <runtime/local/datastructures/DenseMatrix.h>
#include <runtime/local/kernels/CheckEq.h>
#include <runtime/local/kernels/EwBinaryMat.h>

#include <tags.h>

#include <catch.hpp>

#include <vector>

#include <cstdint>

#define TEST_NAME(opName) "EwBinaryMat (" opName ")"
<<<<<<< HEAD
#define DATA_TYPES DenseMatrix, CSRMatrix, COOMatrix
=======
#define DATA_TYPES DenseMatrix, CSRMatrix, Matrix
>>>>>>> dc612217
#define VALUE_TYPES double, uint32_t
// CSRMatrix currently only supports ADD and MUL opCodes
#define DATA_TYPES_NO_CSR DenseMatrix, Matrix

template<class DT>
void checkEwBinaryMat(BinaryOpCode opCode, const DT * lhs, const DT * rhs, const DT * exp) {
    DT * res = nullptr;
    ewBinaryMat<DT, DT, DT>(opCode, res, lhs, rhs, nullptr);
    CHECK(*res == *exp);
}

template<class SparseDT, class DT>
void checkSparseDenseEwBinaryMat(BinaryOpCode opCode, const SparseDT * lhs, const DT * rhs, const SparseDT * exp) {
    SparseDT * res = nullptr;
    ewBinaryMat<SparseDT, SparseDT, DT>(opCode, res, lhs, rhs, nullptr);
    CHECK(*res == *exp);
}

// ****************************************************************************
// Arithmetic
// ****************************************************************************

TEMPLATE_PRODUCT_TEST_CASE(TEST_NAME("add"), TAG_KERNELS, (DATA_TYPES), (VALUE_TYPES)) {
    using DT = TestType;
    
    auto m0 = genGivenVals<DT>(4, {
            0, 0, 0, 0, 0, 0,
            0, 0, 0, 0, 0, 0,
            0, 0, 0, 0, 0, 0,
            0, 0, 0, 0, 0, 0,
    });
    auto m1 = genGivenVals<DT>(4, {
            1, 2, 0, 0, 1, 3,
            0, 1, 0, 2, 0, 3,
            0, 0, 0, 0, 0, 0,
            0, 0, 0, 0, 0, 0,
    });
    auto m2 = genGivenVals<DT>(4, {
            0, 0, 0, 0, 0, 0,
            1, 2, 3, 1, 0, 0,
            0, 0, 0, 0, 0, 0,
            0, 0, 3, 1, 0, 2,
    });
    auto m3 = genGivenVals<DT>(4, {
            1, 2, 0, 0, 1, 3,
            1, 3, 3, 3, 0, 3,
            0, 0, 0, 0, 0, 0,
            0, 0, 3, 1, 0, 2,
    });
    
    checkEwBinaryMat(BinaryOpCode::ADD, m0, m0, m0);
    checkEwBinaryMat(BinaryOpCode::ADD, m1, m0, m1);
    checkEwBinaryMat(BinaryOpCode::ADD, m1, m2, m3);
    
    DataObjectFactory::destroy(m0, m1, m2, m3);
}

TEMPLATE_PRODUCT_TEST_CASE(TEST_NAME("mul"), TAG_KERNELS, (DATA_TYPES), (VALUE_TYPES)) {
    using DT = TestType;
    
    auto m0 = genGivenVals<DT>(4, {
            0, 0, 0, 0, 0, 0,
            0, 0, 0, 0, 0, 0,
            0, 0, 0, 0, 0, 0,
            0, 0, 0, 0, 0, 0,
    });
    auto m1 = genGivenVals<DT>(4, {
            1, 2, 0, 0, 1, 3,
            0, 1, 0, 2, 0, 3,
            0, 0, 0, 0, 0, 0,
            0, 0, 0, 0, 0, 0,
    });
    auto m2 = genGivenVals<DT>(4, {
            0, 0, 0, 0, 0, 0,
            1, 2, 3, 1, 0, 0,
            0, 0, 0, 0, 0, 0,
            0, 0, 3, 1, 0, 2,
    });
    auto m3 = genGivenVals<DT>(4, {
            0, 0, 0, 0, 0, 0,
            0, 2, 0, 2, 0, 0,
            0, 0, 0, 0, 0, 0,
            0, 0, 0, 0, 0, 0,
    });
    
    checkEwBinaryMat(BinaryOpCode::MUL, m0, m0, m0);
    checkEwBinaryMat(BinaryOpCode::MUL, m1, m0, m0);
    checkEwBinaryMat(BinaryOpCode::MUL, m1, m2, m3);
        
    DataObjectFactory::destroy(m0, m1, m2, m3);
}

TEMPLATE_PRODUCT_TEST_CASE(TEST_NAME("mul_sparse_dense"), TAG_KERNELS, (CSRMatrix, COOMatrix), (VALUE_TYPES)) {
    // TODO: all Dense - CSR combinations
    using SparseDT = TestType;
    using VT = typename SparseDT::VT;
    using DT = DenseMatrix<VT>;

    auto m0 = genGivenVals<SparseDT>(4, {
        0, 1, 1, 0, 0, 0,
        0, 0, 0, 0, 0, 0,
        0, 0, 0, 0, 0, 0,
        0, 0, 0, 0, 0, 0,
    });

    auto m1 = genGivenVals<DT>(4, {
        1, 2, 0, 0, 1, 3,
        0, 1, 0, 2, 0, 3,
        0, 0, 0, 0, 0, 0,
        0, 0, 0, 0, 0, 0,
    });
    auto m2 = genGivenVals<DT>(4, {
        3, 0, 3, 3, 3, 3,
        1, 2, 3, 1, 1, 1,
        1, 1, 1, 1, 1, 1,
        1, 2, 3, 1, 3, 2,
    });
    auto m3 = genGivenVals<DT>(4, {
        0, 1, 1, 0, 0, 0,
        0, 2, 0, 2, 0, 0,
        0, 0, 0, 0, 0, 0,
        0, 0, 0, 0, 0, 0,
    });
    auto exp0 = genGivenVals<SparseDT>(4, {
        0, 2, 0, 0, 0, 0,
        0, 0, 0, 0, 0, 0,
        0, 0, 0, 0, 0, 0,
        0, 0, 0, 0, 0, 0,
    });
    auto exp1 = genGivenVals<SparseDT>(4, {
        0, 0, 3, 0, 0, 0,
        0, 0, 0, 0, 0, 0,
        0, 0, 0, 0, 0, 0,
        0, 0, 0, 0, 0, 0,
    });

    checkSparseDenseEwBinaryMat(BinaryOpCode::MUL, m0, m1, exp0);
    checkSparseDenseEwBinaryMat(BinaryOpCode::MUL, m0, m2, exp1);
    checkSparseDenseEwBinaryMat(BinaryOpCode::MUL, m0, m3, m0);

    DataObjectFactory::destroy(m0, m1, m2, m3, exp0, exp1);
}

TEMPLATE_PRODUCT_TEST_CASE(TEST_NAME("div"), TAG_KERNELS, (DATA_TYPES_NO_CSR), (VALUE_TYPES)) {
    using DT = TestType;
    
    auto m0 = genGivenVals<DT>(2, {
            0, 0, 0,
            0, 0, 0,
    });
    auto m1 = genGivenVals<DT>(2, {
            1, 2, 4,
            6, 8, 9,
    });
    auto m2 = genGivenVals<DT>(2, {
            1, 2, 2,
            2, 4, 3,
    });
    auto m3 = genGivenVals<DT>(2, {
            1, 1, 2,
            3, 2, 3,
    });
    
    checkEwBinaryMat(BinaryOpCode::DIV, m0, m1, m0);
    checkEwBinaryMat(BinaryOpCode::DIV, m1, m2, m3);
    
    DataObjectFactory::destroy(m0, m1, m2, m3);
}

// ****************************************************************************
// Comparisons
// ****************************************************************************

TEMPLATE_PRODUCT_TEST_CASE(TEST_NAME("eq"), TAG_KERNELS, (DATA_TYPES_NO_CSR), (VALUE_TYPES)) {
    using DT = TestType;
    
    auto m1 = genGivenVals<DT>(2, {1, 2, 3,  4, 5, 6,});
    auto m2 = genGivenVals<DT>(2, {1, 0, 3,  4, 4, 9,});
    auto m3 = genGivenVals<DT>(2, {1, 0, 1,  1, 0, 0,});
    
    checkEwBinaryMat(BinaryOpCode::EQ, m1, m2, m3);
    
    DataObjectFactory::destroy(m1, m2, m3);
}

TEMPLATE_PRODUCT_TEST_CASE(TEST_NAME("neq"), TAG_KERNELS, (DATA_TYPES_NO_CSR), (VALUE_TYPES)) {
    using DT = TestType;
    
    auto m1 = genGivenVals<DT>(2, {1, 2, 3,  4, 5, 6,});
    auto m2 = genGivenVals<DT>(2, {1, 0, 3,  4, 4, 9,});
    auto m3 = genGivenVals<DT>(2, {0, 1, 0,  0, 1, 1,});
    
    checkEwBinaryMat(BinaryOpCode::NEQ, m1, m2, m3);
    
    DataObjectFactory::destroy(m1, m2, m3);
}

TEMPLATE_PRODUCT_TEST_CASE(TEST_NAME("lt"), TAG_KERNELS, (DATA_TYPES_NO_CSR), (VALUE_TYPES)) {
    using DT = TestType;
    
    auto m1 = genGivenVals<DT>(2, {1, 2, 3,  4, 5, 6,});
    auto m2 = genGivenVals<DT>(2, {1, 0, 4,  4, 4, 9,});
    auto m3 = genGivenVals<DT>(2, {0, 0, 1,  0, 0, 1,});
    
    checkEwBinaryMat(BinaryOpCode::LT, m1, m2, m3);
    
    DataObjectFactory::destroy(m1, m2, m3);
}

TEMPLATE_PRODUCT_TEST_CASE(TEST_NAME("le"), TAG_KERNELS, (DATA_TYPES_NO_CSR), (VALUE_TYPES)) {
    using DT = TestType;
    
    auto m1 = genGivenVals<DT>(2, {1, 2, 3,  4, 5, 6,});
    auto m2 = genGivenVals<DT>(2, {1, 0, 4,  4, 4, 9,});
    auto m3 = genGivenVals<DT>(2, {1, 0, 1,  1, 0, 1,});
    
    checkEwBinaryMat(BinaryOpCode::LE, m1, m2, m3);
    
    DataObjectFactory::destroy(m1, m2, m3);
}

TEMPLATE_PRODUCT_TEST_CASE(TEST_NAME("gt"), TAG_KERNELS, (DATA_TYPES_NO_CSR), (VALUE_TYPES)) {
    using DT = TestType;
    
    auto m1 = genGivenVals<DT>(2, {1, 2, 3,  4, 5, 6,});
    auto m2 = genGivenVals<DT>(2, {1, 0, 4,  4, 4, 9,});
    auto m3 = genGivenVals<DT>(2, {0, 1, 0,  0, 1, 0,});
    
    checkEwBinaryMat(BinaryOpCode::GT, m1, m2, m3);
    
    DataObjectFactory::destroy(m1, m2, m3);
}

TEMPLATE_PRODUCT_TEST_CASE(TEST_NAME("ge"), TAG_KERNELS, (DATA_TYPES_NO_CSR), (VALUE_TYPES)) {
    using DT = TestType;
    
    auto m1 = genGivenVals<DT>(2, {1, 2, 3,  4, 5, 6,});
    auto m2 = genGivenVals<DT>(2, {1, 0, 4,  4, 4, 9,});
    auto m3 = genGivenVals<DT>(2, {1, 1, 0,  1, 1, 0,});
    
    checkEwBinaryMat(BinaryOpCode::GE, m1, m2, m3);
    
    DataObjectFactory::destroy(m1, m2, m3);
}

// ****************************************************************************
// Min/max
// ****************************************************************************

TEMPLATE_PRODUCT_TEST_CASE(TEST_NAME("min"), TAG_KERNELS, (DATA_TYPES_NO_CSR), (VALUE_TYPES)) {
    using DT = TestType;
    
    auto m1 = genGivenVals<DT>(2, {1, 2, 3,  4, 5, 6,});
    auto m2 = genGivenVals<DT>(2, {1, 0, 4,  4, 4, 9,});
    auto m3 = genGivenVals<DT>(2, {1, 0, 3,  4, 4, 6,});
    
    checkEwBinaryMat(BinaryOpCode::MIN, m1, m2, m3);
    
    DataObjectFactory::destroy(m1, m2, m3);
}

TEMPLATE_PRODUCT_TEST_CASE(TEST_NAME("max"), TAG_KERNELS, (DATA_TYPES_NO_CSR), (VALUE_TYPES)) {
    using DT = TestType;
    
    auto m1 = genGivenVals<DT>(2, {1, 2, 3,  4, 5, 6,});
    auto m2 = genGivenVals<DT>(2, {1, 0, 4,  4, 4, 9,});
    auto m3 = genGivenVals<DT>(2, {1, 2, 4,  4, 5, 9,});
    
    checkEwBinaryMat(BinaryOpCode::MAX, m1, m2, m3);
    
    DataObjectFactory::destroy(m1, m2, m3);
}

// ****************************************************************************
// Logical
// ****************************************************************************

TEMPLATE_PRODUCT_TEST_CASE(TEST_NAME("and"), TAG_KERNELS, (DATA_TYPES_NO_CSR), (VALUE_TYPES)) {
    using DT = TestType;
    using VT = typename DT::VT;
    
    auto m1 = genGivenVals<DT>(1, {0, 0, 1, 1, 0, 2, 2,     0, VT(-2), VT(-2)});
    auto m2 = genGivenVals<DT>(1, {0, 1, 0, 1, 2, 0, 2, VT(-2),    0 , VT(-2)});
    auto m3 = genGivenVals<DT>(1, {0, 0, 0, 1, 0, 0, 1,     0 ,    0 ,     1 });
    
    checkEwBinaryMat(BinaryOpCode::AND, m1, m2, m3);
    
    DataObjectFactory::destroy(m1, m2, m3);
}

TEMPLATE_PRODUCT_TEST_CASE(TEST_NAME("or"), TAG_KERNELS, (DATA_TYPES_NO_CSR), (VALUE_TYPES)) {
    using DT = TestType;
    using VT = typename DT::VT;
    
    auto m1 = genGivenVals<DT>(1, {0, 0, 1, 1, 0, 2, 2,     0 , VT(-2), VT(-2)});
    auto m2 = genGivenVals<DT>(1, {0, 1, 0, 1, 2, 0, 2, VT(-2),     0 , VT(-2)});
    auto m3 = genGivenVals<DT>(1, {0, 1, 1, 1, 1, 1, 1,     1,      1 ,     1 });
    
    checkEwBinaryMat(BinaryOpCode::OR, m1, m2, m3);
    
    DataObjectFactory::destroy(m1, m2, m3);
}

// ****************************************************************************
// Invalid op-code
// ****************************************************************************

TEMPLATE_PRODUCT_TEST_CASE(TEST_NAME("some invalid op-code"), TAG_KERNELS, (DATA_TYPES), (VALUE_TYPES)) {
    using DT = TestType;
    DT * res = nullptr;
    auto m = genGivenVals<DT>(1, {1});
    CHECK_THROWS(ewBinaryMat<DT, DT, DT>(static_cast<BinaryOpCode>(999), res, m, m, nullptr));
}<|MERGE_RESOLUTION|>--- conflicted
+++ resolved
@@ -30,13 +30,9 @@
 #include <cstdint>
 
 #define TEST_NAME(opName) "EwBinaryMat (" opName ")"
-<<<<<<< HEAD
-#define DATA_TYPES DenseMatrix, CSRMatrix, COOMatrix
-=======
-#define DATA_TYPES DenseMatrix, CSRMatrix, Matrix
->>>>>>> dc612217
+#define DATA_TYPES DenseMatrix, CSRMatrix, COOMatrix, Matrix
 #define VALUE_TYPES double, uint32_t
-// CSRMatrix currently only supports ADD and MUL opCodes
+// CSRMatrix, COOMatrix currently only supports ADD and MUL opCodes
 #define DATA_TYPES_NO_CSR DenseMatrix, Matrix
 
 template<class DT>
