/*
 * Copyright 2021 The DAPHNE Consortium
 *
 * Licensed under the Apache License, Version 2.0 (the "License");
 * you may not use this file except in compliance with the License.
 * You may obtain a copy of the License at
 *
 *     http://www.apache.org/licenses/LICENSE-2.0
 *
 * Unless required by applicable law or agreed to in writing, software
 * distributed under the License is distributed on an "AS IS" BASIS,
 * WITHOUT WARRANTIES OR CONDITIONS OF ANY KIND, either express or implied.
 * See the License for the specific language governing permissions and
 * limitations under the License.
 */

#include <runtime/local/datastructures/CSRMatrix.h>
#include <runtime/local/datagen/GenGivenVals.h>
#include <runtime/local/datastructures/DenseMatrix.h>
#include <runtime/local/kernels/CheckEq.h>
#include <runtime/local/kernels/EwBinaryMat.h>

#include <tags.h>

#include <catch.hpp>

#include <cstdint>

#define TEST_NAME(opName) "EwBinaryMat (" opName ")"
#define DATA_TYPES DenseMatrix, CSRMatrix, Matrix
#define VALUE_TYPES double, uint32_t
// CSRMatrix currently only supports ADD and MUL opCodes
#define DATA_TYPES_NO_CSR DenseMatrix, Matrix

template<class DT>
void checkEwBinaryMat(BinaryOpCode opCode, const DT * lhs, const DT * rhs, const DT * exp) {
    DT * res = nullptr;
    ewBinaryMat<DT, DT, DT>(opCode, res, lhs, rhs, nullptr);
    CHECK(*res == *exp);
}

template<class SparseDT, class DT>
void checkSparseDenseEwBinaryMat(BinaryOpCode opCode, const SparseDT * lhs, const DT * rhs, const SparseDT * exp) {
    SparseDT * res = nullptr;
    ewBinaryMat<SparseDT, SparseDT, DT>(opCode, res, lhs, rhs, nullptr);
    CHECK(*res == *exp);
}

template<class DenseDT, class SparseDT>
void checkDenseSparseEwBinaryMat(BinaryOpCode opCode, const DenseDT * lhs, const SparseDT * rhs, const DenseDT * exp) {
    DenseDT * res = nullptr;
    ewBinaryMat<DenseDT, DenseDT, SparseDT>(opCode, res, lhs, rhs, nullptr);
    CHECK(*res == *exp);
    DataObjectFactory::destroy(res);
}

<<<<<<< HEAD
=======
template<class SparseDT, class DenseDT>
void checkSparseSparseEwBinaryMat(BinaryOpCode opCode, const SparseDT * lhs, const SparseDT * rhs, const DenseDT * exp) {
    DenseDT * res = nullptr;
    ewBinaryMat<DenseDT, SparseDT, SparseDT>(opCode, res, lhs, rhs, nullptr);
    CHECK(*res == *exp);
    DataObjectFactory::destroy(res);
}

>>>>>>> 2adf64df
template<class DenseDT, class SparseDT>
void checkDenseSparseDenseEwBinaryMat(BinaryOpCode opCode, const SparseDT * lhs, const DenseDT * rhs, const DenseDT * exp) {
    DenseDT * res = nullptr;
    ewBinaryMat<DenseDT, SparseDT, DenseDT>(opCode, res, lhs, rhs, nullptr);
    CHECK(*res == *exp);
    DataObjectFactory::destroy(res);
}

// ****************************************************************************
// Arithmetic
// ****************************************************************************

TEMPLATE_PRODUCT_TEST_CASE(TEST_NAME("add"), TAG_KERNELS, (DATA_TYPES), (VALUE_TYPES)) {
    using DT = TestType;
    
    auto m0 = genGivenVals<DT>(4, {
            0, 0, 0, 0, 0, 0,
            0, 0, 0, 0, 0, 0,
            0, 0, 0, 0, 0, 0,
            0, 0, 0, 0, 0, 0,
    });
    auto m1 = genGivenVals<DT>(4, {
            1, 2, 0, 0, 1, 3,
            0, 1, 0, 2, 0, 3,
            0, 0, 0, 0, 0, 0,
            0, 0, 0, 0, 0, 0,
    });
    auto m2 = genGivenVals<DT>(4, {
            0, 0, 0, 0, 0, 0,
            1, 2, 3, 1, 0, 0,
            0, 0, 0, 0, 0, 0,
            0, 0, 3, 1, 0, 2,
    });
    auto m3 = genGivenVals<DT>(4, {
            1, 2, 0, 0, 1, 3,
            1, 3, 3, 3, 0, 3,
            0, 0, 0, 0, 0, 0,
            0, 0, 3, 1, 0, 2,
    });
    
    checkEwBinaryMat(BinaryOpCode::ADD, m0, m0, m0);
    checkEwBinaryMat(BinaryOpCode::ADD, m1, m0, m1);
    checkEwBinaryMat(BinaryOpCode::ADD, m1, m2, m3);
    
    DataObjectFactory::destroy(m0, m1, m2, m3);
}

TEMPLATE_PRODUCT_TEST_CASE(TEST_NAME("mul"), TAG_KERNELS, (DATA_TYPES), (VALUE_TYPES)) {
    using DT = TestType;
    
    auto m0 = genGivenVals<DT>(4, {
            0, 0, 0, 0, 0, 0,
            0, 0, 0, 0, 0, 0,
            0, 0, 0, 0, 0, 0,
            0, 0, 0, 0, 0, 0,
    });
    auto m1 = genGivenVals<DT>(4, {
            1, 2, 0, 0, 1, 3,
            0, 1, 0, 2, 0, 3,
            0, 0, 0, 0, 0, 0,
            0, 0, 0, 0, 0, 0,
    });
    auto m2 = genGivenVals<DT>(4, {
            0, 0, 0, 0, 0, 0,
            1, 2, 3, 1, 0, 0,
            0, 0, 0, 0, 0, 0,
            0, 0, 3, 1, 0, 2,
    });
    auto m3 = genGivenVals<DT>(4, {
            0, 0, 0, 0, 0, 0,
            0, 2, 0, 2, 0, 0,
            0, 0, 0, 0, 0, 0,
            0, 0, 0, 0, 0, 0,
    });
    
    checkEwBinaryMat(BinaryOpCode::MUL, m0, m0, m0);
    checkEwBinaryMat(BinaryOpCode::MUL, m1, m0, m0);
    checkEwBinaryMat(BinaryOpCode::MUL, m1, m2, m3);
        
    DataObjectFactory::destroy(m0, m1, m2, m3);
}

TEMPLATE_TEST_CASE(TEST_NAME("mul_sparse_dense"), TAG_KERNELS, VALUE_TYPES) {
    // TODO: all Dense - CSR combinations
    using VT = TestType;
    using SparseDT = CSRMatrix<VT>;
    using DT = DenseMatrix<VT>;

    auto m0 = genGivenVals<SparseDT>(4, {
        0, 1, 1, 0, 0, 0,
        0, 0, 0, 0, 0, 0,
        0, 0, 0, 0, 0, 0,
        0, 0, 0, 0, 0, 0,
    });

    auto m1 = genGivenVals<DT>(4, {
        1, 2, 0, 0, 1, 3,
        0, 1, 0, 2, 0, 3,
        0, 0, 0, 0, 0, 0,
        0, 0, 0, 0, 0, 0,
    });
    auto m2 = genGivenVals<DT>(4, {
        3, 0, 3, 3, 3, 3,
        1, 2, 3, 1, 1, 1,
        1, 1, 1, 1, 1, 1,
        1, 2, 3, 1, 3, 2,
    });
    auto m3 = genGivenVals<DT>(4, {
        0, 1, 1, 0, 0, 0,
        0, 2, 0, 2, 0, 0,
        0, 0, 0, 0, 0, 0,
        0, 0, 0, 0, 0, 0,
    });
    auto exp0 = genGivenVals<SparseDT>(4, {
        0, 2, 0, 0, 0, 0,
        0, 0, 0, 0, 0, 0,
        0, 0, 0, 0, 0, 0,
        0, 0, 0, 0, 0, 0,
    });
    auto exp1 = genGivenVals<SparseDT>(4, {
        0, 0, 3, 0, 0, 0,
        0, 0, 0, 0, 0, 0,
        0, 0, 0, 0, 0, 0,
        0, 0, 0, 0, 0, 0,
    });

    checkSparseDenseEwBinaryMat(BinaryOpCode::MUL, m0, m1, exp0);
    checkSparseDenseEwBinaryMat(BinaryOpCode::MUL, m0, m2, exp1);
    checkSparseDenseEwBinaryMat(BinaryOpCode::MUL, m0, m3, m0);

    DataObjectFactory::destroy(m0, m1, m2, m3, exp0, exp1);
}

TEMPLATE_TEST_CASE(TEST_NAME("add_sparse_dense"), TAG_KERNELS, VALUE_TYPES) {
    using VT = TestType;
    using SparseDT = CSRMatrix<VT>;
    using DenseDT = DenseMatrix<VT>;

    auto sparseMatrix = genGivenVals<SparseDT>(4, {
        0, 1, 1, 0, 0, 0,
        0, 0, 0, 0, 0, 0,
        0, 0, 0, 0, 0, 0,
        0, 0, 0, 0, 0, 0,
    });

    auto denseMatrix1 = genGivenVals<DenseDT>(4, {
        1, 2, 0, 0, 1, 3,
        0, 1, 0, 2, 0, 3,
        0, 0, 0, 0, 0, 0,
        0, 0, 0, 0, 0, 0,
    });

    auto denseMatrix2 = genGivenVals<DenseDT>(4, {
        3, 0, 3, 3, 3, 3,
        1, 2, 3, 1, 1, 1,
        1, 1, 1, 1, 1, 1,
        1, 2, 3, 1, 3, 2,
    });

    // Expected results for  CSR <- CSR, Dense
    auto expectedSparseResult1 = genGivenVals<SparseDT>(4, {
<<<<<<< HEAD
=======
        1, 3, 1, 0, 1, 3,
        0, 1, 0, 2, 0, 3,
        0, 0, 0, 0, 0, 0,
        0, 0, 0, 0, 0, 0,
    });

    auto expectedSparseResult2 = genGivenVals<SparseDT>(4, {
        3, 1, 4, 3, 3, 3,
        1, 2, 3, 1, 1, 1,
        1, 1, 1, 1, 1, 1,
        1, 2, 3, 1, 3, 2,
    });

    // Expected results for Dense <- CSR, Dense
    auto expectedDenseResultCSR1 = genGivenVals<DenseDT>(4, {
>>>>>>> 2adf64df
        1, 3, 1, 0, 1, 3,
        0, 1, 0, 2, 0, 3,
        0, 0, 0, 0, 0, 0,
        0, 0, 0, 0, 0, 0,
    });

<<<<<<< HEAD
    auto expectedSparseResult2 = genGivenVals<SparseDT>(4, {
=======
    auto expectedDenseResultCSR2 = genGivenVals<DenseDT>(4, {
>>>>>>> 2adf64df
        3, 1, 4, 3, 3, 3,
        1, 2, 3, 1, 1, 1,
        1, 1, 1, 1, 1, 1,
        1, 2, 3, 1, 3, 2,
    });

<<<<<<< HEAD
    // Expected results for Dense <- CSR, Dense
    auto expectedDenseResultCSR1 = genGivenVals<DenseDT>(4, {
        1, 3, 1, 0, 1, 3,
        0, 1, 0, 2, 0, 3,
        0, 0, 0, 0, 0, 0,
        0, 0, 0, 0, 0, 0,
    });

    auto expectedDenseResultCSR2 = genGivenVals<DenseDT>(4, {
        3, 1, 4, 3, 3, 3,
        1, 2, 3, 1, 1, 1,
        1, 1, 1, 1, 1, 1,
        1, 2, 3, 1, 3, 2,
    });

=======
>>>>>>> 2adf64df
    // Expected results for Dense <- Dense, CSR
    auto expectedDenseResultDense1 = genGivenVals<DenseDT>(4, {
        1, 3, 1, 0, 1, 3,
        0, 1, 0, 2, 0, 3,
        0, 0, 0, 0, 0, 0,
        0, 0, 0, 0, 0, 0,
    });

    auto expectedDenseResultDense2 = genGivenVals<DenseDT>(4, {
        3, 1, 4, 3, 3, 3,
        1, 2, 3, 1, 1, 1,
        1, 1, 1, 1, 1, 1,
        1, 2, 3, 1, 3, 2,
    });

    // Test cases for CSR <- CSR, Dense
    checkSparseDenseEwBinaryMat(BinaryOpCode::ADD, sparseMatrix, denseMatrix1, expectedSparseResult1);
    checkSparseDenseEwBinaryMat(BinaryOpCode::ADD, sparseMatrix, denseMatrix2, expectedSparseResult2);

    // Test cases for Dense <- CSR, Dense
    checkDenseSparseDenseEwBinaryMat(BinaryOpCode::ADD, sparseMatrix, denseMatrix1, expectedDenseResultCSR1);
    checkDenseSparseDenseEwBinaryMat(BinaryOpCode::ADD, sparseMatrix, denseMatrix2, expectedDenseResultCSR2);

    // Test cases for Dense <- Dense, CSR
    checkDenseSparseEwBinaryMat(BinaryOpCode::ADD, denseMatrix1, sparseMatrix, expectedDenseResultDense1);
    checkDenseSparseEwBinaryMat(BinaryOpCode::ADD, denseMatrix2, sparseMatrix, expectedDenseResultDense2);
<<<<<<< HEAD

    DataObjectFactory::destroy(sparseMatrix, denseMatrix1, denseMatrix2, expectedSparseResult1, expectedSparseResult2, expectedDenseResultCSR1, expectedDenseResultCSR2, expectedDenseResultDense1, expectedDenseResultDense2);
=======

    DataObjectFactory::destroy(sparseMatrix, denseMatrix1, denseMatrix2, expectedSparseResult1, expectedSparseResult2, expectedDenseResultCSR1, expectedDenseResultCSR2, expectedDenseResultDense1, expectedDenseResultDense2);
}

TEMPLATE_TEST_CASE(TEST_NAME("add_sparse_sparse_dense"), TAG_KERNELS, VALUE_TYPES) {
    using VT = TestType;
    using SparseDT = CSRMatrix<VT>;
    using DenseDT = DenseMatrix<VT>;

    auto sparseMatrix1 = genGivenVals<SparseDT>(4, {
        0, 1, 1, 0, 0, 0,
        0, 0, 0, 0, 0, 0,
        0, 0, 0, 0, 0, 0,
        0, 0, 0, 0, 0, 0,
    });

    auto sparseMatrix2 = genGivenVals<SparseDT>(4, {
        1, 0, 1, 0, 0, 1,
        0, 1, 0, 2, 0, 0,
        0, 0, 0, 0, 1, 0,
        0, 0, 0, 0, 0, 1,
    });

    auto sparseMatrix3 = genGivenVals<SparseDT>(4, {
        0, 0, 0, 0, 0, 1,
        0, 0, 0, 0, 0, 0,
        0, 0, 0, 0, 0, 0,
        0, 0, 0, 0, 0, 0,
    });

    // Expected results for Dense <- CSRMatrix, CSRMatrix
    auto expectedDenseResult1 = genGivenVals<DenseDT>(4, {
        1, 1, 2, 0, 0, 1,
        0, 1, 0, 2, 0, 0,
        0, 0, 0, 0, 1, 0,
        0, 0, 0, 0, 0, 1,
    });

    auto expectedDenseResult2 = genGivenVals<DenseDT>(4, {
        0, 1, 1, 0, 0, 1,
        0, 0, 0, 0, 0, 0,
        0, 0, 0, 0, 0, 0,
        0, 0, 0, 0, 0, 0,
    });

    // Test cases for Dense <- CSRMatrix, CSRMatrix
    checkSparseSparseEwBinaryMat(BinaryOpCode::ADD, sparseMatrix1, sparseMatrix2, expectedDenseResult1);
    checkSparseSparseEwBinaryMat(BinaryOpCode::ADD, sparseMatrix1, sparseMatrix3, expectedDenseResult2);

    DataObjectFactory::destroy(sparseMatrix1, sparseMatrix2, sparseMatrix3, expectedDenseResult1, expectedDenseResult2);
>>>>>>> 2adf64df
}

TEMPLATE_PRODUCT_TEST_CASE(TEST_NAME("div"), TAG_KERNELS, (DATA_TYPES_NO_CSR), (VALUE_TYPES)) {
    using DT = TestType;
    
    auto m0 = genGivenVals<DT>(2, {
            0, 0, 0,
            0, 0, 0,
    });
    auto m1 = genGivenVals<DT>(2, {
            1, 2, 4,
            6, 8, 9,
    });
    auto m2 = genGivenVals<DT>(2, {
            1, 2, 2,
            2, 4, 3,
    });
    auto m3 = genGivenVals<DT>(2, {
            1, 1, 2,
            3, 2, 3,
    });
    
    checkEwBinaryMat(BinaryOpCode::DIV, m0, m1, m0);
    checkEwBinaryMat(BinaryOpCode::DIV, m1, m2, m3);
    
    DataObjectFactory::destroy(m0, m1, m2, m3);
}

// ****************************************************************************
// Comparisons
// ****************************************************************************

TEMPLATE_PRODUCT_TEST_CASE(TEST_NAME("eq"), TAG_KERNELS, (DATA_TYPES_NO_CSR), (VALUE_TYPES)) {
    using DT = TestType;
    
    auto m1 = genGivenVals<DT>(2, {1, 2, 3,  4, 5, 6,});
    auto m2 = genGivenVals<DT>(2, {1, 0, 3,  4, 4, 9,});
    auto m3 = genGivenVals<DT>(2, {1, 0, 1,  1, 0, 0,});
    
    checkEwBinaryMat(BinaryOpCode::EQ, m1, m2, m3);
    
    DataObjectFactory::destroy(m1, m2, m3);
}

TEMPLATE_PRODUCT_TEST_CASE(TEST_NAME("neq"), TAG_KERNELS, (DATA_TYPES_NO_CSR), (VALUE_TYPES)) {
    using DT = TestType;
    
    auto m1 = genGivenVals<DT>(2, {1, 2, 3,  4, 5, 6,});
    auto m2 = genGivenVals<DT>(2, {1, 0, 3,  4, 4, 9,});
    auto m3 = genGivenVals<DT>(2, {0, 1, 0,  0, 1, 1,});
    
    checkEwBinaryMat(BinaryOpCode::NEQ, m1, m2, m3);
    
    DataObjectFactory::destroy(m1, m2, m3);
}

TEMPLATE_PRODUCT_TEST_CASE(TEST_NAME("lt"), TAG_KERNELS, (DATA_TYPES_NO_CSR), (VALUE_TYPES)) {
    using DT = TestType;
    
    auto m1 = genGivenVals<DT>(2, {1, 2, 3,  4, 5, 6,});
    auto m2 = genGivenVals<DT>(2, {1, 0, 4,  4, 4, 9,});
    auto m3 = genGivenVals<DT>(2, {0, 0, 1,  0, 0, 1,});
    
    checkEwBinaryMat(BinaryOpCode::LT, m1, m2, m3);
    
    DataObjectFactory::destroy(m1, m2, m3);
}

TEMPLATE_PRODUCT_TEST_CASE(TEST_NAME("le"), TAG_KERNELS, (DATA_TYPES_NO_CSR), (VALUE_TYPES)) {
    using DT = TestType;
    
    auto m1 = genGivenVals<DT>(2, {1, 2, 3,  4, 5, 6,});
    auto m2 = genGivenVals<DT>(2, {1, 0, 4,  4, 4, 9,});
    auto m3 = genGivenVals<DT>(2, {1, 0, 1,  1, 0, 1,});
    
    checkEwBinaryMat(BinaryOpCode::LE, m1, m2, m3);
    
    DataObjectFactory::destroy(m1, m2, m3);
}

TEMPLATE_PRODUCT_TEST_CASE(TEST_NAME("gt"), TAG_KERNELS, (DATA_TYPES_NO_CSR), (VALUE_TYPES)) {
    using DT = TestType;
    
    auto m1 = genGivenVals<DT>(2, {1, 2, 3,  4, 5, 6,});
    auto m2 = genGivenVals<DT>(2, {1, 0, 4,  4, 4, 9,});
    auto m3 = genGivenVals<DT>(2, {0, 1, 0,  0, 1, 0,});
    
    checkEwBinaryMat(BinaryOpCode::GT, m1, m2, m3);
    
    DataObjectFactory::destroy(m1, m2, m3);
}

TEMPLATE_PRODUCT_TEST_CASE(TEST_NAME("ge"), TAG_KERNELS, (DATA_TYPES_NO_CSR), (VALUE_TYPES)) {
    using DT = TestType;
    
    auto m1 = genGivenVals<DT>(2, {1, 2, 3,  4, 5, 6,});
    auto m2 = genGivenVals<DT>(2, {1, 0, 4,  4, 4, 9,});
    auto m3 = genGivenVals<DT>(2, {1, 1, 0,  1, 1, 0,});
    
    checkEwBinaryMat(BinaryOpCode::GE, m1, m2, m3);
    
    DataObjectFactory::destroy(m1, m2, m3);
}

// ****************************************************************************
// Min/max
// ****************************************************************************

TEMPLATE_PRODUCT_TEST_CASE(TEST_NAME("min"), TAG_KERNELS, (DATA_TYPES_NO_CSR), (VALUE_TYPES)) {
    using DT = TestType;
    
    auto m1 = genGivenVals<DT>(2, {1, 2, 3,  4, 5, 6,});
    auto m2 = genGivenVals<DT>(2, {1, 0, 4,  4, 4, 9,});
    auto m3 = genGivenVals<DT>(2, {1, 0, 3,  4, 4, 6,});
    
    checkEwBinaryMat(BinaryOpCode::MIN, m1, m2, m3);
    
    DataObjectFactory::destroy(m1, m2, m3);
}

TEMPLATE_PRODUCT_TEST_CASE(TEST_NAME("max"), TAG_KERNELS, (DATA_TYPES_NO_CSR), (VALUE_TYPES)) {
    using DT = TestType;
    
    auto m1 = genGivenVals<DT>(2, {1, 2, 3,  4, 5, 6,});
    auto m2 = genGivenVals<DT>(2, {1, 0, 4,  4, 4, 9,});
    auto m3 = genGivenVals<DT>(2, {1, 2, 4,  4, 5, 9,});
    
    checkEwBinaryMat(BinaryOpCode::MAX, m1, m2, m3);
    
    DataObjectFactory::destroy(m1, m2, m3);
}

// ****************************************************************************
// Logical
// ****************************************************************************

TEMPLATE_PRODUCT_TEST_CASE(TEST_NAME("and"), TAG_KERNELS, (DATA_TYPES_NO_CSR), (VALUE_TYPES)) {
    using DT = TestType;
    using VT = typename DT::VT;
    
    auto m1 = genGivenVals<DT>(1, {0, 0, 1, 1, 0, 2, 2,     0, VT(-2), VT(-2)});
    auto m2 = genGivenVals<DT>(1, {0, 1, 0, 1, 2, 0, 2, VT(-2),    0 , VT(-2)});
    auto m3 = genGivenVals<DT>(1, {0, 0, 0, 1, 0, 0, 1,     0 ,    0 ,     1 });
    
    checkEwBinaryMat(BinaryOpCode::AND, m1, m2, m3);
    
    DataObjectFactory::destroy(m1, m2, m3);
}

TEMPLATE_PRODUCT_TEST_CASE(TEST_NAME("or"), TAG_KERNELS, (DATA_TYPES_NO_CSR), (VALUE_TYPES)) {
    using DT = TestType;
    using VT = typename DT::VT;
    
    auto m1 = genGivenVals<DT>(1, {0, 0, 1, 1, 0, 2, 2,     0 , VT(-2), VT(-2)});
    auto m2 = genGivenVals<DT>(1, {0, 1, 0, 1, 2, 0, 2, VT(-2),     0 , VT(-2)});
    auto m3 = genGivenVals<DT>(1, {0, 1, 1, 1, 1, 1, 1,     1,      1 ,     1 });
    
    checkEwBinaryMat(BinaryOpCode::OR, m1, m2, m3);
    
    DataObjectFactory::destroy(m1, m2, m3);
}

// ****************************************************************************
// Invalid op-code
// ****************************************************************************

TEMPLATE_PRODUCT_TEST_CASE(TEST_NAME("some invalid op-code"), TAG_KERNELS, (DATA_TYPES), (VALUE_TYPES)) {
    using DT = TestType;
    DT * res = nullptr;
    auto m = genGivenVals<DT>(1, {1});
    CHECK_THROWS(ewBinaryMat<DT, DT, DT>(static_cast<BinaryOpCode>(999), res, m, m, nullptr));
}<|MERGE_RESOLUTION|>--- conflicted
+++ resolved
@@ -54,8 +54,6 @@
     DataObjectFactory::destroy(res);
 }
 
-<<<<<<< HEAD
-=======
 template<class SparseDT, class DenseDT>
 void checkSparseSparseEwBinaryMat(BinaryOpCode opCode, const SparseDT * lhs, const SparseDT * rhs, const DenseDT * exp) {
     DenseDT * res = nullptr;
@@ -64,7 +62,6 @@
     DataObjectFactory::destroy(res);
 }
 
->>>>>>> 2adf64df
 template<class DenseDT, class SparseDT>
 void checkDenseSparseDenseEwBinaryMat(BinaryOpCode opCode, const SparseDT * lhs, const DenseDT * rhs, const DenseDT * exp) {
     DenseDT * res = nullptr;
@@ -226,8 +223,6 @@
 
     // Expected results for  CSR <- CSR, Dense
     auto expectedSparseResult1 = genGivenVals<SparseDT>(4, {
-<<<<<<< HEAD
-=======
         1, 3, 1, 0, 1, 3,
         0, 1, 0, 2, 0, 3,
         0, 0, 0, 0, 0, 0,
@@ -243,27 +238,6 @@
 
     // Expected results for Dense <- CSR, Dense
     auto expectedDenseResultCSR1 = genGivenVals<DenseDT>(4, {
->>>>>>> 2adf64df
-        1, 3, 1, 0, 1, 3,
-        0, 1, 0, 2, 0, 3,
-        0, 0, 0, 0, 0, 0,
-        0, 0, 0, 0, 0, 0,
-    });
-
-<<<<<<< HEAD
-    auto expectedSparseResult2 = genGivenVals<SparseDT>(4, {
-=======
-    auto expectedDenseResultCSR2 = genGivenVals<DenseDT>(4, {
->>>>>>> 2adf64df
-        3, 1, 4, 3, 3, 3,
-        1, 2, 3, 1, 1, 1,
-        1, 1, 1, 1, 1, 1,
-        1, 2, 3, 1, 3, 2,
-    });
-
-<<<<<<< HEAD
-    // Expected results for Dense <- CSR, Dense
-    auto expectedDenseResultCSR1 = genGivenVals<DenseDT>(4, {
         1, 3, 1, 0, 1, 3,
         0, 1, 0, 2, 0, 3,
         0, 0, 0, 0, 0, 0,
@@ -277,8 +251,6 @@
         1, 2, 3, 1, 3, 2,
     });
 
-=======
->>>>>>> 2adf64df
     // Expected results for Dense <- Dense, CSR
     auto expectedDenseResultDense1 = genGivenVals<DenseDT>(4, {
         1, 3, 1, 0, 1, 3,
@@ -305,10 +277,6 @@
     // Test cases for Dense <- Dense, CSR
     checkDenseSparseEwBinaryMat(BinaryOpCode::ADD, denseMatrix1, sparseMatrix, expectedDenseResultDense1);
     checkDenseSparseEwBinaryMat(BinaryOpCode::ADD, denseMatrix2, sparseMatrix, expectedDenseResultDense2);
-<<<<<<< HEAD
-
-    DataObjectFactory::destroy(sparseMatrix, denseMatrix1, denseMatrix2, expectedSparseResult1, expectedSparseResult2, expectedDenseResultCSR1, expectedDenseResultCSR2, expectedDenseResultDense1, expectedDenseResultDense2);
-=======
 
     DataObjectFactory::destroy(sparseMatrix, denseMatrix1, denseMatrix2, expectedSparseResult1, expectedSparseResult2, expectedDenseResultCSR1, expectedDenseResultCSR2, expectedDenseResultDense1, expectedDenseResultDense2);
 }
@@ -359,7 +327,6 @@
     checkSparseSparseEwBinaryMat(BinaryOpCode::ADD, sparseMatrix1, sparseMatrix3, expectedDenseResult2);
 
     DataObjectFactory::destroy(sparseMatrix1, sparseMatrix2, sparseMatrix3, expectedDenseResult1, expectedDenseResult2);
->>>>>>> 2adf64df
 }
 
 TEMPLATE_PRODUCT_TEST_CASE(TEST_NAME("div"), TAG_KERNELS, (DATA_TYPES_NO_CSR), (VALUE_TYPES)) {
