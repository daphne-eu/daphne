/*
 * Copyright 2021 The DAPHNE Consortium
 *
 * Licensed under the Apache License, Version 2.0 (the "License");
 * you may not use this file except in compliance with the License.
 * You may obtain a copy of the License at
 *
 *     http://www.apache.org/licenses/LICENSE-2.0
 *
 * Unless required by applicable law or agreed to in writing, software
 * distributed under the License is distributed on an "AS IS" BASIS,
 * WITHOUT WARRANTIES OR CONDITIONS OF ANY KIND, either express or implied.
 * See the License for the specific language governing permissions and
 * limitations under the License.
 */

#include <runtime/local/datagen/GenGivenVals.h>
#include <runtime/local/datastructures/DataObjectFactory.h>
#include <runtime/local/datastructures/DenseMatrix.h>
#include <runtime/local/datastructures/Frame.h>
#include <runtime/local/kernels/CheckEq.h>
#include <runtime/local/kernels/SliceRow.h>

#include <tags.h>

#include <catch.hpp>

#include <vector>

#include <cstdint>

TEMPLATE_PRODUCT_TEST_CASE("SliceRow", TAG_KERNELS, (DenseMatrix, Matrix), (double, int64_t, uint32_t)) {
    using DT = TestType;

    std::vector<typename DT::VT> vals = {
        0, 0, 1, 0, 2, 0, 0, 0, 0, 0, 0, 0, 3, 4, 5, 0, 6, 7, 0, 8, 0, 0, 9, 0,
    };
    std::vector<typename DT::VT> valsExp = {
        0, 0, 0, 0, 0, 0, 3, 4, 5, 0, 6, 7,
    };
    auto arg = genGivenVals<DT>(4, vals);
    auto exp = genGivenVals<DT>(2, valsExp);
    DT *res = nullptr;
    sliceRow(res, arg, 1, 3, nullptr);
    CHECK(*res == *exp);

    DataObjectFactory::destroy(arg, exp, res);
}

<<<<<<< HEAD
TEMPLATE_PRODUCT_TEST_CASE("SliceRow", TAG_KERNELS, (DenseMatrix), (ALL_STRING_VALUE_TYPES)) {
=======
TEMPLATE_PRODUCT_TEST_CASE("SliceRow - string specific", TAG_KERNELS, (DenseMatrix, Matrix), (ALL_STRING_VALUE_TYPES)) {
>>>>>>> 9f27ac32
    using DT = TestType;
    using VT = typename DT::VT;

    std::vector<VT> vals = {VT("a"), VT(""),  VT("1"),  VT("abc"), VT("e"),   VT("j"),    VT("abc"), VT("abcd"),
                            VT(" "), VT("a"), VT("f"),  VT("k"),   VT("ABC"), VT("34ab"), VT("ac"),  VT("b"),
                            VT("g"), VT("l"), VT("cd"), VT(" "),   VT("ad"),  VT("c"),    VT("h"),   VT(" ")};
    std::vector<VT> valsExp = {VT("abc"), VT("abcd"), VT(" "),  VT("a"), VT("f"), VT("k"),
                               VT("ABC"), VT("34ab"), VT("ac"), VT("b"), VT("g"), VT("l")};
    auto arg = genGivenVals<DT>(4, vals);
    auto exp = genGivenVals<DT>(2, valsExp);
    DT *res = nullptr;
    sliceRow(res, arg, 1, 3, nullptr);
    CHECK(*res == *exp);

    DataObjectFactory::destroy(arg, exp, res);
}

TEMPLATE_PRODUCT_TEST_CASE("SliceRow - check throws", TAG_KERNELS, (DenseMatrix, Matrix), (double, int64_t)) {
    using DT = TestType;
    using VT = typename DT::VT;

    auto arg = genGivenVals<DT>(4, {
                                       0, 0, 1, 0, 2, 0, 0, 0, 0, 0, 0, 0, 3, 4, 5, 0, 6, 7, 0, 8, 0, 0, 9, 0,
                                   });

    DT *res = nullptr;

    SECTION("lowerIncl out of bounds - negative") {
        REQUIRE_THROWS_AS((sliceRow(res, arg, -0.1, 3.0, nullptr)), std::out_of_range);
    }
    SECTION("lowerIncl greater than upperExcl") {
        REQUIRE_THROWS_AS((sliceRow(res, arg, 3, 2, nullptr)), std::out_of_range);
    }
    SECTION("upperExcl out of bounds - too high") {
        REQUIRE_THROWS_AS((sliceRow(res, arg, VT(1), VT(5.5), nullptr)), std::out_of_range);
    }

    DataObjectFactory::destroy(arg);
}

TEMPLATE_TEST_CASE("SliceRow", TAG_KERNELS, (Frame)) {
    using VT = double;

    auto c0 = genGivenVals<DenseMatrix<VT>>(4, {0.0, 1.1, 2.2, 3.3});
    auto c1 = genGivenVals<DenseMatrix<VT>>(4, {4.4, 5.5, 6.6, 7.7});
    auto c2 = genGivenVals<DenseMatrix<VT>>(4, {8.8, 9.9, 1.0, 2.0});
    auto c3 = genGivenVals<DenseMatrix<VT>>(4, {3.0, 4.0, 5.0, 6.0});
    auto c4 = genGivenVals<DenseMatrix<VT>>(2, {1.1, 2.2});
    auto c5 = genGivenVals<DenseMatrix<VT>>(2, {5.5, 6.6});
    auto c6 = genGivenVals<DenseMatrix<VT>>(2, {9.9, 1.0});
    auto c7 = genGivenVals<DenseMatrix<VT>>(2, {4.0, 5.0});
    std::vector<Structure *> cols1 = {c0, c1, c2, c3};
    std::vector<Structure *> cols2 = {c4, c5, c6, c7};
    auto arg = DataObjectFactory::create<Frame>(cols1, nullptr);
    auto exp = DataObjectFactory::create<Frame>(cols2, nullptr);
    Frame *res = nullptr;
    sliceRow(res, arg, 1, 3, nullptr);
    CHECK(*res == *exp);

    DataObjectFactory::destroy(arg, exp, res);
}

TEMPLATE_TEST_CASE("SliceRow - check throws", TAG_KERNELS, (Frame)) {
    using DT = TestType;
    using DTArg = DenseMatrix<double>;

    auto c0 = genGivenVals<DTArg>(4, {0.0, 1.1, 2.2, 3.3});
    auto c1 = genGivenVals<DTArg>(4, {4.4, 5.5, 6.6, 7.7});
    auto c2 = genGivenVals<DTArg>(4, {8.8, 9.9, 1.0, 2.0});
    auto c3 = genGivenVals<DTArg>(4, {3.0, 4.0, 5.0, 6.0});
    std::vector<Structure *> cols1 = {c0, c1, c2, c3};
    auto arg = DataObjectFactory::create<Frame>(cols1, nullptr);

    DT *res = nullptr;

    SECTION("lowerIncl out of bounds - negative") {
        REQUIRE_THROWS_AS((sliceRow(res, arg, -0.1, 3.0, nullptr)), std::out_of_range);
    }
    SECTION("lowerIncl greater than upperExcl") {
        REQUIRE_THROWS_AS((sliceRow(res, arg, 3, 2, nullptr)), std::out_of_range);
    }
    SECTION("upperExcl out of bounds - too high") {
        REQUIRE_THROWS_AS((sliceRow(res, arg, 1, 5, nullptr)), std::out_of_range);
    }
    SECTION("upperExcl out of bounds - too high FP") {
        REQUIRE_THROWS_AS((sliceRow(res, arg, 1.0, 5.1, nullptr)), std::out_of_range);
    }

    DataObjectFactory::destroy(arg);
}<|MERGE_RESOLUTION|>--- conflicted
+++ resolved
@@ -47,11 +47,7 @@
     DataObjectFactory::destroy(arg, exp, res);
 }
 
-<<<<<<< HEAD
-TEMPLATE_PRODUCT_TEST_CASE("SliceRow", TAG_KERNELS, (DenseMatrix), (ALL_STRING_VALUE_TYPES)) {
-=======
 TEMPLATE_PRODUCT_TEST_CASE("SliceRow - string specific", TAG_KERNELS, (DenseMatrix, Matrix), (ALL_STRING_VALUE_TYPES)) {
->>>>>>> 9f27ac32
     using DT = TestType;
     using VT = typename DT::VT;
 
