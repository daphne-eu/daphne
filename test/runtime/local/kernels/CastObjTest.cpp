--- conflicted
+++ resolved
@@ -243,13 +243,8 @@
     DataObjectFactory::destroy(arg_stdSTR, arg_FixedStr16);
 }
 
-<<<<<<< HEAD
-TEMPLATE_PRODUCT_TEST_CASE("castObj, DenseMatrix<string> to DenseMatrix<long>, long int", TAG_KERNELS, (DenseMatrix),
-                           (long)) {
-=======
 TEMPLATE_PRODUCT_TEST_CASE("castObj, DenseMatrix<string> to DenseMatrix<int64_t>, int64_t", TAG_KERNELS, (DenseMatrix),
                            (int64_t)) {
->>>>>>> 67205394
     using DTRes = TestType;
     using VTRes = typename DTRes::VT;
 
@@ -276,21 +271,12 @@
 
     SECTION("FixedStr16") {
         auto arg_FixedStr16 = genGivenVals<DenseMatrix<FixedStr16>>(
-<<<<<<< HEAD
-            numRows, {FixedStr16("9223372036854774"), FixedStr16("9223372036854773"), FixedStr16("9223372036854772"),
-                      FixedStr16("9223372036854771"), FixedStr16("9223372036854776"), FixedStr16("9223372036854775")});
-        DTRes *res_FixedStr16 = nullptr;
-        auto check_FixedStr16 =
-            genGivenVals<DenseMatrix<VTRes>>(numRows, {9223372036854774, 9223372036854773, 9223372036854772,
-                                                       9223372036854771, 9223372036854776, 9223372036854775});
-=======
             numRows, {FixedStr16("123456789012345"), FixedStr16("123456789012344"), FixedStr16("123456789012343"),
                       FixedStr16("123456789012342"), FixedStr16("123456789012341"), FixedStr16("123456789012340")});
         DTRes *res_FixedStr16 = nullptr;
         auto check_FixedStr16 =
             genGivenVals<DenseMatrix<VTRes>>(numRows, {123456789012345, 123456789012344, 123456789012343,
                                                        123456789012342, 123456789012341, 123456789012340});
->>>>>>> 67205394
 
         castObj<DenseMatrix<VTRes>, DenseMatrix<FixedStr16>>(res_FixedStr16, arg_FixedStr16, nullptr);
 
