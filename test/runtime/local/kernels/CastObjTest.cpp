/*
 * Copyright 2021 The DAPHNE Consortium
 *
 * Licensed under the Apache License, Version 2.0 (the "License");
 * you may not use this file except in compliance with the License.
 * You may obtain a copy of the License at
 *
 *     http://www.apache.org/licenses/LICENSE-2.0
 *
 * Unless required by applicable law or agreed to in writing, software
 * distributed under the License is distributed on an "AS IS" BASIS,
 * WITHOUT WARRANTIES OR CONDITIONS OF ANY KIND, either express or implied.
 * See the License for the specific language governing permissions and
 * limitations under the License.
 */

#include <runtime/local/datagen/GenGivenVals.h>
#include <runtime/local/datastructures/DataObjectFactory.h>
#include <runtime/local/datastructures/DenseMatrix.h>
#include <runtime/local/datastructures/Frame.h>
#include <runtime/local/datastructures/Structure.h>
#include <runtime/local/datastructures/ValueTypeCode.h>
#include <runtime/local/kernels/CastObj.h>
#include <runtime/local/kernels/CheckEq.h>

#include <tags.h>

#include <catch.hpp>

#include <vector>

#include <cstdint>

TEMPLATE_PRODUCT_TEST_CASE("castObj, frame to matrix, single-column", TAG_KERNELS, (DenseMatrix),
                           (double, int64_t, uint32_t)) {
    using DTRes = TestType;
    using VTRes = typename DTRes::VT;

    const size_t numRows = 4;
    auto c0 = genGivenVals<DenseMatrix<double>>(numRows, {0.0, 1.1, 2.2, 3.3});
    auto c0Exp = genGivenVals<DenseMatrix<VTRes>>(numRows, {VTRes(0.0), VTRes(1.1), VTRes(2.2), VTRes(3.3)});
    std::vector<Structure *> cols = {c0};
    auto arg = DataObjectFactory::create<Frame>(cols, nullptr);

    DTRes *res = nullptr;
    castObj<DTRes, Frame>(res, arg, nullptr);

    REQUIRE(res->getNumRows() == numRows);
    REQUIRE(res->getNumCols() == 1);
    CHECK(*res == *c0Exp);

    DataObjectFactory::destroy(c0);
    DataObjectFactory::destroy(c0Exp);
    DataObjectFactory::destroy(arg);
    DataObjectFactory::destroy(res);
}

TEMPLATE_PRODUCT_TEST_CASE("castObj, frame to matrix, multi-column", TAG_KERNELS, (DenseMatrix),
                           (double, int64_t, uint32_t)) {
    using DTRes = TestType;
    using VTRes = typename DTRes::VT;

    const size_t numRows = 4;
    const size_t numCols = 3;
    auto c0 = genGivenVals<DenseMatrix<double>>(numRows, {0.0, 1.1, 2.2, 3.3});
    auto c1 = genGivenVals<DenseMatrix<int64_t>>(numRows, {0, -10, -20, -30});
    auto c2 = genGivenVals<DenseMatrix<uint8_t>>(numRows, {0, 11, 22, 33});
    auto c0Exp = genGivenVals<DenseMatrix<VTRes>>(numRows, {VTRes(0.0), VTRes(1.1), VTRes(2.2), VTRes(3.3)});
    auto c1Exp = genGivenVals<DenseMatrix<VTRes>>(numRows, {VTRes(0), VTRes(-10), VTRes(-20), VTRes(-30)});
    auto c2Exp = genGivenVals<DenseMatrix<VTRes>>(numRows, {VTRes(0), VTRes(11), VTRes(22), VTRes(33)});
    std::vector<Structure *> cols = {c0, c1, c2};
    auto arg = DataObjectFactory::create<Frame>(cols, nullptr);

    DTRes *res = nullptr;
    castObj<DTRes, Frame>(res, arg, nullptr);

    REQUIRE(res->getNumRows() == numRows);
    REQUIRE(res->getNumCols() == numCols);
    auto c0Fnd = DataObjectFactory::create<DTRes>(res, 0, numRows, 0, 1);
    auto c1Fnd = DataObjectFactory::create<DTRes>(res, 0, numRows, 1, 2);
    auto c2Fnd = DataObjectFactory::create<DTRes>(res, 0, numRows, 2, 3);
    CHECK(*c0Fnd == *c0Exp);
    CHECK(*c1Fnd == *c1Exp);
    CHECK(*c2Fnd == *c2Exp);

    DataObjectFactory::destroy(c0);
    DataObjectFactory::destroy(c1);
    DataObjectFactory::destroy(c2);
    DataObjectFactory::destroy(c0Exp);
    DataObjectFactory::destroy(c1Exp);
    DataObjectFactory::destroy(c2Exp);
    DataObjectFactory::destroy(arg);
    DataObjectFactory::destroy(c0Fnd);
    DataObjectFactory::destroy(c1Fnd);
    DataObjectFactory::destroy(c2Fnd);
    DataObjectFactory::destroy(res);
}

TEMPLATE_PRODUCT_TEST_CASE("castObj, matrix to frame, single-column", TAG_KERNELS, (DenseMatrix),
                           (double, int64_t, uint32_t)) {
    using DTArg = TestType;
    using VTArg = typename DTArg::VT;

    const size_t numRows = 4;
    auto arg = genGivenVals<DenseMatrix<VTArg>>(numRows, {
                                                             VTArg(0.0),
                                                             VTArg(1.1),
                                                             VTArg(2.2),
                                                             VTArg(3.3),
                                                         });
    std::vector<Structure *> cols = {arg};
    auto exp = DataObjectFactory::create<Frame>(cols, nullptr);

    Frame *res = nullptr;
    castObj<Frame, DTArg>(res, arg, nullptr);
    CHECK(*res == *exp);

    DataObjectFactory::destroy(exp);
    DataObjectFactory::destroy(arg);
    DataObjectFactory::destroy(res);
}

TEMPLATE_PRODUCT_TEST_CASE("castObj, matrix to frame, multi-column", TAG_KERNELS, (DenseMatrix),
                           (double, int64_t, uint32_t)) {
    using DTArg = TestType;
    using VTArg = typename DTArg::VT;

    const size_t numRows = 4;
    auto arg = genGivenVals<DenseMatrix<VTArg>>(numRows, {VTArg(0.0), VTArg(1.1), VTArg(2.2), VTArg(3.3), VTArg(4.4),
                                                          VTArg(5.5), VTArg(6.6), VTArg(7.7), VTArg(8.8), VTArg(9.9),
                                                          VTArg(1.0), VTArg(2.0)});

    auto c0 = genGivenVals<DenseMatrix<VTArg>>(numRows, {VTArg(0.0), VTArg(3.3), VTArg(6.6), VTArg(9.9)});
    auto c1 = genGivenVals<DenseMatrix<VTArg>>(numRows, {VTArg(1.1), VTArg(4.4), VTArg(7.7), VTArg(1.0)});
    auto c2 = genGivenVals<DenseMatrix<VTArg>>(numRows, {VTArg(2.2), VTArg(5.5), VTArg(8.8), VTArg(2.0)});
    std::vector<Structure *> cols = {c0, c1, c2};
    auto exp = DataObjectFactory::create<Frame>(cols, nullptr);

    Frame *res = nullptr;
    castObj<Frame, DTArg>(res, arg, nullptr);
    CHECK(*res == *exp);

    DataObjectFactory::destroy(exp);
    DataObjectFactory::destroy(arg);
    DataObjectFactory::destroy(res);
}

TEMPLATE_PRODUCT_TEST_CASE("castObj, matrix to frame and back, multi-column", TAG_KERNELS, (DenseMatrix),
                           (double, int64_t, uint32_t)) {
    using DT = TestType;

    auto m0 = genGivenVals<DT>(4, {
                                      0, 0, 0, 0, 0, 0, 0, 0, 0, 0, 0, 0, 0, 0, 0, 0, 0, 0, 0, 0, 0, 0, 0, 0,
                                  });
    auto m1 = genGivenVals<DT>(4, {
                                      1, 2, 0, 0, 1, 3, 0, 1, 0, 2, 0, 3, 0, 0, 0, 0, 0, 0, 0, 0, 0, 0, 0, 0,
                                  });
    auto m2 = genGivenVals<DT>(4, {
                                      2, 3, 1, 1, 2, 4, 1, 2, 1, 3, 1, 4, 1, 1, 1, 1, 1, 1, 1, 1, 1, 1, 1, 1,
                                  });

    Frame *f0 = nullptr;
    castObj<Frame, DT>(f0, m0, nullptr);
    Frame *f1 = nullptr;
    castObj<Frame, DT>(f1, m1, nullptr);
    Frame *f2 = nullptr;
    castObj<Frame, DT>(f2, m2, nullptr);
    DT *res0 = nullptr;
    castObj<DT, Frame>(res0, f0, nullptr);
    DT *res1 = nullptr;
    castObj<DT, Frame>(res1, f1, nullptr);
    DT *res2 = nullptr;
    castObj<DT, Frame>(res2, f2, nullptr);
    CHECK(*m0 == *res0);
    CHECK(*m1 == *res1);
    CHECK(*m2 == *res2);

    DataObjectFactory::destroy(m0, f0, res0);
    DataObjectFactory::destroy(m1, f1, res1);
    DataObjectFactory::destroy(m2, f2, res2);
}

TEMPLATE_PRODUCT_TEST_CASE("castObj, matrix to matrix, multi-column", TAG_KERNELS, (DenseMatrix),
                           (double, int64_t, uint32_t)) {
    using DTRes = TestType;
    using VTRes = typename DTRes::VT;

    const size_t numRows = 2;

    auto arg1 = genGivenVals<DenseMatrix<double>>(numRows, {3., 1., 4., 1., 5., 9.});
    DTRes *res1 = nullptr;

    auto arg2 = genGivenVals<DenseMatrix<int64_t>>(numRows, {3, 1, 4, 1, 5, 9});
    DTRes *res2 = nullptr;

    auto arg3 = genGivenVals<DenseMatrix<uint32_t>>(numRows, {3, 1, 4, 1, 5, 9});
    DTRes *res3 = nullptr;

    auto check123 =
        genGivenVals<DenseMatrix<VTRes>>(numRows, {VTRes(3.), VTRes(1.), VTRes(4.), VTRes(1.), VTRes(5.), VTRes(9.)});

    castObj<DenseMatrix<VTRes>, DenseMatrix<double>>(res1, arg1, nullptr);
    castObj<DenseMatrix<VTRes>, DenseMatrix<int64_t>>(res2, arg2, nullptr);
    castObj<DenseMatrix<VTRes>, DenseMatrix<uint32_t>>(res3, arg3, nullptr);

    CHECK(*res1 == *check123);
    CHECK(*res2 == *check123);
    CHECK(*res3 == *check123);

    DataObjectFactory::destroy(arg1, arg2, arg3);
    DataObjectFactory::destroy(res1, res2, res3);
    DataObjectFactory::destroy(check123);
}

<<<<<<< HEAD

TEMPLATE_PRODUCT_TEST_CASE("castObj, DenseMatrix<string> to DenseMatrix<number>, multi-column", TAG_KERNELS, (DenseMatrix), (double, int64_t, uint32_t)) {
        using DTRes = TestType;
        using VTRes = typename DTRes::VT;

        const size_t numRows = 2;

        auto arg_stdSTR = genGivenVals<DenseMatrix<std::string>>(numRows, {std::string("3.1"), std::string("1.1"), std::string("4.1"), std::string("1.1"), std::string("5.1"), std::string("9.1")});
        DTRes* res_stdSTR = nullptr;

        auto arg_FixedStr16 = genGivenVals<DenseMatrix<FixedStr16>>(numRows, {FixedStr16("3.1"), FixedStr16("1.1"), FixedStr16("4.1"), FixedStr16("1.1"), FixedStr16("5.1"), FixedStr16("9.1")});
        DTRes* res_FixedStr16 = nullptr;

        auto check = genGivenVals<DenseMatrix<VTRes>>(numRows, {VTRes(3.1), VTRes(1.1), VTRes(4.1), VTRes(1.1), VTRes(5.1), VTRes(9.1)});
        

        castObj<DenseMatrix<VTRes>, DenseMatrix<std::string>>(res_stdSTR, arg_stdSTR, nullptr);
        CHECK(*res_stdSTR == *check);

        castObj<DenseMatrix<VTRes>, DenseMatrix<FixedStr16>>(res_FixedStr16, arg_FixedStr16, nullptr);
        CHECK(*res_FixedStr16 == *check);

        DataObjectFactory::destroy(check);
        DataObjectFactory::destroy(res_stdSTR, res_FixedStr16);
        DataObjectFactory::destroy(arg_stdSTR, arg_FixedStr16);
}

TEMPLATE_PRODUCT_TEST_CASE("castObj, DenseMatrix<string> to DenseMatrix<long>, long int", TAG_KERNELS, (DenseMatrix), (long)) {
        using DTRes = TestType;
        using VTRes = typename DTRes::VT;

        const size_t numRows = 2;

        SECTION("std::string"){
                auto arg_string = genGivenVals<DenseMatrix<std::string>>(numRows, {std::string("9223372036854775807"), std::string("9223372036854775806"), std::string("9223372036854775805"), 
                                                                                   std::string("9223372036854775804"), std::string("9223372036854775803"), std::string("9223372036854775802")});
                DTRes* res_string = nullptr;
                auto check_string = genGivenVals<DenseMatrix<VTRes>>(numRows, {9223372036854775807, 9223372036854775806, 9223372036854775805, 
                                                                               9223372036854775804, 9223372036854775803, 9223372036854775802});

                castObj<DenseMatrix<VTRes>, DenseMatrix<std::string>>(res_string, arg_string, nullptr);
                
                CHECK(*res_string == *check_string);
                
                DataObjectFactory::destroy(check_string);
                DataObjectFactory::destroy(res_string);
                DataObjectFactory::destroy(arg_string);
        }

        SECTION("FixedStr16"){
                auto arg_FixedStr16 = genGivenVals<DenseMatrix<FixedStr16>>(numRows, {FixedStr16("9223372036854774"), FixedStr16("9223372036854773"), FixedStr16("9223372036854772"), 
                                                                                      FixedStr16("9223372036854771"), FixedStr16("9223372036854776"), FixedStr16("9223372036854775")});
                DTRes* res_FixedStr16 = nullptr;
                auto check_FixedStr16  = genGivenVals<DenseMatrix<VTRes>>(numRows, {9223372036854774, 9223372036854773, 9223372036854772, 
                                                                                    9223372036854771, 9223372036854776, 9223372036854775});
                
                castObj<DenseMatrix<VTRes>, DenseMatrix<FixedStr16>>(res_FixedStr16, arg_FixedStr16, nullptr);

                CHECK(*res_FixedStr16 == *check_FixedStr16);
                
                DataObjectFactory::destroy(check_FixedStr16);
                DataObjectFactory::destroy(res_FixedStr16);
                DataObjectFactory::destroy(arg_FixedStr16);
        }

}


TEMPLATE_PRODUCT_TEST_CASE("castObj, matrix to matrix, single dim", TAG_KERNELS, (DenseMatrix), (double, int64_t, uint32_t)) {
=======
TEMPLATE_PRODUCT_TEST_CASE("castObj, matrix to matrix, single dim", TAG_KERNELS, (DenseMatrix),
                           (double, int64_t, uint32_t)) {
>>>>>>> 0e5e8a9c
    using DTRes = TestType;
    using VTRes = typename DTRes::VT;

    // Single col
    size_t numRows = 3;

    auto arg1 = genGivenVals<DenseMatrix<double>>(numRows, {3., 1., 4.});
    DTRes *res1 = nullptr;

    auto arg2 = genGivenVals<DenseMatrix<int64_t>>(numRows, {3, 1, 4});
    DTRes *res2 = nullptr;

    auto arg3 = genGivenVals<DenseMatrix<uint32_t>>(numRows, {3, 1, 4});
    DTRes *res3 = nullptr;

    auto check123 = genGivenVals<DenseMatrix<VTRes>>(numRows, {VTRes(3.), VTRes(1.), VTRes(4.)});

    castObj<DenseMatrix<VTRes>, DenseMatrix<double>>(res1, arg1, nullptr);
    castObj<DenseMatrix<VTRes>, DenseMatrix<int64_t>>(res2, arg2, nullptr);
    castObj<DenseMatrix<VTRes>, DenseMatrix<uint32_t>>(res3, arg3, nullptr);

    CHECK(*res1 == *check123);
    CHECK(*res2 == *check123);
    CHECK(*res3 == *check123);

    // Single row
    numRows = 1;

    auto arg4 = genGivenVals<DenseMatrix<double>>(numRows, {3., 1., 4.});
    DTRes *res4 = nullptr;

    auto arg5 = genGivenVals<DenseMatrix<int64_t>>(numRows, {3, 1, 4});
    DTRes *res5 = nullptr;

    auto arg6 = genGivenVals<DenseMatrix<uint32_t>>(numRows, {3, 1, 4});
    DTRes *res6 = nullptr;

    auto check456 = genGivenVals<DenseMatrix<VTRes>>(numRows, {VTRes(3.), VTRes(1.), VTRes(4.)});

    castObj<DenseMatrix<VTRes>, DenseMatrix<double>>(res4, arg4, nullptr);
    castObj<DenseMatrix<VTRes>, DenseMatrix<int64_t>>(res5, arg5, nullptr);
    castObj<DenseMatrix<VTRes>, DenseMatrix<uint32_t>>(res6, arg6, nullptr);

    CHECK(*res4 == *check456);
    CHECK(*res5 == *check456);
    CHECK(*res6 == *check456);

    DataObjectFactory::destroy(arg1, arg2, arg3, arg4, arg5, arg6);
    DataObjectFactory::destroy(res1, res2, res3, res4, res5, res6);
    DataObjectFactory::destroy(check123, check456);
}

TEMPLATE_PRODUCT_TEST_CASE("castObj, matrix to matrix, zero dim & dim mismatch", TAG_KERNELS, (DenseMatrix),
                           (double, int64_t, uint32_t)) {
    using DTRes = TestType;
    using VTRes = typename DTRes::VT;

    // Zero dim
    size_t numRows = 0;

    size_t numCols = 0;
    auto arg1 = DataObjectFactory::create<DenseMatrix<double>>(numRows, numCols, false);
    DTRes *res1 = nullptr;
    auto check1 = DataObjectFactory::create<DenseMatrix<VTRes>>(numRows, numCols, false);

    numCols = 1;
    auto arg2 = DataObjectFactory::create<DenseMatrix<int64_t>>(numRows, numCols, false);
    DTRes *res2 = nullptr;
    auto check2 = DataObjectFactory::create<DenseMatrix<VTRes>>(numRows, numCols, false);

    castObj<DenseMatrix<VTRes>, DenseMatrix<double>>(res1, arg1, nullptr);
    castObj<DenseMatrix<VTRes>, DenseMatrix<int64_t>>(res2, arg2, nullptr);

    CHECK(*res1 == *check1);
    CHECK(*res2 == *check2);

    DataObjectFactory::destroy(arg1, arg2);
    DataObjectFactory::destroy(res1, res2);
    DataObjectFactory::destroy(check1, check2);
}

TEMPLATE_TEST_CASE("CastObj CSRMatrix to DenseMatrix", TAG_KERNELS, double, float, int64_t) {
    using VT = TestType;
    using DTArg = CSRMatrix<VT>;
    using DTRes = DenseMatrix<VT>;

    auto m0 = genGivenVals<DTArg>(4, {
                                         0, 0, 0, 0, 0, 0, 0, 4, 0, 0, 0, 2, 0, 0, 0, 3, 0, 0, 0, 0, 0, 0, 0, 0,
                                     });
    auto m1 = genGivenVals<DTArg>(4, {
                                         1, 2, 0, 0, 1, 3, 0, 1, 0, 2, 0, 3, 0, 0, 0, 0, 0, 0, 0, 0, 0, 0, 0, 0,
                                     });
    auto m2 = genGivenVals<DTArg>(4, {
                                         2, 0, 0, 0, 0, 0, 1, 0, 0, 0, 0, 4, 0, 0, 0, 0, 1, 1, 1, 0, 0, 0, 0, 1,
                                     });

    auto d0 = genGivenVals<DTRes>(4, {
                                         0, 0, 0, 0, 0, 0, 0, 4, 0, 0, 0, 2, 0, 0, 0, 3, 0, 0, 0, 0, 0, 0, 0, 0,
                                     });
    auto d1 = genGivenVals<DTRes>(4, {
                                         1, 2, 0, 0, 1, 3, 0, 1, 0, 2, 0, 3, 0, 0, 0, 0, 0, 0, 0, 0, 0, 0, 0, 0,
                                     });
    auto d2 = genGivenVals<DTRes>(4, {
                                         2, 0, 0, 0, 0, 0, 1, 0, 0, 0, 0, 4, 0, 0, 0, 0, 1, 1, 1, 0, 0, 0, 0, 1,
                                     });

    DTRes *res0 = nullptr;
    castObj<DTRes, DTArg>(res0, m0, nullptr);
    DTRes *res1 = nullptr;
    castObj<DTRes, DTArg>(res1, m1, nullptr);
    DTRes *res2 = nullptr;
    castObj<DTRes, DTArg>(res2, m2, nullptr);

    CHECK(*d0 == *res0);
    CHECK(*d1 == *res1);
    CHECK(*d2 == *res2);

    DataObjectFactory::destroy(m0, d0, res0);
    DataObjectFactory::destroy(m1, d1, res1);
    DataObjectFactory::destroy(m2, d2, res2);
}

TEMPLATE_TEST_CASE("CastObj DenseMatrix to CSRMatrix", TAG_KERNELS, double, float, int64_t) {
    using VT = TestType;
    using DTRes = CSRMatrix<VT>;
    using DTArg = DenseMatrix<VT>;

    auto m0 = genGivenVals<DTArg>(4, {
                                         0, 0, 0, 0, 0, 0, 0, 4, 0, 0, 0, 2, 0, 0, 0, 3, 0, 0, 0, 0, 0, 0, 0, 0,
                                     });
    auto m1 = genGivenVals<DTArg>(4, {
                                         1, 2, 0, 0, 1, 3, 0, 1, 0, 2, 0, 3, 0, 0, 0, 0, 0, 0, 0, 0, 0, 0, 0, 0,
                                     });
    auto m2 = genGivenVals<DTArg>(4, {
                                         2, 0, 0, 0, 0, 0, 1, 0, 0, 0, 0, 4, 0, 0, 0, 0, 1, 1, 1, 0, 0, 0, 0, 1,
                                     });

    auto d0 = genGivenVals<DTRes>(4, {
                                         0, 0, 0, 0, 0, 0, 0, 4, 0, 0, 0, 2, 0, 0, 0, 3, 0, 0, 0, 0, 0, 0, 0, 0,
                                     });
    auto d1 = genGivenVals<DTRes>(4, {
                                         1, 2, 0, 0, 1, 3, 0, 1, 0, 2, 0, 3, 0, 0, 0, 0, 0, 0, 0, 0, 0, 0, 0, 0,
                                     });
    auto d2 = genGivenVals<DTRes>(4, {
                                         2, 0, 0, 0, 0, 0, 1, 0, 0, 0, 0, 4, 0, 0, 0, 0, 1, 1, 1, 0, 0, 0, 0, 1,
                                     });

    DTRes *res0 = nullptr;
    castObj<DTRes, DTArg>(res0, m0, nullptr);
    DTRes *res1 = nullptr;
    castObj<DTRes, DTArg>(res1, m1, nullptr);
    DTRes *res2 = nullptr;
    castObj<DTRes, DTArg>(res2, m2, nullptr);

    CHECK(*d0 == *res0);
    CHECK(*d1 == *res1);
    CHECK(*d2 == *res2);

    DataObjectFactory::destroy(m0, d0, res0);
    DataObjectFactory::destroy(m1, d1, res1);
    DataObjectFactory::destroy(m2, d2, res2);
}<|MERGE_RESOLUTION|>--- conflicted
+++ resolved
@@ -212,8 +212,6 @@
     DataObjectFactory::destroy(check123);
 }
 
-<<<<<<< HEAD
-
 TEMPLATE_PRODUCT_TEST_CASE("castObj, DenseMatrix<string> to DenseMatrix<number>, multi-column", TAG_KERNELS, (DenseMatrix), (double, int64_t, uint32_t)) {
         using DTRes = TestType;
         using VTRes = typename DTRes::VT;
@@ -280,12 +278,8 @@
 
 }
 
-
-TEMPLATE_PRODUCT_TEST_CASE("castObj, matrix to matrix, single dim", TAG_KERNELS, (DenseMatrix), (double, int64_t, uint32_t)) {
-=======
 TEMPLATE_PRODUCT_TEST_CASE("castObj, matrix to matrix, single dim", TAG_KERNELS, (DenseMatrix),
                            (double, int64_t, uint32_t)) {
->>>>>>> 0e5e8a9c
     using DTRes = TestType;
     using VTRes = typename DTRes::VT;
 
