--- conflicted
+++ resolved
@@ -29,13 +29,8 @@
 #include <vector>
 
 #define TEST_NAME(opName) "AggAll (" opName ")"
-<<<<<<< HEAD
-#define DATA_TYPES DenseMatrix, CSRMatrix, COOMatrix
-#define VALUE_TYPES double, uint32_t
-=======
-#define DATA_TYPES DenseMatrix, CSRMatrix, Matrix
+#define DATA_TYPES DenseMatrix, CSRMatrix, COOMatrix, Matrix
 #define VALUE_TYPES double, float, uint8_t, uint32_t, uint64_t, int8_t, int32_t, int64_t
->>>>>>> dc612217
 
 template<typename VTRes, class DTArg>
 void checkAggAll(AggOpCode opCode, const DTArg * arg, VTRes exp) {
