--- conflicted
+++ resolved
@@ -32,11 +32,7 @@
 #include <cstdint>
 
 #define TEST_NAME(opName) "EwUnaryMat (" opName ")"
-<<<<<<< HEAD
-#define DATA_TYPES DenseMatrix, COOMatrix
-=======
-#define DATA_TYPES DenseMatrix, Matrix
->>>>>>> dc612217
+#define DATA_TYPES DenseMatrix, COOMatrix, Matrix
 #define VALUE_TYPES int32_t, double
 
 template<typename DTRes, typename DTArg>
