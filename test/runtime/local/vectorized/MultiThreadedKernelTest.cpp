--- conflicted
+++ resolved
@@ -49,16 +49,11 @@
     ewBinaryMat<DT, DT, DT>(BinaryOpCode::ADD, r1, m1, m2, nullptr); //single-threaded
     MTWrapper<VT>* wrapper = new MTWrapper<VT>(4);
 
-<<<<<<< HEAD
     CHECK(checkEqApprox(r1, r2, 1e-6, nullptr));
     
-=======
     
     wrapper->execute(&funAdd, r2, m1, m2, false); //multi-threaded
-    //FIXME missing util function for templated approx checks
-    CHECK(Approx(*(r1->getValues())).epsilon(1e-6) == *(r2->getValues()));
 
->>>>>>> c1b6c425
     delete wrapper;
     DataObjectFactory::destroy(m1);
     DataObjectFactory::destroy(m2);
