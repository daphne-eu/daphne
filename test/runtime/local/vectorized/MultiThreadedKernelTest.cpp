/*
 * Copyright 2021 The DAPHNE Consortium
 *
 * Licensed under the Apache License, Version 2.0 (the "License");
 * you may not use this file except in compliance with the License.
 * You may obtain a copy of the License at
 *
 *     http://www.apache.org/licenses/LICENSE-2.0
 *
 * Unless required by applicable law or agreed to in writing, software
 * distributed under the License is distributed on an "AS IS" BASIS,
 * WITHOUT WARRANTIES OR CONDITIONS OF ANY KIND, either express or implied.
 * See the License for the specific language governing permissions and
 * limitations under the License.
 */

#include <runtime/local/datastructures/DenseMatrix.h>
#include <runtime/local/kernels/CheckEqApprox.h>
#include <runtime/local/kernels/EwBinaryMat.h>
#include <runtime/local/kernels/RandMatrix.h>
#include <runtime/local/vectorized/MTWrapper.h>

#include <tags.h>
#include <catch.hpp>
#include <cstdint>

#define DATA_TYPES DenseMatrix
#define VALUE_TYPES double, float //TODO uint32_t

template<class VT>
void funAdd(DenseMatrix<VT>* res, DenseMatrix<VT>* lhs, DenseMatrix<VT>* rhs) {
    ewBinaryMat(BinaryOpCode::ADD, res, lhs, rhs, nullptr);
}

template<class VT>
void funMul(DenseMatrix<VT>* res, DenseMatrix<VT>* lhs, DenseMatrix<VT>* rhs) {
    ewBinaryMat(BinaryOpCode::MUL, res, lhs, rhs, nullptr);
}

TEMPLATE_PRODUCT_TEST_CASE("Multi-threaded X+Y", TAG_VECTORIZED, (DATA_TYPES), (VALUE_TYPES)) {
    using DT = TestType;
    using VT = typename DT::VT;

    DT *m1 = nullptr, *m2 = nullptr;
    randMatrix<DT, VT>(m1, 1234, 10, 0.0, 1.0, 1.0, 7, nullptr);
    randMatrix<DT, VT>(m2, 1234, 10, 0.0, 1.0, 1.0, 3, nullptr);

    DT *r1 = nullptr, *r2 = nullptr;
    ewBinaryMat<DT, DT, DT>(BinaryOpCode::ADD, r1, m1, m2, nullptr); //single-threaded
    MTWrapper<VT>* wrapper = new MTWrapper<VT>(4);

    CHECK(checkEqApprox(r1, r2, 1e-6, nullptr));
    
<<<<<<< HEAD
=======
    
    wrapper->execute(&funAdd, r2, m1, m2, false); //multi-threaded

>>>>>>> e169d423
    delete wrapper;
    DataObjectFactory::destroy(m1);
    DataObjectFactory::destroy(m2);
    DataObjectFactory::destroy(r1);
    DataObjectFactory::destroy(r2);

}

TEMPLATE_PRODUCT_TEST_CASE("Multi-threaded X*Y", TAG_VECTORIZED, (DATA_TYPES), (VALUE_TYPES)) {
    using DT = TestType;
    using VT = typename DT::VT;

    DT *m1 = nullptr, *m2 = nullptr;
    randMatrix<DT, VT>(m1, 1234, 10, 0.0, 1.0, 1.0, 7, nullptr);
    randMatrix<DT, VT>(m2, 1234, 10, 0.0, 1.0, 1.0, 3, nullptr);

    DT *r1 = nullptr, *r2 = nullptr;
    ewBinaryMat<DT, DT, DT>(BinaryOpCode::MUL, r1, m1, m2, nullptr); //single-threaded
    MTWrapper<VT>* wrapper = new MTWrapper<VT>(4);
    
    wrapper->execute(&funMul, r2, m1, m2, false); //multi-threaded

    CHECK(checkEqApprox(r1, r2, 1e-6, nullptr));

    delete wrapper;
    DataObjectFactory::destroy(m1);
    DataObjectFactory::destroy(m2);
    DataObjectFactory::destroy(r1);
    DataObjectFactory::destroy(r2);
}<|MERGE_RESOLUTION|>--- conflicted
+++ resolved
@@ -51,12 +51,7 @@
 
     CHECK(checkEqApprox(r1, r2, 1e-6, nullptr));
     
-<<<<<<< HEAD
-=======
     
-    wrapper->execute(&funAdd, r2, m1, m2, false); //multi-threaded
-
->>>>>>> e169d423
     delete wrapper;
     DataObjectFactory::destroy(m1);
     DataObjectFactory::destroy(m2);
