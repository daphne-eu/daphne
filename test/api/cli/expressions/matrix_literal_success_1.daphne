--- conflicted
+++ resolved
@@ -16,17 +16,10 @@
 print(checkMatBool);
 print("");
 
-<<<<<<< HEAD
-checkMatstring = [ "a", "b", "c", "d" ];
-print(checkMatstring);
-checkMatstring = reshape(checkMatstring, 2, 2);
-print(checkMatstring);
-=======
 checkMatString = [ "a", "b", "c", "d" ];
 print(checkMatString);
 checkMatString = reshape(checkMatString, 2, 2);
 print(checkMatString);
->>>>>>> 9f27ac32
 print("");
 
 // Defining matrix dimensions at creation.
