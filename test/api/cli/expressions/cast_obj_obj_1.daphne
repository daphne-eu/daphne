//-- Specify DataType Only

//matrix->frame
m0 = [0.1, 0.2];
print(as.frame(m0));

//frame->matrix
f0 = createFrame([20, 21, 22]);
print(as.matrix(f0));

//-- Specify ValueType Only

//matrix<f64>->matrix<si64>
m1 = [1.5];
print(as.si64(m1));

//matrix<si64>->matrix<f64>
m2 = [2];
print(as.f64(m2));

//matrix<str>->matrix<f64>
<<<<<<< HEAD
//matrix<str>->matrix<si64>
m3 = ["1.1", "1.0", "1"];
print(as.f64(m3));
print(as.si64(m3));
=======
m3 = ["1.1"];
print(as.f64(m3));

//matrix<str>->matrix<si64>
m4 = ["1"];
print(as.si64(m4));
>>>>>>> 9f27ac32

//-- Specify DataType and ValueType
f0 = createFrame([20, 21, 22]);
print(as.matrix<f64>(f0));<|MERGE_RESOLUTION|>--- conflicted
+++ resolved
@@ -19,19 +19,12 @@
 print(as.f64(m2));
 
 //matrix<str>->matrix<f64>
-<<<<<<< HEAD
-//matrix<str>->matrix<si64>
-m3 = ["1.1", "1.0", "1"];
-print(as.f64(m3));
-print(as.si64(m3));
-=======
 m3 = ["1.1"];
 print(as.f64(m3));
 
 //matrix<str>->matrix<si64>
 m4 = ["1"];
 print(as.si64(m4));
->>>>>>> 9f27ac32
 
 //-- Specify DataType and ValueType
 f0 = createFrame([20, 21, 22]);
