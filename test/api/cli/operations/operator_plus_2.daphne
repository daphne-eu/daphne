--- conflicted
+++ resolved
@@ -8,14 +8,6 @@
 print("a" + (1 + 2));
 print((1 + 2) + "a");
 
-<<<<<<< HEAD
-// 'concat' and '+' for matrices of strings
-a = fill("abcd", 4, 1);
-b = fill("e", 4, 1);
-print(concat(a, b));
-print(a + b);
-print(a + "end");
-=======
 print("");
 
 # TODO Not supported by the kernel yet.
@@ -37,5 +29,4 @@
 print([1] + ["a"]);
 print(["1"] + ["2"]);
 print(["a"] + ([1] + [2]));
-print(([1] + [2]) + ["a"]);
->>>>>>> 9f27ac32
+print(([1] + [2]) + ["a"]);