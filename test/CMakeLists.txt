# Copyright 2021 The DAPHNE Consortium
#
# Licensed under the Apache License, Version 2.0 (the "License");
# you may not use this file except in compliance with the License.
# You may obtain a copy of the License at
#
#     http://www.apache.org/licenses/LICENSE-2.0
#
# Unless required by applicable law or agreed to in writing, software
# distributed under the License is distributed on an "AS IS" BASIS,
# WITHOUT WARRANTIES OR CONDITIONS OF ANY KIND, either express or implied.
# See the License for the specific language governing permissions and
# limitations under the License.

include_directories(${PROJECT_SOURCE_DIR}/test) # for "tags.h"
include_directories(${PROJECT_SOURCE_DIR}/thirdparty/catch2) # for "catch.hpp"

add_executable(run_tests
        run_tests.cpp
        
        runtime/local/datastructures/CSRMatrixTest.cpp
        runtime/local/datastructures/DenseMatrixTest.cpp
        runtime/local/datastructures/FrameTest.cpp
        runtime/local/datastructures/MatrixTest.cpp
<<<<<<< HEAD

        runtime/local/kernels/CheckEqTest.cpp
        runtime/local/kernels/MatPropsKernelsTest.cpp
=======
        
        runtime/local/kernels/AggAllTest.cpp
        runtime/local/kernels/AggColTest.cpp
        runtime/local/kernels/AggRowTest.cpp
        runtime/local/kernels/CheckEqTest.cpp
        runtime/local/kernels/EwBinaryMatTest.cpp
        runtime/local/kernels/EwBinaryMatScaTest.cpp
        runtime/local/kernels/EwBinaryScaTest.cpp
        runtime/local/kernels/MatMulTest.cpp
        runtime/local/kernels/RandMatrixTest.cpp
        runtime/local/kernels/TransposeTest.cpp
>>>>>>> c0b7d431
)
target_link_libraries(run_tests PRIVATE
    ValueTypeUtils
    ${BLAS_LIBRARIES}
)<|MERGE_RESOLUTION|>--- conflicted
+++ resolved
@@ -22,12 +22,7 @@
         runtime/local/datastructures/DenseMatrixTest.cpp
         runtime/local/datastructures/FrameTest.cpp
         runtime/local/datastructures/MatrixTest.cpp
-<<<<<<< HEAD
 
-        runtime/local/kernels/CheckEqTest.cpp
-        runtime/local/kernels/MatPropsKernelsTest.cpp
-=======
-        
         runtime/local/kernels/AggAllTest.cpp
         runtime/local/kernels/AggColTest.cpp
         runtime/local/kernels/AggRowTest.cpp
@@ -38,7 +33,7 @@
         runtime/local/kernels/MatMulTest.cpp
         runtime/local/kernels/RandMatrixTest.cpp
         runtime/local/kernels/TransposeTest.cpp
->>>>>>> c0b7d431
+        runtime/local/kernels/MatPropsKernelsTest.cpp
 )
 target_link_libraries(run_tests PRIVATE
     ValueTypeUtils
