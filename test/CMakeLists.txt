# Copyright 2021 The DAPHNE Consortium
#
# Licensed under the Apache License, Version 2.0 (the "License");
# you may not use this file except in compliance with the License.
# You may obtain a copy of the License at
#
#     http://www.apache.org/licenses/LICENSE-2.0
#
# Unless required by applicable law or agreed to in writing, software
# distributed under the License is distributed on an "AS IS" BASIS,
# WITHOUT WARRANTIES OR CONDITIONS OF ANY KIND, either express or implied.
# See the License for the specific language governing permissions and
# limitations under the License.

include_directories(${PROJECT_SOURCE_DIR}/test)
include_directories(${PROJECT_SOURCE_DIR}/thirdparty/catch2) # for "catch.hpp"

set(TEST_SOURCES
        run_tests.cpp

        api/cli/algorithms/AlgorithmsTest.cpp
        api/cli/controlflow/ControlFlowTest.cpp
        api/cli/distributed/DistributedTest.cpp
        api/cli/functions/FunctionsTest.cpp
        api/cli/functions/RecursiveFunctionsTest.cpp
        api/cli/io/ReadTest.cpp
        api/cli/inference/SparsityTest.cpp
        api/cli/io/ReadTest.cpp
        api/cli/literals/LiteralsTest.cpp
        api/cli/operations/ConstantFoldingTest.cpp
        api/cli/operations/OperationsTest.cpp
        api/cli/parser/ParserTest.cpp
        api/cli/scoping/ScopingTest.cpp
        api/cli/scriptargs/ScriptArgsTest.cpp
        api/cli/sql/SQLTest.cpp
<<<<<<< HEAD
=======
        api/cli/syntax/SyntaxTest.cpp
>>>>>>> 5c72aed5
        api/cli/vectorized/MultiThreadedOpsTest.cpp
        api/cli/Utils.cpp
        runtime/distributed/worker/WorkerTest.cpp
        runtime/local/datastructures/CSRMatrixTest.cpp
        runtime/local/datastructures/DenseMatrixTest.cpp
        runtime/local/datastructures/FrameTest.cpp
        runtime/local/datastructures/MatrixTest.cpp
        runtime/local/datastructures/TaskQueueTest.cpp

        runtime/local/io/FileMetaDataTest.cpp
        runtime/local/io/ReadCsvTest.cpp

        runtime/local/kernels/AggAllTest.cpp
        runtime/local/kernels/AggColTest.cpp
        runtime/local/kernels/AggRowTest.cpp
        runtime/local/kernels/CartesianTest.cpp
        runtime/local/kernels/CastObjTest.cpp
        runtime/local/kernels/CastScaTest.cpp
        runtime/local/kernels/CheckEqTest.cpp
        runtime/local/kernels/ColBindTest.cpp
        runtime/local/kernels/CreateFrameTest.cpp
        runtime/local/kernels/DiagVectorTest.cpp

        runtime/local/kernels/DNNPoolingTest.cpp

        runtime/local/kernels/EwBinaryMatTest.cpp
        runtime/local/kernels/EwBinaryMatScaTest.cpp
        runtime/local/kernels/EwBinaryScaTest.cpp
        runtime/local/kernels/EwUnaryScaTest.cpp
        runtime/local/kernels/ExtractRowTest.cpp
        runtime/local/kernels/FilterRowTest.cpp
        runtime/local/kernels/GroupJoinTest.cpp
        runtime/local/kernels/HasSpecialValueTest.cpp
        runtime/local/kernels/InnerJoinTest.cpp
        runtime/local/kernels/IsSymmetricTest.cpp
        runtime/local/kernels/NumDistinctApproxTest.cpp
        runtime/local/kernels/MatMulTest.cpp
        runtime/local/kernels/QuantizeTest.cpp
        runtime/local/kernels/RandMatrixTest.cpp
        runtime/local/kernels/ReadTest.cpp
        runtime/local/kernels/ReplaceTest.cpp
        runtime/local/kernels/ReverseTest.cpp
        runtime/local/kernels/SampleTest.cpp
        runtime/local/kernels/SeqTest.cpp
        runtime/local/kernels/SetColLabelsTest.cpp
        runtime/local/kernels/SetColLabelsPrefixTest.cpp
        runtime/local/kernels/SolveTest.cpp
        runtime/local/kernels/SyrkTest.cpp
        runtime/local/kernels/TransposeTest.cpp
        runtime/local/kernels/TriTest.cpp
        runtime/local/vectorized/MultiThreadedKernelTest.cpp
        runtime/local/kernels/CheckEqApproxTest.cpp
)


if(USE_CUDA AND CMAKE_CUDA_COMPILER)
    list(APPEND TEST_SOURCES
            runtime/local/kernels/CUDA_MatMulTest.cpp
            runtime/local/kernels/CUDA_ContextTest.cpp
            runtime/local/kernels/DNNActivationTest.cpp
            runtime/local/kernels/DNNAffineTest.cpp
            runtime/local/kernels/DNNBatchNormTest.cpp
            runtime/local/kernels/DNNConvolutionTest.cpp
            runtime/local/kernels/DNNSoftmaxTest.cpp)
endif()

add_executable(run_tests
    ${TEST_SOURCES}
)
add_dependencies(run_tests daphnec DistributedWorker)

get_property(dialect_libs GLOBAL PROPERTY MLIR_DIALECT_LIBS)
set(LIBS AllKernels ${dialect_libs} DataStructures DaphneDSLParser MLIRDaphne WorkerImpl Proto Util ${OPENBLAS_LIBRARIES})

if(USE_CUDA AND CMAKE_CUDA_COMPILER)
    target_include_directories(run_tests PUBLIC ${CUDAToolkit_INCLUDE_DIRS})

    # search "custom" cudnn lib in CUDA SDK dir
    set(lib_name cudnn)
    find_library(CUDA_${lib_name}_LIBRARY NAMES ${lib_name} HINTS ${CUDAToolkit_LIBRARY_DIR} ENV CUDA_PATH
            PATH_SUFFIXES nvidia/current lib64 lib/x64 lib)

    list(APPEND LIBS CUDAKernels CUDA::cudart CUDA::cublasLt CUDA::cublas CUDA::cusparse ${CUDA_cudnn_LIBRARY})
endif()

target_link_libraries(run_tests PRIVATE ${LIBS})<|MERGE_RESOLUTION|>--- conflicted
+++ resolved
@@ -33,10 +33,7 @@
         api/cli/scoping/ScopingTest.cpp
         api/cli/scriptargs/ScriptArgsTest.cpp
         api/cli/sql/SQLTest.cpp
-<<<<<<< HEAD
-=======
         api/cli/syntax/SyntaxTest.cpp
->>>>>>> 5c72aed5
         api/cli/vectorized/MultiThreadedOpsTest.cpp
         api/cli/Utils.cpp
         runtime/distributed/worker/WorkerTest.cpp
