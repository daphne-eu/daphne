# Copyright 2021 The DAPHNE Consortium
#
# Licensed under the Apache License, Version 2.0 (the "License");
# you may not use this file except in compliance with the License.
# You may obtain a copy of the License at
#
#     http://www.apache.org/licenses/LICENSE-2.0
#
# Unless required by applicable law or agreed to in writing, software
# distributed under the License is distributed on an "AS IS" BASIS,
# WITHOUT WARRANTIES OR CONDITIONS OF ANY KIND, either express or implied.
# See the License for the specific language governing permissions and
# limitations under the License.

include_directories(${PROJECT_SOURCE_DIR}/test)
include_directories(${PROJECT_SOURCE_DIR}/thirdparty/catch2) # for "catch.hpp"

set(TEST_SOURCES
        run_tests.h
        run_tests.cpp

        api/cli/algorithms/AlgorithmsTest.cpp
        api/cli/algorithms/DecisionTreeRandomForestTest.cpp
        api/cli/config/ConfigTest.cpp
        api/cli/controlflow/ControlFlowTest.cpp
        api/cli/distributed/DistributedTest.cpp
        api/cli/expressions/CastTest.cpp
        api/cli/expressions/CondTest.cpp
        api/cli/expressions/FrameLiteralTest.cpp
        api/cli/expressions/MatrixLiteralTest.cpp
        api/cli/extensibility/ExtensionTest.cpp
        api/cli/extensibility/HintTest.cpp
        api/cli/functions/FunctionsTest.cpp
        api/cli/functions/RecursiveFunctionsTest.cpp
        api/cli/import/ImportTest.cpp
        api/cli/indexing/IndexingTest.cpp
        api/cli/inference/InferenceTest.cpp
        api/cli/io/ReadWriteTest.cpp
        api/cli/lists/ListsTest.cpp
        api/cli/literals/LiteralsTest.cpp
        api/cli/operations/ConstantFoldingTest.cpp
        api/cli/operations/OperationsTest.cpp
        api/cli/operations/TypeOfTest.cpp
        api/cli/parser/ParserTest.cpp
        api/cli/parser/MetaDataParserTest.cpp
        api/cli/scoping/ScopingTest.cpp
        api/cli/scriptargs/ScriptArgsTest.cpp
        api/cli/secondorder/SecondOrderTest.cpp
        api/cli/sql/ColumnarTest.cpp
        api/cli/sql/SQLTest.cpp
        api/cli/sql/SQLResultTest.cpp
        api/cli/syntax/SyntaxTest.cpp
        api/cli/vectorized/MultiThreadedOpsTest.cpp
        api/cli/vectorized/VectorizedPipelineTest.cpp
        api/cli/Utils.cpp

        api/python/DaphneLibTest.cpp

        api/cli/codegen/AggAllTest.cpp
        api/cli/codegen/AggDimTest.cpp
        api/cli/codegen/EwBinaryTest.cpp
        api/cli/codegen/EwUnaryTest.cpp
        api/cli/codegen/EwOpLoopFusionTest.cpp
        api/cli/codegen/MapOpTest.cpp
        api/cli/codegen/SparsityExploitTest.cpp
        api/cli/codegen/TransposeTest.cpp

        ir/daphneir/InferTypesTest.cpp
        api/cli/operations/CanonicalizationConstantFoldingOpTest.cpp

        parser/config/ConfigParserTest.cpp

        runtime/distributed/worker/WorkerTest.cpp

        runtime/local/datastructures/CSRMatrixTest.cpp
        runtime/local/datastructures/DenseMatrixTest.cpp
        runtime/local/datastructures/FrameTest.cpp
        runtime/local/datastructures/MatrixTest.cpp
        runtime/local/datastructures/TaskQueueTest.cpp
        runtime/local/datastructures/TensorTest.cpp

        runtime/local/io/ReadCsvTest.cpp
        runtime/local/io/ReadParquetTest.cpp
        runtime/local/io/ReadMMTest.cpp
        runtime/local/io/WriteDaphneTest.cpp
        runtime/local/io/ReadDaphneTest.cpp
        runtime/local/io/DaphneSerializerTest.cpp

        runtime/local/kernels/AggAllTest.cpp
        runtime/local/kernels/AggColTest.cpp
        runtime/local/kernels/AggCumTest.cpp
        runtime/local/kernels/AggRowTest.cpp
        runtime/local/kernels/BinTest.cpp
        runtime/local/kernels/CartesianTest.cpp
        runtime/local/kernels/CastObjTest.cpp
        runtime/local/kernels/CastObjScaTest.cpp
        runtime/local/kernels/CastScaTest.cpp
        runtime/local/kernels/CastScaObjTest.cpp
        runtime/local/kernels/CheckEqTest.cpp
        runtime/local/kernels/CheckEqApproxTest.cpp
        runtime/local/kernels/ColAggAllTest.cpp
        runtime/local/kernels/ColAggGrpTest.cpp
        runtime/local/kernels/ColBindTest.cpp
        runtime/local/kernels/ColCalcBinaryTest.cpp
        runtime/local/kernels/ColGroupFirstTest.cpp
        runtime/local/kernels/ColGroupNextTest.cpp
        runtime/local/kernels/ColIntersectTest.cpp
        runtime/local/kernels/ColJoinTest.cpp
        runtime/local/kernels/ColMergeTest.cpp
        runtime/local/kernels/ColProjectTest.cpp
        runtime/local/kernels/ColSelectCmpTest.cpp
        runtime/local/kernels/ColSemiJoinTest.cpp
        runtime/local/kernels/CondMatMatMatTest.cpp
        runtime/local/kernels/CondMatMatScaTest.cpp
        runtime/local/kernels/CondMatScaMatTest.cpp
        runtime/local/kernels/CondMatScaScaTest.cpp
        runtime/local/kernels/ConvertBitmapToPosListTest.cpp
        runtime/local/kernels/ConvertPosListToBitmapTest.cpp
        runtime/local/kernels/CreateFrameTest.cpp
        runtime/local/kernels/CTableTest.cpp
        runtime/local/kernels/DiagMatrixTest.cpp
        runtime/local/kernels/DiagVectorTest.cpp
        runtime/local/kernels/DNNPoolingTestForward.cpp
        runtime/local/kernels/DNNConv2DBackwardTest.cpp
        runtime/local/kernels/DNNConv2DForwardTest.cpp
        runtime/local/kernels/DNNBatchNorm2DForwardTest.cpp
        runtime/local/kernels/DNNBatchNorm2DBackwardTest.cpp
        runtime/local/kernels/DNNBiasAddForwardTest.cpp
        runtime/local/kernels/DNNPoolingBackwardTest.cpp
        runtime/local/kernels/EigenCalTest.cpp
        runtime/local/kernels/EwBinaryMatTest.cpp
        runtime/local/kernels/EwBinaryObjScaTest.cpp
        runtime/local/kernels/EwBinaryScaTest.cpp
        runtime/local/kernels/EwUnaryMatTest.cpp
        runtime/local/kernels/EwUnaryScaTest.cpp
        runtime/local/kernels/ExtractColTest.cpp
        runtime/local/kernels/ExtractRowTest.cpp
        runtime/local/kernels/FillTest.cpp
        runtime/local/kernels/FilterColTest.cpp
        runtime/local/kernels/FilterRowTest.cpp
        runtime/local/kernels/GroupJoinTest.cpp
        runtime/local/kernels/GroupTest.cpp
        runtime/local/kernels/HasSpecialValueTest.cpp
        runtime/local/kernels/InnerJoinTest.cpp
        runtime/local/kernels/InsertColTest.cpp
        runtime/local/kernels/InsertRowTest.cpp
        runtime/local/kernels/IsSymmetricTest.cpp
        runtime/local/kernels/NumDistinctApproxTest.cpp
        runtime/local/kernels/MapTest.cpp
        runtime/local/kernels/MatMulTest.cpp
        runtime/local/kernels/OneHotTest.cpp
        runtime/local/kernels/OrderTest.cpp
        runtime/local/kernels/OuterBinaryTest.cpp
        runtime/local/kernels/QuantizeTest.cpp
        runtime/local/kernels/RandMatrixTest.cpp
        runtime/local/kernels/ReadTest.cpp
        runtime/local/kernels/RecodeTest.cpp
        runtime/local/kernels/ReplaceTest.cpp
        runtime/local/kernels/ReshapeTest.cpp
        runtime/local/kernels/ReverseTest.cpp
        runtime/local/kernels/RowBindTest.cpp
        runtime/local/kernels/SampleTest.cpp
        runtime/local/kernels/SemiJoinTest.cpp
        runtime/local/kernels/SeqTest.cpp
        runtime/local/kernels/SetColLabelsTest.cpp
        runtime/local/kernels/SetColLabelsPrefixTest.cpp
        runtime/local/kernels/SliceColTest.cpp
        runtime/local/kernels/SliceRowTest.cpp
        runtime/local/kernels/SolveTest.cpp
        runtime/local/kernels/StopTest.cpp
        runtime/local/kernels/SyrkTest.cpp
        runtime/local/kernels/ThetaJoinTest.cpp
        runtime/local/kernels/TransposeTest.cpp
        runtime/local/kernels/TriTest.cpp
        
        runtime/local/vectorized/MultiThreadedKernelTest.cpp
<<<<<<< HEAD

#        runtime/local/kernels/Morphstore/ProjectTest.cpp

        util/RecordPropertiesTest.cpp
=======
>>>>>>> 14d1c24d
)

if(USE_CUDA AND CMAKE_CUDA_COMPILER)
    list(APPEND TEST_SOURCES
            runtime/local/kernels/CUDA/BiasAddTest.cpp
            runtime/local/kernels/CUDA/FillTest.cpp
            runtime/local/kernels/CUDA/MatMulTest.cpp
            runtime/local/kernels/CUDA_ContextTest.cpp
            runtime/local/kernels/CUDA/DNNActivationTest.cpp
            runtime/local/kernels/CUDA/DNNAffineTest.cpp
            runtime/local/kernels/CUDA/DNNBatchNormTest.cpp
            runtime/local/kernels/CUDA/DNNConvolutionTest.cpp
            runtime/local/kernels/CUDA/DNNSoftmaxTest.cpp)
endif()

add_executable(run_tests ${TEST_SOURCES})
set_target_properties(run_tests PROPERTIES RUNTIME_OUTPUT_DIRECTORY ${PROJECT_SOURCE_DIR}/bin)
add_dependencies(run_tests daphne daphnelib DistributedWorker daphne-opt)

get_property(dialect_libs GLOBAL PROPERTY MLIR_DIALECT_LIBS)
set(LIBS AllKernels ${dialect_libs} DataStructures DaphneDSLParser MLIRDaphne WorkerImpl Proto DaphneConfigParser
        DaphneMetaDataParser Util)

if(USE_CUDA AND CMAKE_CUDA_COMPILER)
    target_include_directories(run_tests PUBLIC ${CUDAToolkit_INCLUDE_DIRS})

    # search "custom" cudnn lib in CUDA SDK dir
    set(lib_name cudnn)
    find_library(CUDA_${lib_name}_LIBRARY NAMES ${lib_name} HINTS ${CUDAToolkit_LIBRARY_DIR} ENV CUDA_PATH
            PATH_SUFFIXES nvidia/current lib64 lib/x64 lib)

    list(APPEND LIBS CUDAKernels CUDA::cudart CUDA::cublasLt CUDA::cublas CUDA::cusparse ${CUDA_cudnn_LIBRARY})
endif()

target_link_libraries(run_tests PRIVATE ${LIBS})
target_link_directories(run_tests PRIVATE ${PROJECT_BINARY_DIR}/lib)
add_executable(theta_join_test run_tests.cpp run_tests.h runtime/local/kernels/ThetaJoinTest.cpp)
set_target_properties(theta_join_test PROPERTIES RUNTIME_OUTPUT_DIRECTORY ${PROJECT_SOURCE_DIR}/bin)

add_dependencies(theta_join_test daphne DistributedWorker)
target_link_libraries(theta_join_test PRIVATE ${LIBS})
target_compile_options(theta_join_test PUBLIC -g -O0)<|MERGE_RESOLUTION|>--- conflicted
+++ resolved
@@ -174,13 +174,8 @@
         runtime/local/kernels/TriTest.cpp
         
         runtime/local/vectorized/MultiThreadedKernelTest.cpp
-<<<<<<< HEAD
-
-#        runtime/local/kernels/Morphstore/ProjectTest.cpp
 
         util/RecordPropertiesTest.cpp
-=======
->>>>>>> 14d1c24d
 )
 
 if(USE_CUDA AND CMAKE_CUDA_COMPILER)
