--- conflicted
+++ resolved
@@ -35,20 +35,6 @@
 ##### Software
 
 | tool/lib            | version known to work (*) | comment                                                                                                                                      |
-<<<<<<< HEAD
-|---------------------| ----------- |----------------------------------------------------------------------------------------------------------------------------------------------|
-| clang               | 10.0.0 |                                                                                                                                              |
-| cmake               | 3.17 | On Ubuntu 20.04, install by `sudo snap install cmake --classic` to fulfill the version requirement; `apt` provides only version 3.16.3.      |
-| git                 | 2.25.1 |                                                                                                                                              |
-| lld                 | 10.0.0 |                                                                                                                                              |
-| ninja               | 1.10.0 |                                                                                                                                              |
-| pkg-config          | 0.29.1 |                                                                                                                                              |
-| python3             | 3.8.5 |                                                                                                                                              |
-| numpy               | 1.19.5 |                                                                                                                                              |
-| java (e.g. openjdk) | 11 (1.7 should be fine) |                                                                                                                                              |
-| gfortran            | 9.3.0 |                                                                                                                                              |
-| uuid-dev            |  |                                                                                                                                              |
-=======
 |---------------------|-------------------------|----------------------------------------------------------------------------------------------------------------------------------------------|
 | clang               | 10.0.0                  |                                                                                                                                              |
 | cmake               | 3.17                    | On Ubuntu 20.04, install by `sudo snap install cmake --classic` to fulfill the version requirement; `apt` provides only version 3.16.3.      |
@@ -63,7 +49,6 @@
 | gfortran            | 9.3.0                   |                                                                                                                                              |
 | uuid-dev            |                         |                                                                                                                                              |
 | libboost-dev        | 1.71.0.0 | Only required when building with support for Arrow (`--arrow`) |
->>>>>>> 6c398e6f
 
 ##### Hardware
 
@@ -112,10 +97,6 @@
 
 See [this page](/doc/development/BuildingDaphne) for more information.
 
-<<<<<<< HEAD
-
-=======
->>>>>>> 6c398e6f
 ### Running the Tests
 
 ```bash
@@ -157,7 +138,7 @@
   ```bash
 singularity build <ImageName.sif> docker://ahmedeleliemy/test-workflow
 #one can also use [Singularity python](https://singularityhub.github.io/singularity-cli/)
-#to convert the provided Dockerfile into Singularity recipe 
+#to convert the provided Dockerfile into Singularity recipe
 singularity shell <ImageName.sif>
 Singularity> cd daphne
 Singularity> ./build.sh #or ./test.sh  
