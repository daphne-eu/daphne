--- conflicted
+++ resolved
@@ -107,17 +107,11 @@
 
 ##### Scalar literals
 
-<<<<<<< HEAD
-**Integer literals** are specified in decimal digits and have the type `si64`.
+**Integer literals** are specified in decimal digits.
+By default, they have the type `si64`, but if the optional suffix `u` is appended, the type is `ui64`.
 They support the digit separators `'` and `_`.
 
-*Examples*: `0`, `123`, `-456`, `1_000`
-=======
-**Integer literals** are specified in decimal notation.
-By default, they have the type `si64`, but if the optional suffix `u` is appended, the type is `ui64`.
-
-*Examples*: `0`, `123`, `-456`, `18446744073709551615u`
->>>>>>> 5c146f1d
+*Examples*: `0`, `123`, `-456`, `1_000`, `18446744073709551615u`
 
 **Floating-point literals** are specified in decimal or scientific notation.
 The following literals stand for special floating-point values: `nan`, `inf`, `-inf`.
