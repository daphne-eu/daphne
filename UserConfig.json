{
<<<<<<< HEAD
    "use_cuda": true,
=======
    "use_cuda": false,
>>>>>>> 27f4591b
    "use_cuda_codegen": false,
    "use_vectorized_exec": false,
    "use_obj_ref_mgnt": true,
    "cuda_fuse_any": false,
    "vectorized_single_queue": false,
    "debug_llvm": false,
<<<<<<< HEAD
    "explain_kernels": true,
=======
    "explain_cuda_codegen": false,
    "explain_kernels": false,
>>>>>>> 27f4591b
    "explain_llvm": false,
    "explain_parsing": false,
    "explain_parsing_simplified": false,
    "explain_property_inference": false,
    "explain_sql": false,
    "explain_select_matrix_repr": false,
    "explain_type_adaptation": false,
    "explain_vectorized": false,
    "explain_obj_ref_mgnt": false,
    "taskPartitioningScheme": "STATIC",
    "numberOfThreads": -1,
    "minimumTaskSize": 1,
    "library_paths": [],
    "daphnedsl_import_paths": {},
    "logging": [
<<<<<<< HEAD
        { "log-level-limit": "TRACE" },
=======
        { "log-level-limit": "INFO" },
>>>>>>> 27f4591b
        {
            "comment": "This configuration controls logging in the GPU compiler pass only",
            "name": "compiler::cuda",
            "level": "TRACE",
            "filename": "compiler-trace-cuda.txt",
            "format": "%^[%L %n]:%$ %v"
        },
        {
            "comment": "general runtime CUDA debug log",
            "name": "runtime::cuda",
            "level": "TRACE",
            "filename": "compiler-debug-cuda.txt",
            "format": "%^[%L %n]:%$ %v"
        },
        {
            "comment": "DAPHNE compiler logs",
            "name": "compiler",
            "level": "DEBUG",
            "filename": "",
            "format": "%^[%n %L]:%$ %v"
        },
        {
            "comment": "DAPHNE default",
            "name": "default",
            "level": "TRACE",
            "filename": "",
            "format": "%^[%n %L]:%$ %v"
        },
        {
            "comment": "DAPHNE default",
            "name": "parser",
            "level": "INFO",
            "filename": "",
            "format": "%^[%n %L]:%$ %v"
        },
        {
            "comment": "DAPHNE default",
            "name": "runtime",
            "level": "DEBUG",
            "filename": "",
            "format": "%^[%n %L]:%$ %v"
        }
    ],
    "sparsity_threshold": 0.25
}<|MERGE_RESOLUTION|>--- conflicted
+++ resolved
@@ -1,21 +1,14 @@
 {
-<<<<<<< HEAD
     "use_cuda": true,
-=======
-    "use_cuda": false,
->>>>>>> 27f4591b
+    "use_cuda_codegen": false,
     "use_cuda_codegen": false,
     "use_vectorized_exec": false,
     "use_obj_ref_mgnt": true,
     "cuda_fuse_any": false,
     "vectorized_single_queue": false,
     "debug_llvm": false,
-<<<<<<< HEAD
+    "explain_cuda_codegen": false,
     "explain_kernels": true,
-=======
-    "explain_cuda_codegen": false,
-    "explain_kernels": false,
->>>>>>> 27f4591b
     "explain_llvm": false,
     "explain_parsing": false,
     "explain_parsing_simplified": false,
@@ -31,11 +24,7 @@
     "library_paths": [],
     "daphnedsl_import_paths": {},
     "logging": [
-<<<<<<< HEAD
         { "log-level-limit": "TRACE" },
-=======
-        { "log-level-limit": "INFO" },
->>>>>>> 27f4591b
         {
             "comment": "This configuration controls logging in the GPU compiler pass only",
             "name": "compiler::cuda",
