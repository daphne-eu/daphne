# Copyright 2021 The DAPHNE Consortium
#
# Licensed under the Apache License, Version 2.0 (the "License");
# you may not use this file except in compliance with the License.
# You may obtain a copy of the License at
#
#     http://www.apache.org/licenses/LICENSE-2.0
#
# Unless required by applicable law or agreed to in writing, software
# distributed under the License is distributed on an "AS IS" BASIS,
# WITHOUT WARRANTIES OR CONDITIONS OF ANY KIND, either express or implied.
# See the License for the specific language governing permissions and
# limitations under the License.

cmake_minimum_required(VERSION 3.17)

# Build release version by default (override with -DCMAKE_BUILD_TYPE=Debug in your initial cmake invocation)
# This needs to be set *before* the project() command
set(CMAKE_BUILD_TYPE "Release" CACHE STRING "Choose the type of build.")

project(daphne-prototype LANGUAGES CXX C)

set(CMAKE_BUILD_WITH_INSTALL_NAME_DIR ON)
set(CMAKE_CXX_STANDARD 17 CACHE STRING "C++ standard to conform to")
set(CMAKE_CXX_STANDARD_REQUIRED ON)
set(CMAKE_CXX_FLAGS_DEBUG="${CMAKE_CXX_FLAGS_DEBUG} -O0")
# silence a warning about DEPFILE path transformations (used in LLVM)
cmake_policy(SET CMP0116 OLD)


if( NOT DEFINED THIRDPARTY)
    set( THIRDPARTY ${PROJECT_SOURCE_DIR}/thirdparty)
endif()

# Set include path, if not set
if( NOT DEFINED CMAKE_PREFIX_PATH )
    set( CMAKE_PREFIX_PATH ${THIRDPARTY}/installed )
    set( THIRDPARTY_INSTALLED ${THIRDPARTY}/installed )
endif()

if( NOT DEFINED THIRDPARTY_INSTALLED )
    set( THIRDPARTY_INSTALLED ${THIRDPARTY}/installed )
endif()

if( NOT DEFINED THIRDPARTY_INCLUDE )
    set( THIRDPARTY_INCLUDE ${THIRDPARTY_INSTALLED}/include)
endif()

# *****************************************************************************
# Related to MLIR/LLVM
# *****************************************************************************

find_package(MLIR REQUIRED CONFIG)

message(STATUS "Using MLIRConfig.cmake in: ${MLIR_DIR}")
message(STATUS "Using LLVMConfig.cmake in: ${LLVM_DIR}")

set(LLVM_RUNTIME_OUTPUT_INTDIR ${CMAKE_BINARY_DIR}/bin)
set(LLVM_LIBRARY_OUTPUT_INTDIR ${CMAKE_BINARY_DIR}/lib)
set(MLIR_BINARY_DIR ${CMAKE_BINARY_DIR})

list(APPEND CMAKE_MODULE_PATH "${MLIR_CMAKE_DIR}")
list(APPEND CMAKE_MODULE_PATH "${LLVM_CMAKE_DIR}")
include(TableGen)
include(AddLLVM)
include(AddMLIR)

# the next command needs to be guarded because it messes with compiler flags
if (CMAKE_BUILD_TYPE STREQUAL "Release")
    set(LLVM_ENABLE_ASSERTIONS OFF)
endif()

include(HandleLLVMOptions)

include_directories(${LLVM_INCLUDE_DIRS})
include_directories(${MLIR_INCLUDE_DIRS})

link_directories(${LLVM_BUILD_LIBRARY_DIR})
add_definitions(${LLVM_DEFINITIONS})

# Enable exception handling and run-time type information.
set(LLVM_ENABLE_EH ON)
set(LLVM_ENABLE_RTTI ON)

# *****************************************************************************
# Related to external libraries (OpenBLAS, CUDA, etc)
# *****************************************************************************

SET(THREADS_PREFER_PTHREAD_FLAG ON)
find_package(Threads REQUIRED)

set(BLA_VENDOR OpenBLAS)
set(BLA_STATIC ON)
find_package(BLAS)

# Add TSL to include path
# set( CMAKE_PREFIX_PATH ${CMAKE_PREFIX_PATH} ${THIRDPARTY_INCLUDE}/TSL )
include_directories(${THIRDPARTY_INCLUDE}/TSL)

# specify multiple paths in CMAKE_PREFIX_PATH separated by semicolon to add multiple include dirs
# to make compile/exec in container plus finding includes in local IDE work, specify both, local third party sources
# prefix and /usr/local e.g.: -DCMAKE_PREFIX_PATH="/usr/local;${PROJECT_SOURCE_DIR}/thirdparty/installed"
foreach(path ${CMAKE_PREFIX_PATH})
    message(STATUS "CMAKE_PREFIX_PATH:  ${path}")
    include_directories(${path}/include)
<<<<<<< HEAD
    include_directories(${path}/include/openblas)
    set( ANTLR_JAR_FOUND "" )
    file(GLOB ANTLR_JAR_FOUND ${path}/share/antlr4/antlr-${ANTLR_VERSION}-complete.jar)
    if(NOT ${ANTLR_JAR_FOUND} EQUAL "")
        message(STATUS "ANTLR_JAR_FOUND: ${ANTLR_JAR_FOUND}")
        set(ANTLR4_JAR_LOCATION ${ANTLR_JAR_FOUND})
    endif()
endforeach(path)

# fallback if not using CMAKE_PREFIX_PATH (e.g., system/container install)
if(NOT DEFINED CMAKE_PREFIX_PATH)
    set(ANTLR4_JAR_LOCATION /usr/local/share/antlr4/antlr-${ANTLR_VERSION}-complete.jar)
    include_directories(/usr/local/include/openblas)
endif()

=======
endforeach(path)

>>>>>>> 71ffea11
# check <package>_ROOT env var
cmake_policy(SET CMP0074 NEW)

###### MPI
if(USE_MPI)
    find_package(MPI REQUIRED)
    add_definitions(-DUSE_MPI)
    include_directories(${MPI_INCLUDE_PATH})
endif()    
##########

option(USE_CUDA "Whether to activate compilation of CUDA features" OFF)
include(CheckLanguage)
check_language(CUDA)
if(USE_CUDA AND CMAKE_CUDA_COMPILER)
    enable_language(CUDA)
    find_package(CUDAToolkit REQUIRED)

    if(${CMAKE_COMPILER_IS_GNUCXX})
        set(GCC_EXPECTED_VERSION 11.3.0)
        set(CUDA_EXPECTED_VERSION "11.7.99")
        if(CMAKE_CXX_COMPILER_VERSION VERSION_GREATER GCC_EXPECTED_VERSION AND NOT DEFINED ENV{CUDAHOSTCXX})
            if(CMAKE_CUDA_COMPILER_VERSION VERSION_LESS ${CUDA_EXPECTED_VERSION})
                message(WARNING "CUDA ${CMAKE_CUDA_COMPILER_VERSION} requires version ${GCC_EXPECTED_VERSION} to build \
                        but found ${CMAKE_CXX_COMPILER_VERSION} You should set the env var CUDAHOSTCXX to something \
                        like g++-11 (if installed)")
                execute_process(COMMAND sleep 7)
            endif()
        endif()
    endif()

    set(CMAKE_CUDA_ARCHITECTURES  OFF)
    cmake_policy(SET CMP0104 NEW)
    add_definitions(-DUSE_CUDA)
    set(CMAKE_CUDA_STANDARD 17)
    set(CMAKE_CUDA_STANDARD_REQUIRED ON)
    message(STATUS  "CUDA enabled (version ${CMAKE_CUDA_COMPILER_VERSION})")
    if(DEFINED ENV{CUDAHOSTCXX})
        message(STATUS "CUDAHOSTCXX value: $ENV{CUDAHOSTCXX}")
    endif()
endif()


find_package(Arrow REQUIRED)
find_package(Parquet REQUIRED)

option(USE_FPGAOPENCL "Whether to activate compilation of FPGA OpenCL features" OFF)
if(USE_FPGAOPENCL)
	if(NOT DEFINED ENV{QUARTUSDIR})
		message(SEND_ERROR "Intel(R) Quartus installation directory should be defined by QUARTUSDIR varaiable (e.g. /opt/intel/intelFPGA_pro/21.4/)")
		execute_process(COMMAND sleep 10)
	endif()
	include_directories($ENV{QUARTUSDIR}/hld/examples_aoc/common/inc/ $ENV{QUARTUSDIR}/hld/host/include/)
	message(STATUS "cmake: using FPGA")
	add_definitions(-DUSE_FPGAOPENCL)
endif()

set(CMAKE_VERBOSE_MAKEFILE ON)

# *****************************************************************************
# Project-specific include directories
# *****************************************************************************

include_directories(${PROJECT_SOURCE_DIR}/src)
include_directories(${PROJECT_BINARY_DIR}/src)

# *****************************************************************************
# Descend to subdirectories
# *****************************************************************************

add_subdirectory(src/ir/daphneir)
add_subdirectory(src/api/cli)
add_subdirectory(src/compiler/execution)
add_subdirectory(src/compiler/explanation)
add_subdirectory(src/compiler/inference)
add_subdirectory(src/compiler/lowering)
add_subdirectory(src/compiler/utils)
add_subdirectory(src/parser)
add_subdirectory(src/parser/config)
add_subdirectory(src/parser/metadata)
add_subdirectory(src/runtime/distributed/proto)
add_subdirectory(src/runtime/distributed/worker)
add_subdirectory(src/runtime/local/datastructures)
add_subdirectory(src/runtime/local/io)
add_subdirectory(src/runtime/local/kernels)
if(USE_FPGAOPENCL)
    add_subdirectory(src/runtime/local/kernels/FPGAOPENCL)
endif() 
add_subdirectory(src/util)

add_dependencies(CompilerUtils MLIRDaphneTransformsIncGen)

add_subdirectory(test)<|MERGE_RESOLUTION|>--- conflicted
+++ resolved
@@ -103,26 +103,8 @@
 foreach(path ${CMAKE_PREFIX_PATH})
     message(STATUS "CMAKE_PREFIX_PATH:  ${path}")
     include_directories(${path}/include)
-<<<<<<< HEAD
-    include_directories(${path}/include/openblas)
-    set( ANTLR_JAR_FOUND "" )
-    file(GLOB ANTLR_JAR_FOUND ${path}/share/antlr4/antlr-${ANTLR_VERSION}-complete.jar)
-    if(NOT ${ANTLR_JAR_FOUND} EQUAL "")
-        message(STATUS "ANTLR_JAR_FOUND: ${ANTLR_JAR_FOUND}")
-        set(ANTLR4_JAR_LOCATION ${ANTLR_JAR_FOUND})
-    endif()
 endforeach(path)
 
-# fallback if not using CMAKE_PREFIX_PATH (e.g., system/container install)
-if(NOT DEFINED CMAKE_PREFIX_PATH)
-    set(ANTLR4_JAR_LOCATION /usr/local/share/antlr4/antlr-${ANTLR_VERSION}-complete.jar)
-    include_directories(/usr/local/include/openblas)
-endif()
-
-=======
-endforeach(path)
-
->>>>>>> 71ffea11
 # check <package>_ROOT env var
 cmake_policy(SET CMP0074 NEW)
 
