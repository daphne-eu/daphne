--- conflicted
+++ resolved
@@ -16,13 +16,9 @@
 
 # Stop immediately if any command fails.
 set -e
-<<<<<<< HEAD
+
 build_ts_begin=$(date +%s%N)
-=======
-
-build_ts_begin=$(date +%s%N)
-
->>>>>>> fc0bf533
+
 #******************************************************************************
 # Help message
 #******************************************************************************
@@ -42,11 +38,7 @@
     echo "  -h, --help        Print this help message and exit."
     echo "  --target TARGET   Build the cmake target TARGET (defaults to '$target')"
     echo "  --clean           Remove all temporary build directories for a fresh build"
-<<<<<<< HEAD
     echo "  --cleanAll        Remove all thirdparty library directories for a build from scratch"
-=======
-    echo "  --cleanALL        Remove all thirdparty library directories for a build from scratch"
->>>>>>> fc0bf533
     echo "  -nf, --no-fancy   Suppress all colored and animated output"
     echo "  -y, --yes         Accept all prompts"
 }
@@ -63,10 +55,8 @@
 daphne_black_bg='\e[48;2;0;0;0m'
 reset='\e[00m'
 fancy="1"
-<<<<<<< HEAD
-animation="1"
-
-# Prints Info message with style ... Daphne style 8-)
+
+# Prints info message with style ... Daphne style 8-)
 function daphne_msg() {
     local message date dotSize dots textSize columnWidth
     # get width of terminal
@@ -88,7 +78,7 @@
 
     message="${message}${dots}"
 
-    # no fancy output (if disabled or not standard output, e.g. piped into file)3
+    # no fancy output (if disabled or not standard output, e.g. piped into file)
     if [ "$fancy" -eq 0 ] || ! [ -t 1 ] ; then
         printf "%s%s%s\n" "${prefix}" "${message}" "${date}"
         return 0
@@ -199,171 +189,6 @@
     daphne_msg "......................\\€€..................EU-H2020.//.957407"
     daphne_msg ""
     printf "\n\n"
-=======
-
-# Prints info message with style ... Daphne style 8-)
-# Supports animation, e.g. 'daphne_msg -t 1000 Some Foo Bar Text' takes roughly 1 second (1000 milliseconds) to print the output
-function daphne_msg() {
-  local message date dotSize dots textSize columnWidth _begin_ _end_ time timeFrame inc
-  _begin_=$(date +%s%N)
-  # get width of terminal
-  columnWidth="$(tput cols)"
-  # check if output is directed to file, if true, set width to 120
-  if ! [ -t 1 ]; then
-    columnWidth=120
-  fi
-  ### time of animation
-  timeFrame="0"
-  if [ "$1" == "-t" ]; then
-    timeFrame="$2"
-    shift; shift
-  fi
-  prefix="[DAPHNE]"
-  message="..${*}"
-  date="[$(date +"%d.%m.%y %H:%M:%S")]"
-  textSize=$(( ${columnWidth} - ${#date}-${#prefix} ))
-  dotSize=$(( ${textSize} - ${#message} ))
-
-  dots=""
-  for (( i = 0; i < dotSize; i++)); do
-    dots="${dots}."
-  done
-
-  message="${message}${dots}"
-
-  # no fancy output (if disabled or not standard output, e.g. piped into file)
-  if [ "$fancy" -eq 0 ] || ! [ -t 1 ] ; then
-    printf "%s%s%s\n" "${prefix}" "${message}" "${date}"
-    return 0
-  fi
-
-  # colored output
-  if [ "$timeFrame" -eq 0 ] ; then
-    printf "${daphne_red_fg}%s${daphne_blue_fg}%s${daphne_red_fg}%s${reset}\n" "${prefix}" "${message}" "${date}"
-    return 0
-  fi
-
-  # animated output
-  ### time of animation
-  inc=2
-  time=$( echo "scale=10; ${timeFrame} * ${inc} / ${textSize} / 1000 * 0.942" | bc )
-  # print prefix (left) and date (right) // they are not part of the animation
-  printf "\r${daphne_red_fg}%*s\r${daphne_red_fg}%s${daphne_blue_fg}" "${columnWidth}" "${date}" "${prefix}"
-  for ((i=0; i < textSize; i=i+inc)); do
-    sleep "${time}"
-    printf "%s" "${message:i:inc}"
-  done
-  printf "${daphne_red_fg}%s${reset}\n" "${date}"
-  _end_=$(date +%s%N)
-#  printf "It took %s ms to print ^^^this^^^ message.\n" "$(echo "($_end_ - $_begin_) / 1000 / 1000" | bc)"
-}
-
-function printableTimestamp () {
-  local t="0"
-  local result=""
-  local tmp
-  if [ -n "$1" ]; then
-    t="$1"
-  fi
-
-  if [ "$t" -eq 0 ]; then
-    printf "0ns"
-    return 0
-  fi
-
-  tmp=$((t % 1000))
-  if [ "$tmp" -gt 0 ]; then
-    result="${tmp}ns"
-  fi
-  # t < 1000 ns
-  if [ "$t" -lt 1000 ]; then
-    printf "%s\n" "${result}"
-    return 0
-  fi
-  # add space
-  if [ "$tmp" -gt 0 ]; then result=" $result"; fi
-
-  t="$((t / 1000))" #us
-  tmp=$((t % 1000))
-  if [ "$tmp" -gt 0 ]; then
-    result="${tmp}us${result}"
-  fi
-  # t < 1000 us
-  if [ "$t" -lt 1000 ]; then
-    printf "%s\n" "${result}"
-    return 0
-  fi
-  # add space
-  if [ "$tmp" -gt 0 ]; then result=" $result"; fi
-
-  t="$((t / 1000))" #ms
-  tmp=$((t % 1000))
-  if [ "$tmp" -gt 0 ]; then
-    result="${tmp}ms${result}"
-  fi
-  # t < 1000 ms
-  if [ "$t" -lt 1000 ]; then
-    printf "%s\n" "${result}"
-    return 0
-  fi
-  # add space
-  if [ "$tmp" -gt 0 ]; then result=" $result"; fi
-
-  t="$((t / 1000))" #s
-  tmp=$((t % 60))
-  if [ "$tmp" -gt 0 ]; then
-    result="${tmp}s${result}"
-  fi
-  # t < 60 s
-  if [ "$t" -lt 60 ]; then
-    printf "%s\n" "${result}"
-    return 0
-  fi
-  # add space
-  if [ "$tmp" -gt 0 ]; then result=" $result"; fi
-
-  t="$((t / 60))" #min
-  tmp=$((t % 60))
-  if [ "$tmp" -gt 0 ]; then
-    result="${tmp}min${result}"
-  fi
-  # t < 60 min
-  if [ "$t" -lt 60 ]; then
-    printf "%s\n" "${result}"
-    return 0
-  fi
-  # add space
-  if [ "$tmp" -gt 0 ]; then result=" $result"; fi
-
-  t="$((t / 60))" #h
-  result="${t}h${result}"
-  printf "%s\n" "${result}"
-}
-
-function printLogo(){
-  timeFrame="0"
-  if [ "$1" == "-t" ]; then
-    timeFrame="$2"
-  fi
-  daphne_msg ""
-  daphne_msg ".Welcome to"
-  daphne_msg ""
-  daphne_msg ".._______.......................__"
-  daphne_msg ".|       \\.....................|  \\"
-  daphne_msg ".| €€€€€€€\\  ______    ______  | €€____   _______    ______"
-  daphne_msg ".| €€  | €€ |      \\  /      \\ | €€    \\ |       \\  /      \\"
-  daphne_msg ".| €€  | €€  \\€€€€€€\\|  €€€€€€\\| €€€€€€€\\| €€€€€€€\\|  €€€€€€\\"
-  daphne_msg ".| €€  | €€ /      €€| €€  | €€| €€  | €€| €€  | €€| €€    €€"
-  daphne_msg ".| €€__/ €€|  €€€€€€€| €€__/ €€| €€  | €€| €€  | €€| €€€€€€€€"
-  daphne_msg ".| €€    €€ \\€€    €€| €€    €€| €€  | €€| €€  | €€ \€€     \\"
-  daphne_msg ". \\€€€€€€€   \\€€€€€€€| €€€€€€€  \\€€   \\€€ \\€€   \\€€  \\€€€€€€€"
-  daphne_msg ".....................| €€"
-  daphne_msg ".....................| €€"
-  daphne_msg "......................\\€€..................EU-H2020.//.957407"
-  daphne_msg -t "${timeFrame}" ""
-  printf "\n\n"
-
->>>>>>> fc0bf533
 }
 
 #******************************************************************************
@@ -371,7 +196,6 @@
 #******************************************************************************
 
 function clean() {
-<<<<<<< HEAD
     # Throw error, if clean is executed, but output is piped to a file. In this case the user has to accept the
     # cleaning via parameter --yes
     if ! [ -t 1 ] && ! [ "$par_acceptAll" -eq 1 ]; then
@@ -399,7 +223,7 @@
         shift
     fi
     if [ "$fancy" -eq 0 ] || ! [ -t 1 ] ; then
-        printf "WARNING. This will delete following..."
+        printf "WARNING. This will delete the following..."
     else
         printf "${daphne_red_fg}WARNING.${reset} This will delete following..."
     fi
@@ -443,158 +267,50 @@
             echo "---- cleanup $file - non-existing"
         fi
     done
-=======
-  if ! [ -t 1 ] && ! [ "$par_acceptAll" -eq 1 ]; then
-    >&2 printf "${daphne_red_fg}"
-    printf "Error: To clean Daphne while piping the output into a file set the --yes option, to accept cleaning.\n" | tee /dev/stderr
-    >&2 printf "${reset}"
-    exit 1
-  fi
-
-  cd "$projectRoot"
-  local -n __dirs
-  local -n __files
-
-  if [ "$#" -gt 0 ]; then
-    if [ -n "$1" ]; then
-      __dirs=$1
-    fi
-    shift
-  fi
-
-  if [ "$#" -gt 0 ]; then
-    if [ -n "$1" ]; then
-      __files=$1
-    fi
-    shift
-  fi
-
-  echo -e "${daphne_red_fg}WARNING.${reset} This will delete the following..."
-  echo "Directories:"
-  for dir in "${__dirs[@]}"; do
-    echo " > $dir"
-  done
-  echo "Files:"
-  for file in "${__files[@]}"; do
-    echo " > $file"
-  done
-
-  echo
-
-  # prompt confirmation
-  read -p "Are you sure? (y/n) " answer
-
-  if [[ "$answer" != [yY] ]]; then
-    echo "Abort."
-    exit 0
-  fi
-
-
-  # Delete entire directories.
-  for dir in "${__dirs[@]}"; do
-    if [ -d "${dir}" ]; then
-      echo "---- cleanup ${dir}"
-      rm -rf "${dir}"
-    else
-      echo "---- cleanup ${dir} - non-existing"
-    fi
-  done
-
-  # Delete individual files.
-  for file in "${__files[@]}"; do
-    if [ -f "$file" ]; then
-      echo "---- cleanup $file"
-      rm -f "$file"
-    else
-      echo "---- cleanup $file - non-existing"
-    fi
-  done
->>>>>>> fc0bf533
 }
 
 # Cleans all build directories
 function cleanBuildDirs() {
-<<<<<<< HEAD
     echo "-- Cleanup of build directories in ${projectRoot} ..."
 
     local dirs=("build" \
-      "thirdparty/llvm-project/build" \
-      "thirdparty/antlr/build" \
-      "thirdparty/antlr/run" \
-      "thirdparty/OpenBLAS/installed" \
-      "thirdparty/grpc/cmake/build")
+      "${thirdpartyPath}/llvm-project/build" \
+      "${thirdpartyPath}/antlr/build" \
+      "${thirdpartyPath}/antlr/run" \
+      "${thirdpartyPath}/OpenBLAS/installed" \
+      "${thirdpartyPath}/grpc/cmake/build")
     local files=(\
-      "thirdparty/antlr_v"*".install.success" \
-      "thirdparty/grpc_v"*".install.success" \
-      "thirdparty/openBlas_v"*".install.success" \
-      "thirdparty/llvm_v"*".install.success" \
+      "${thirdpartyPath}/antlr_v"*".install.success" \
+      "${thirdpartyPath}/grpc_v"*".install.success" \
+      "${thirdpartyPath}/openBlas_v"*".install.success" \
+      "${thirdpartyPath}/llvm_v"*".install.success" \
       "${llvmCommitFilePath}")
     clean dirs files
-=======
-  echo "-- Cleanup of build directories in ${projectRoot} ..."
-
-  local dirs=("build" \
-    "${thirdpartyPath}/llvm-project/build" \
-    "${thirdpartyPath}/antlr/build" \
-    "${thirdpartyPath}/OpenBLAS/installed" \
-    "${thirdpartyPath}/grpc/cmake/build")
-  local files=(\
-    "${thirdpartyPath}/antlr_v"*".install.success" \
-    "${thirdpartyPath}/grpc_v"*".install.success" \
-    "${thirdpartyPath}/openBlas_v"*".install.success" \
-    "${thirdpartyPath}/llvm_v"*".install.success" \
-    "${llvmCommitFilePath}")
-  clean dirs files
->>>>>>> fc0bf533
 }
 
 # Cleans build directory and all dependencies
 function cleanAll() {
-<<<<<<< HEAD
     echo "-- Cleanup of build and library directories in ${projectRoot} ..."
 
     local dirs=("build" \
       # only delete build directory from llvm
-      "thirdparty/llvm-project/build" \
-      "thirdparty/antlr" \
-      "thirdparty/OpenBLAS" \
-      "thirdparty/catch2" \
-      "thirdparty/grpc")
+      "${thirdpartyPath}/llvm-project/build" \
+      "${thirdpartyPath}/antlr" \
+      "${thirdpartyPath}/OpenBLAS" \
+      "${thirdpartyPath}/catch2" \
+      "${thirdpartyPath}/grpc")
     local files=(\
-      "thirdparty/antlr_v"*".install.success" \
-      "thirdparty/antlr_v"*".download.success" \
-      "thirdparty/catch2_v"*".install.success" \
-      "thirdparty/grpc_v"*".install.success" \
-      "thirdparty/grpc_v"*".download.success" \
-      "thirdparty/openBlas_v"*".install.success" \
-      "thirdparty/openBlas_v"*".download.success" \
-      "thirdparty/llvm_v"*".install.success" \
+      "${thirdpartyPath}/antlr_v"*".install.success" \
+      "${thirdpartyPath}/antlr_v"*".download.success" \
+      "${thirdpartyPath}/catch2_v"*".install.success" \
+      "${thirdpartyPath}/grpc_v"*".install.success" \
+      "${thirdpartyPath}/grpc_v"*".download.success" \
+      "${thirdpartyPath}/openBlas_v"*".install.success" \
+      "${thirdpartyPath}/openBlas_v"*".download.success" \
+      "${thirdpartyPath}/llvm_v"*".install.success" \
       "${llvmCommitFilePath}")
 
     clean dirs files
-=======
-  echo "-- Cleanup of build and library directories in ${projectRoot} ..."
-
-  local dirs=("build" \
-    # only delete build directory from llvm
-    "${thirdpartyPath}/llvm-project/build" \
-    "${thirdpartyPath}/antlr" \
-    "${thirdpartyPath}/OpenBLAS" \
-    "${thirdpartyPath}/catch2" \
-    "${thirdpartyPath}/grpc")
-  local files=(\
-    "${thirdpartyPath}/antlr_v"*".install.success" \
-    "${thirdpartyPath}/antlr_v"*".download.success" \
-    "${thirdpartyPath}/catch2_v"*".install.success" \
-    "${thirdpartyPath}/grpc_v"*".install.success" \
-    "${thirdpartyPath}/grpc_v"*".download.success" \
-    "${thirdpartyPath}/openBlas_v"*".install.success" \
-    "${thirdpartyPath}/openBlas_v"*".download.success" \
-    "${thirdpartyPath}/llvm_v"*".install.success" \
-    "${llvmCommitFilePath}")
-
-  clean dirs files
->>>>>>> fc0bf533
 }
 
 #******************************************************************************
@@ -604,37 +320,21 @@
 #// creates indicator file which indicates successful dependency installation in <projectRoot>/thirdparty/
 #// param 1 dependency name
 function dependency_install_success() {
-<<<<<<< HEAD
     daphne_msg "Successfully installed ${1}."
     touch "${thirdpartyPath}/${1}.install.success"
 }
 function dependency_download_success() {
     daphne_msg "Successfully downloaded ${1}."
     touch "${thirdpartyPath}/${1}.download.success"
-=======
-  daphne_msg "Successfully installed ${1}."
-  touch "${thirdpartyPath}/${1}.install.success"
-}
-function dependency_download_success() {
-  daphne_msg "Successfully downloaded ${1}."
-  touch "${thirdpartyPath}/${1}.download.success"
->>>>>>> fc0bf533
 }
 
 #// checks if dependency is installed successfully
 #// param 1 dependency name
 function is_dependency_installed() {
-<<<<<<< HEAD
     [ -e "${thirdpartyPath}/${1}.install.success" ]
 }
 function is_dependency_downloaded() {
     [ -e "${thirdpartyPath}/${1}.download.success" ]
-=======
-  [ -e "${thirdpartyPath}/${1}.install.success" ]
-}
-function is_dependency_downloaded() {
-  [ -e "${thirdpartyPath}/${1}.download.success" ]
->>>>>>> fc0bf533
 }
 
 #******************************************************************************
@@ -657,10 +357,7 @@
 par_printHelp="0"
 par_clean="0"
 par_acceptAll="0"
-<<<<<<< HEAD
 unknown_options=""
-=======
->>>>>>> fc0bf533
 
 while [[ $# -gt 0 ]]; do
     key=$1
@@ -686,22 +383,11 @@
             par_acceptAll="1"
             ;;
         *)
-<<<<<<< HEAD
             unknown_options="${unknown_options} ${key}"
-=======
-            printf "Unknown option: '%s'\n\n" "$key"
-            printHelp
-            exit 1
->>>>>>> fc0bf533
             ;;
     esac
 done
 
-<<<<<<< HEAD
-# check if the bc (basic calculator) is available
-if ! command -v bc &> /dev/null; then
-    animation="0"
-fi
 
 if [ -n "$unknown_options" ]; then
     printf "Unknown option(s): '%s'\n\n" "$unknown_options"
@@ -721,31 +407,13 @@
 if [ "$par_clean" -eq 2 ]; then
     cleanAll
     exit 0
-=======
-if [ "$par_printHelp" -eq 1 ]; then
-  printHelp
-  exit 0
-fi
-
-if [ "$par_clean" -eq 1 ]; then
-  cleanBuildDirs
-  exit 0
-fi
-if [ "$par_clean" -eq 2 ]; then
-  cleanAll
-  exit 0
->>>>>>> fc0bf533
 fi
 
 
 # Print Daphne-Logo when first time executing
 if [ ! -d "${projectRoot}/build" ]; then
-<<<<<<< HEAD
     printLogo
     sleep 1
-=======
-  printLogo -t 1500
->>>>>>> fc0bf533
 fi
 
 
@@ -757,11 +425,7 @@
 
 
 #******************************************************************************
-<<<<<<< HEAD
 # Download and install third-party material if necessary
-=======
-# Download third-party material if necessary
->>>>>>> fc0bf533
 #******************************************************************************
 
 #------------------------------------------------------------------------------
@@ -776,7 +440,6 @@
 
 # Download antlr4 C++ run-time if it does not exist yet.
 if ! is_dependency_downloaded "antlr_v${antlrVersion}"; then
-<<<<<<< HEAD
     daphne_msg "Get Antlr version ${antlrVersion}"
     mkdir --parents "${thirdpartyPath}/${antlrDirName}"
     cd "${thirdpartyPath}/${antlrDirName}"
@@ -797,7 +460,7 @@
 fi
 # build antlr4 C++ run-time
 if ! is_dependency_installed "antlr_v${antlrVersion}"; then
-    # Github disabled the unauthenticated git:// protocol, patch antlr4 to use https://
+    # GitHub disabled the unauthenticated git:// protocol, patch antlr4 to use https://
     # until we upgrade to antlr4-4.9.3+
     sed -i 's#git://github.com#https://github.com#' "${antlrRuntimeDir}/runtime/CMakeLists.txt"
 
@@ -806,12 +469,9 @@
     mkdir -p build
     mkdir -p run
     cd build
-    # if building of antlr fails, because its unable to clone utfcpp, it is probably due to using prohibited protocol by github
-    # to solve this change the used url of github by following command:
-    # $ git config --global url."https://github.com/".insteadOf git://github.com/
 
     daphne_msg "Build Antlr v${antlrVersion}"
-    cmake ../${antlrCppRuntimeDirName} -G Ninja  -DANTLR_JAR_LOCATION=../$antlrJarName -DANTLR4_INSTALL=ON -DCMAKE_INSTALL_PREFIX=../run/usr/local -DCMAKE_INSTALL_LIBDIR="$installLibDir"
+    cmake ../${antlrCppRuntimeDirName} -G Ninja -DANTLR_JAR_LOCATION=../$antlrJarName -DANTLR4_INSTALL=ON -DCMAKE_INSTALL_PREFIX=../run/usr/local -DCMAKE_INSTALL_LIBDIR="$installLibDir"
     cmake --build . --target install
     dependency_install_success "antlr_v${antlrVersion}"
 else
@@ -820,50 +480,6 @@
 
 
 
-=======
-  daphne_msg -t 700 "Get Antlr version ${antlrVersion}"
-  mkdir --parents "${thirdpartyPath}/${antlrDirName}"
-  cd "${thirdpartyPath}/${antlrDirName}"
-  # Download antlr4 jar if it does not exist yet.
-  if [ ! -f "$antlrJarName" ]
-  then
-    daphne_msg "Download Antlr v${antlrVersion} java executable"
-    wget "https://www.antlr.org/download/${antlrJarName}"
-  fi
-  if [ ! -f "$antlrCppRuntimeZipName" ]; then
-    daphne_msg "Download Antlr v${antlrVersion} Runtime"
-    rm -rf "${antlrRuntimeDir}"
-    mkdir --parents "${antlrRuntimeDir}"
-    wget "https://www.antlr.org/download/${antlrCppRuntimeZipName}"
-    unzip "$antlrCppRuntimeZipName" -d "$antlrCppRuntimeDirName"
-  fi
-  dependency_download_success "antlr_v${antlrVersion}"
-fi
-# build antlr4 C++ run-time
-if ! is_dependency_installed "antlr_v${antlrVersion}"; then
-  # GitHub disabled the unauthenticated git:// protocol, patch antlr4 to use https://
-  # until we upgrade to antlr4-4.9.3+
-  sed -i 's#git://github.com#https://github.com#' "${antlrRuntimeDir}/runtime/CMakeLists.txt"
-
-  cd "${antlrRuntimeDir}"
-  rm -rf ./build
-  mkdir -p build
-  mkdir -p run
-  cd build
-  # If building of antlr fails, because its unable to clone utfcpp, it is probably due to using prohibited protocol by GitHub.
-  # To solve this change the used url of github by the following command:
-  # $ git config --global url."https://github.com/".insteadOf git://github.com/
-
-  daphne_msg "Build Antlr v${antlrVersion}"
-  cmake .. -G Ninja -DANTLR_JAR_LOCATION=../$antlrJarName -DANTLR4_INSTALL=ON -DCMAKE_INSTALL_PREFIX=../run/usr/local -DCMAKE_INSTALL_LIBDIR="$installLibDir"
-  cmake --build . --target install
-  dependency_install_success "antlr_v${antlrVersion}"
-else
-  daphne_msg "No need to build Antlr4 again."
-fi
-
-
->>>>>>> fc0bf533
 #------------------------------------------------------------------------------
 # catch2 (unit test framework)
 #------------------------------------------------------------------------------
@@ -874,26 +490,15 @@
 catch2ZipName="v$catch2Version.zip"
 catch2SingleHeaderName="catch.hpp"
 if ! is_dependency_installed "catch2_v${catch2Version}"; then
-<<<<<<< HEAD
     daphne_msg "Get catch2 version ${catch2Version}"
-=======
-    daphne_msg -t 700 "Get catch2 version ${catch2Version}"
->>>>>>> fc0bf533
     mkdir --parents "${thirdpartyPath}/${catch2Name}"
     cd "${thirdpartyPath}/${catch2Name}"
     if [ ! -f "$catch2ZipName" ] || [ ! -f "$catch2SingleHeaderName" ]
     then
-<<<<<<< HEAD
         daphne_msg "Download catch2 version ${catch2Version}"
         wget "https://github.com/catchorg/Catch2/archive/refs/tags/${catch2ZipName}"
         unzip -p "$catch2ZipName" "Catch2-${catch2Version}/single_include/catch2/catch.hpp" \
             > "$catch2SingleHeaderName"
-=======
-      daphne_msg "Download catch2 version ${catch2Version}"
-      wget "https://github.com/catchorg/Catch2/archive/refs/tags/${catch2ZipName}"
-      unzip -p "$catch2ZipName" "Catch2-${catch2Version}/single_include/catch2/catch.hpp" \
-          > "$catch2SingleHeaderName"
->>>>>>> fc0bf533
     fi
     dependency_install_success "catch2_v${catch2Version}"
 else
@@ -909,24 +514,15 @@
 openBlasZipName="OpenBLAS-$openBlasVersion.zip"
 openBlasInstDirName="installed"
 if ! is_dependency_downloaded "openBlas_v${openBlasVersion}"; then
-<<<<<<< HEAD
     daphne_msg "Get OpenBlas version ${catch2Version}"
-=======
-    daphne_msg -t 700 "Get OpenBlas version ${catch2Version}"
->>>>>>> fc0bf533
     mkdir --parents "${thirdpartyPath}/${openBlasDirName}"
     cd "${thirdpartyPath}/${openBlasDirName}"
     wget "https://github.com/xianyi/OpenBLAS/releases/download/v${openBlasVersion}/${openBlasZipName}"
     unzip "$openBlasZipName"
     dependency_download_success "openBlas_v${openBlasVersion}"
 fi
-<<<<<<< HEAD
 if ! is_dependency_installed "openBlas_v${openBlasVersion}"; then
     cd "${thirdpartyPath}/${openBlasDirName}"
-=======
-
-if ! is_dependency_installed "openBlas_v${openBlasVersion}"; then
->>>>>>> fc0bf533
     mkdir --parents "$openBlasInstDirName"
     cd "OpenBLAS-${openBlasVersion}"
     make -j
@@ -936,7 +532,6 @@
     daphne_msg "No need to build OpenBlas again."
 fi
 
-<<<<<<< HEAD
 #------------------------------------------------------------------------------
 # nlohmann/json (library for JSON parsing)
 #------------------------------------------------------------------------------
@@ -949,8 +544,6 @@
     wget https://github.com/nlohmann/json/releases/download/v$nlohmannjsonVersion/$nlohmannjsonSingleHeaderName
     dependency_install_success "nlohmannjson_v_v${catch2Version}"
 fi
-=======
->>>>>>> fc0bf533
 
 #------------------------------------------------------------------------------
 # gRPC
@@ -959,11 +552,7 @@
 grpcVersion="1.38.0"
 grpcInstDir="${thirdpartyPath}/${grpcDirName}/installed"
 if ! is_dependency_downloaded "grpc_v${grpcVersion}"; then
-<<<<<<< HEAD
     daphne_msg "Get grpc version ${grpcVersion}"
-=======
-    daphne_msg -t 700 "Get grpc version ${grpcVersion}"
->>>>>>> fc0bf533
     cd "${thirdpartyPath}"
     # Download gRPC source code.
     if [ -d "${thirdpartyPath}/${grpcDirName}" ]; then
@@ -1017,22 +606,14 @@
 
 llvmName="llvm-project"
 llvmCommit="llvmCommit-local-none"
-<<<<<<< HEAD
 cd "${thirdpartyPath}/${llvmName}"
 if [ -e .git ] # Note: .git in the submodule is not a directory.
-=======
-if [ -e "${projectRoot}/.git" ] # Note: .git in the submodule is not a directory.
->>>>>>> fc0bf533
 then
     llvmCommit="$(git log -1 --format=%H)"
 fi
 
 if ! is_dependency_installed "llvm_v${llvmCommit}" || [ "$(cat "${llvmCommitFilePath}")" != "$llvmCommit" ]; then
-<<<<<<< HEAD
     daphne_msg "Build llvm version ${llvmCommit}"
-=======
-    daphne_msg -t 700 "Build llvm version ${llvmCommit}"
->>>>>>> fc0bf533
     cd "${thirdpartyPath}/${llvmName}"
     echo "Need to build MLIR/LLVM."
     mkdir --parents "build"
@@ -1059,21 +640,13 @@
 # Build DAPHNE target.
 # *****************************************************************************
 
-<<<<<<< HEAD
 daphne_msg "Build Daphne"
-=======
-daphne_msg -t 700 "Build Daphne"
->>>>>>> fc0bf533
 mkdir --parents "${projectRoot}/build"
 cd "${projectRoot}/build"
 cmake -G Ninja .. \
     -DMLIR_DIR="$thirdpartyPath/$llvmName/build/lib/cmake/mlir/" \
     -DLLVM_DIR="$thirdpartyPath/$llvmName/build/lib/cmake/llvm/" \
-<<<<<<< HEAD
     -DANTLR4_RUNTIME_DIR="${thirdpartyPath}/${antlrDirName}" \
-=======
-    -DANTLR4_RUNTIME_DIR="$antlrRuntimeDir" \
->>>>>>> fc0bf533
     -DANTLR4_JAR_LOCATION="$thirdpartyPath/$antlrDirName/$antlrJarName" \
     -DOPENBLAS_INST_DIR="$thirdpartyPath/$openBlasDirName/$openBlasInstDirName" \
     -DCMAKE_PREFIX_PATH="$grpcInstDir"\
@@ -1086,10 +659,6 @@
 
 cmake --build . --target "$target"
 build_ts_end=$(date +%s%N)
-<<<<<<< HEAD
 daphne_msg "Successfully build Daphne://${target} (took $(printableTimestamp $((build_ts_end - build_ts_begin))))"
-=======
-daphne_msg -t 700 "Successfully build Daphne://${target} (took $(printableTimestamp $((build_ts_end - build_ts_begin))))"
->>>>>>> fc0bf533
 
 set +e