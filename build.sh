#!/bin/bash

# Copyright 2021 The DAPHNE Consortium
#
# Licensed under the Apache License, Version 2.0 (the "License");
# you may not use this file except in compliance with the License.
# You may obtain a copy of the License at
#
#     http://www.apache.org/licenses/LICENSE-2.0
#
# Unless required by applicable law or agreed to in writing, software
# distributed under the License is distributed on an "AS IS" BASIS,
# WITHOUT WARRANTIES OR CONDITIONS OF ANY KIND, either express or implied.
# See the License for the specific language governing permissions and
# limitations under the License.

# Stop immediately if any command fails.
set -e
<<<<<<< HEAD
build_ts_begin=$(date +%s%N)
=======

build_ts_begin=$(date +%s%N)

>>>>>>> 83dd3c8a
#******************************************************************************
# Help message
#******************************************************************************

function printHelp {
    printLogo
    echo "Build the DAPHNE prototype."
    echo ""
    echo "Usage: $0 [-h|--help] [--target TARGET]"
    echo ""
    echo "This includes downloading and building all required third-party "
    echo "material, if necessary. Simply invoke this script without any "
    echo "arguments to build the prototype. You should only invoke it from "
    echo "the prototype's root directory (where this script resides)."
    echo ""
    echo "Optional arguments:"
    echo "  -h, --help        Print this help message and exit."
    echo "  --target TARGET   Build the cmake target TARGET (defaults to '$target')"
    echo "  --clean           Remove all temporary build directories for a fresh build"
<<<<<<< HEAD
    echo "  --cleanALL        Remove all thirdparty library directories for a build from scratch"
=======
    echo "  --cleanAll        Remove all thirdparty library directories for a build from scratch"
>>>>>>> 83dd3c8a
    echo "  -nf, --no-fancy   Suppress all colored and animated output"
    echo "  -y, --yes         Accept all prompts"
}

#******************************************************************************
# Build message helper
#******************************************************************************
# Daphne Colors
daphne_red_fg='\e[38;2;247;1;70m'
daphne_red_bg='\e[48;2;247;1;70m'
daphne_blue_fg='\e[38;2;120;137;251m'
daphne_blue_bg='\e[48;2;36;42;76m'
daphne_black_fg='\e[38;2;0;0;0m'
daphne_black_bg='\e[48;2;0;0;0m'
reset='\e[00m'
fancy="1"

<<<<<<< HEAD
# Prints Info message with style ... Daphne style 8-)
# Supports animation, e.g. 'daphne_msg -t 1000 Some Foo Bar Text' takes roughly 1 second (1000 milliseconds) to print the output
function daphne_msg() {
  local message date dotSize dots textSize columnWidth _begin_ _end_ time timeFrame inc
  _begin_=$(date +%s%N)
  # get width of terminal
  columnWidth="$(tput cols)"
  # check if output is directed to file, if true, set width to 120
  if ! [ -t 1 ]; then
    columnWidth=120
  fi
  ### time of animation
  timeFrame="0"
  if [ "$1" == "-t" ]; then
    timeFrame="$2"
    shift; shift
  fi
  prefix="[DAPHNE]"
  message="..${*}"
  date="[$(date +"%d.%m.%y %H:%M:%S")]"
  textSize=$(( ${columnWidth} - ${#date}-${#prefix} ))
  dotSize=$(( ${textSize} - ${#message} ))

  dots=""
  for (( i = 0; i < dotSize; i++)); do
    dots="${dots}."
  done

  message="${message}${dots}"

  # no fancy output (if disabled or not standard output, e.g. piped into file)3
  if [ "$fancy" -eq 0 ] || ! [ -t 1 ] ; then
    printf "%s%s%s\n" "${prefix}" "${message}" "${date}"
    return 0
  fi

  # colored output
  if [ "$timeFrame" -eq 0 ] ; then
    printf "${daphne_red_fg}%s${daphne_blue_fg}%s${daphne_red_fg}%s${reset}\n" "${prefix}" "${message}" "${date}"
    return 0
  fi

  # animated output
  ### time of animation
  inc=2
  time=$( echo "scale=10; ${timeFrame} * ${inc} / ${textSize} / 1000 * 0.942" | bc )
  # print prefix (left) and date (right) // they are not part of the animation
  printf "\r${daphne_red_fg}%*s\r${daphne_red_fg}%s${daphne_blue_fg}" "${columnWidth}" "${date}" "${prefix}"
  for ((i=0; i < textSize; i=i+inc)); do
    sleep "${time}"
    printf "%s" "${message:i:inc}"
  done
  printf "${daphne_red_fg}%s${reset}\n" "${date}"
  _end_=$(date +%s%N)
#  printf "It took %s ms to print ^^^this^^^ message.\n" "$(echo "($_end_ - $_begin_) / 1000 / 1000" | bc)"
}

function printableTimestamp () {
  local t="0"
  local result=""
  local tmp
  if [ -n "$1" ]; then
    t="$1"
  fi

  if [ "$t" -eq 0 ]; then
    printf "0ns"
    return 0
  fi

  tmp=$((t % 1000))
  if [ "$tmp" -gt 0 ]; then
    result="${tmp}ns"
  fi
  # t < 1000 ns
  if [ "$t" -lt 1000 ]; then
    printf "%s\n" "${result}"
    return 0
  fi
  # add space
  if [ "$tmp" -gt 0 ]; then result=" $result"; fi

  t="$((t / 1000))" #us
  tmp=$((t % 1000))
  if [ "$tmp" -gt 0 ]; then
    result="${tmp}us${result}"
  fi
  # t < 1000 us
  if [ "$t" -lt 1000 ]; then
    printf "%s\n" "${result}"
    return 0
  fi
  # add space
  if [ "$tmp" -gt 0 ]; then result=" $result"; fi

  t="$((t / 1000))" #ms
  tmp=$((t % 1000))
  if [ "$tmp" -gt 0 ]; then
    result="${tmp}ms${result}"
  fi
  # t < 1000 ms
  if [ "$t" -lt 1000 ]; then
    printf "%s\n" "${result}"
    return 0
  fi
  # add space
  if [ "$tmp" -gt 0 ]; then result=" $result"; fi

  t="$((t / 1000))" #s
  tmp=$((t % 60))
  if [ "$tmp" -gt 0 ]; then
    result="${tmp}s${result}"
  fi
  # t < 60 s
  if [ "$t" -lt 60 ]; then
    printf "%s\n" "${result}"
    return 0
  fi
  # add space
  if [ "$tmp" -gt 0 ]; then result=" $result"; fi

  t="$((t / 60))" #min
  tmp=$((t % 60))
  if [ "$tmp" -gt 0 ]; then
    result="${tmp}min${result}"
  fi
  # t < 60 min
  if [ "$t" -lt 60 ]; then
    printf "%s\n" "${result}"
    return 0
  fi
  # add space
  if [ "$tmp" -gt 0 ]; then result=" $result"; fi

  t="$((t / 60))" #h
  result="${t}h${result}"
  printf "%s\n" "${result}"
}

function printLogo(){
  timeFrame="0"
  if [ "$1" == "-t" ]; then
    timeFrame="$2"
  fi
  daphne_msg ""
  daphne_msg ".Welcome to"
  daphne_msg ""
  daphne_msg ".._______.......................__"
  daphne_msg ".|       \\.....................|  \\"
  daphne_msg ".| €€€€€€€\\  ______    ______  | €€____   _______    ______"
  daphne_msg ".| €€  | €€ |      \\  /      \\ | €€    \\ |       \\  /      \\"
  daphne_msg ".| €€  | €€  \\€€€€€€\\|  €€€€€€\\| €€€€€€€\\| €€€€€€€\\|  €€€€€€\\"
  daphne_msg ".| €€  | €€ /      €€| €€  | €€| €€  | €€| €€  | €€| €€    €€"
  daphne_msg ".| €€__/ €€|  €€€€€€€| €€__/ €€| €€  | €€| €€  | €€| €€€€€€€€"
  daphne_msg ".| €€    €€ \\€€    €€| €€    €€| €€  | €€| €€  | €€ \€€     \\"
  daphne_msg ". \\€€€€€€€   \\€€€€€€€| €€€€€€€  \\€€   \\€€ \\€€   \\€€  \\€€€€€€€"
  daphne_msg ".....................| €€"
  daphne_msg ".....................| €€"
  daphne_msg "......................\\€€..................EU-H2020.//.957407"
  daphne_msg -t "${timeFrame}" ""
  printf "\n\n"

=======
# Prints info message with style ... Daphne style 8-)
function daphne_msg() {
    local message date dotSize dots textSize columnWidth
    # get width of terminal
    columnWidth="$(tput cols)"
    # check if output is directed to file, if true, set width to 120
    if ! [ -t 1 ]; then
        columnWidth=120
    fi
    prefix="[DAPHNE]"
    message="..${*}"
    date="[$(date +"%d.%m.%y %H:%M:%S")]"
    textSize=$(( ${columnWidth} - ${#date}-${#prefix} ))
    dotSize=$(( ${textSize} - ${#message} ))

    dots=""
    for (( i = 0; i < dotSize; i++)); do
        dots="${dots}."
    done

    message="${message}${dots}"

    # no fancy output (if disabled or not standard output, e.g. piped into file)
    if [ "$fancy" -eq 0 ] || ! [ -t 1 ] ; then
        printf "%s%s%s\n" "${prefix}" "${message}" "${date}"
        return 0
    fi

    # colored output
    printf "${daphne_red_fg}%s${daphne_blue_fg}%s${daphne_red_fg}%s${reset}\n" "${prefix}" "${message}" "${date}"
    return 0
}

function printableTimestamp () {
    local t="0"
    local result=""
    local tmp
    if [ -n "$1" ]; then
        t="$1"
    fi

    if [ "$t" -eq 0 ]; then
        printf "0ns"
        return 0
    fi

    tmp=$((t % 1000))
    if [ "$tmp" -gt 0 ]; then
        result="${tmp}ns"
    fi
    # t < 1000 ns
    if [ "$t" -lt 1000 ]; then
        printf "%s\n" "${result}"
        return 0
    fi
    # add space
    if [ "$tmp" -gt 0 ]; then result=" $result"; fi

    t="$((t / 1000))" #us
    tmp=$((t % 1000))
    if [ "$tmp" -gt 0 ]; then
        result="${tmp}us${result}"
    fi
    # t < 1000 us
    if [ "$t" -lt 1000 ]; then
        printf "%s\n" "${result}"
        return 0
    fi
    # add space
    if [ "$tmp" -gt 0 ]; then result=" $result"; fi

    t="$((t / 1000))" #ms
    tmp=$((t % 1000))
    if [ "$tmp" -gt 0 ]; then
        result="${tmp}ms${result}"
    fi
    # t < 1000 ms
    if [ "$t" -lt 1000 ]; then
        printf "%s\n" "${result}"
        return 0
    fi
    # add space
    if [ "$tmp" -gt 0 ]; then result=" $result"; fi

    t="$((t / 1000))" #s
    tmp=$((t % 60))
    if [ "$tmp" -gt 0 ]; then
        result="${tmp}s${result}"
    fi
    # t < 60 s
    if [ "$t" -lt 60 ]; then
        printf "%s\n" "${result}"
        return 0
    fi
    # add space
    if [ "$tmp" -gt 0 ]; then result=" $result"; fi

    t="$((t / 60))" #min
    tmp=$((t % 60))
    if [ "$tmp" -gt 0 ]; then
        result="${tmp}min${result}"
    fi
    # t < 60 min
    if [ "$t" -lt 60 ]; then
        printf "%s\n" "${result}"
        return 0
    fi
    # add space
    if [ "$tmp" -gt 0 ]; then result=" $result"; fi

    t="$((t / 60))" #h
    result="${t}h${result}"
    printf "%s\n" "${result}"
}

function printLogo(){
    daphne_msg ""
    daphne_msg ".Welcome to"
    daphne_msg ""
    daphne_msg ".._______.......................__"
    daphne_msg ".|       \\.....................|  \\"
    daphne_msg ".| €€€€€€€\\  ______    ______  | €€____   _______    ______"
    daphne_msg ".| €€  | €€ |      \\  /      \\ | €€    \\ |       \\  /      \\"
    daphne_msg ".| €€  | €€  \\€€€€€€\\|  €€€€€€\\| €€€€€€€\\| €€€€€€€\\|  €€€€€€\\"
    daphne_msg ".| €€  | €€ /      €€| €€  | €€| €€  | €€| €€  | €€| €€    €€"
    daphne_msg ".| €€__/ €€|  €€€€€€€| €€__/ €€| €€  | €€| €€  | €€| €€€€€€€€"
    daphne_msg ".| €€    €€ \\€€    €€| €€    €€| €€  | €€| €€  | €€ \€€     \\"
    daphne_msg ". \\€€€€€€€   \\€€€€€€€| €€€€€€€  \\€€   \\€€ \\€€   \\€€  \\€€€€€€€"
    daphne_msg ".....................| €€"
    daphne_msg ".....................| €€"
    daphne_msg "......................\\€€..................EU-H2020.//.957407"
    daphne_msg ""
    printf "\n\n"
>>>>>>> 83dd3c8a
}

#******************************************************************************
# Clean build directories
#******************************************************************************

function clean() {
<<<<<<< HEAD
  if ! [ -t 1 ] && ! [ "$par_acceptAll" -eq 1 ]; then
    >&2 printf "${daphne_red_fg}"
    printf "Error: To clean Daphne while piping the output into a file set the --yes option, to accept cleaning.\n" | tee /dev/stderr
    >&2 printf "${reset}"
    exit 1
  fi

  cd "$projectRoot"
  local -n __dirs
  local -n __files

  if [ "$#" -gt 0 ]; then
    if [ -n "$1" ]; then
      __dirs=$1
    fi
    shift
  fi

  if [ "$#" -gt 0 ]; then
    if [ -n "$1" ]; then
      __files=$1
    fi
    shift
  fi

  echo -e "${daphne_red_fg}WARNING.${reset} This will delete following..."
  echo "Directories:"
  for dir in "${__dirs[@]}"; do
    echo " > $dir"
  done
  echo "Files:"
  for file in "${__files[@]}"; do
    echo " > $file"
  done

  echo

  # prompt confirmation
  read -p "Are you sure? (y/n) " answer

  if [[ "$answer" != [yY] ]]; then
    echo "Abort."
    exit 0
  fi


  # Delete entire directories.
  for dir in "${__dirs[@]}"; do
    if [ -d "${dir}" ]; then
      echo "---- cleanup ${dir}"
      rm -rf "${dir}"
    else
      echo "---- cleanup ${dir} - non-existing"
    fi
  done

  # Delete individual files.
  for file in "${__files[@]}"; do
    if [ -f "$file" ]; then
      echo "---- cleanup $file"
      rm -f "$file"
    else
      echo "---- cleanup $file - non-existing"
    fi
  done
=======
    # Throw error, if clean is executed, but output is piped to a file. In this case the user has to accept the
    # cleaning via parameter --yes
    if ! [ -t 1 ] && ! [ "$par_acceptAll" -eq 1 ]; then
        >&2 printf "${daphne_red_fg}"
        printf "Error: To clean Daphne while piping the output into a file set the --yes option, to accept cleaning.\n" | tee /dev/stderr
        >&2 printf "${reset}"
        exit 1
    fi

    cd "$projectRoot"
    local -n __dirs
    local -n __files

    if [ "$#" -gt 0 ]; then
        if [ -n "$1" ]; then
            __dirs=$1
        fi
        shift
    fi

    if [ "$#" -gt 0 ]; then
        if [ -n "$1" ]; then
            __files=$1
        fi
        shift
    fi
    if [ "$fancy" -eq 0 ] || ! [ -t 1 ] ; then
        printf "WARNING. This will delete the following..."
    else
        printf "${daphne_red_fg}WARNING.${reset} This will delete following..."
    fi
    echo "Directories:"
    for dir in "${__dirs[@]}"; do
        echo " > $dir"
    done
    echo "Files:"
    for file in "${__files[@]}"; do
        echo " > $file"
    done

    echo

    # prompt confirmation, if not set by --yes
    if [ "$par_acceptAll" == "0" ]; then
        read -p "Are you sure? (y/n) " answer

        if [[ "$answer" != [yY] ]]; then
            echo "Abort."
            exit 0
        fi
    fi

    # Delete entire directories.
    for dir in "${__dirs[@]}"; do
        if [ -d "${dir}" ]; then
            echo "---- cleanup ${dir}"
            rm -rf "${dir}"
        else
            echo "---- cleanup ${dir} - non-existing"
        fi
    done

    # Delete individual files.
    for file in "${__files[@]}"; do
        if [ -f "$file" ]; then
            echo "---- cleanup $file"
            rm -f "$file"
        else
            echo "---- cleanup $file - non-existing"
        fi
    done
>>>>>>> 83dd3c8a
}

# Cleans all build directories
function cleanBuildDirs() {
<<<<<<< HEAD
  echo "-- Cleanup of build directories in ${projectRoot} ..."

  local dirs=("build" \
    "thirdparty/llvm-project/build" \
    "thirdparty/antlr/build" \
    "thirdparty/OpenBLAS/installed" \
    "thirdparty/grpc/cmake/build")
  local files=(\
    "thirdparty/antlr_v"*".install.success" \
    "thirdparty/grpc_v"*".install.success" \
    "thirdparty/openBlas_v"*".install.success" \
    "thirdparty/llvm_v"*".install.success" \
    "${llvmCommitFilePath}")
  clean dirs files
=======
    echo "-- Cleanup of build directories in ${projectRoot} ..."

    local dirs=("${daphneBuildDir}" "${buildPrefix}" "${installPrefix}")
    local files=(\
      "${thirdpartyPath}/absl_v"*".install.success" \
      "${thirdpartyPath}/antlr_v"*".install.success" \
      "${thirdpartyPath}/catch2_v"*".install.success" \
      "${thirdpartyPath}/grpc_v"*".install.success" \
      "${thirdpartyPath}/nlohmannjson_v"*".install.success" \
      "${thirdpartyPath}/openBlas_v"*".install.success" \
      "${thirdpartyPath}/llvm_v"*".install.success" \
      "${llvmCommitFilePath}")
    
    clean dirs files
>>>>>>> 83dd3c8a
}

# Cleans build directory and all dependencies
function cleanAll() {
<<<<<<< HEAD
  echo "-- Cleanup of build and library directories in ${projectRoot} ..."

  local dirs=("build" \
    # only delete build directory from llvm
    "thirdparty/llvm-project/build" \
    "thirdparty/antlr" \
    "thirdparty/OpenBLAS" \
    "thirdparty/catch2" \
    "thirdparty/grpc")
  local files=(\
    "thirdparty/antlr_v"*".install.success" \
    "thirdparty/antlr_v"*".download.success" \
    "thirdparty/catch2_v"*".install.success" \
    "thirdparty/grpc_v"*".install.success" \
    "thirdparty/grpc_v"*".download.success" \
    "thirdparty/openBlas_v"*".install.success" \
    "thirdparty/openBlas_v"*".download.success" \
    "thirdparty/llvm_v"*".install.success" \
    "${llvmCommitFilePath}")

  clean dirs files
}

#******************************************************************************
# Create / Check Indicator-files
#******************************************************************************

#// creates indicator file which indicates successful dependency installation in <projectRoot>/thirdparty/
#// param 1 dependency name
function dependency_install_success() {
  daphne_msg "Successfully installed ${1}."
  touch "${thirdpartyPath}/${1}.install.success"
}
function dependency_download_success() {
  daphne_msg "Successfully downloaded ${1}."
  touch "${thirdpartyPath}/${1}.download.success"
}

#// checks if dependency is installed successfully
#// param 1 dependency name
function is_dependency_installed() {
  [ -e "${thirdpartyPath}/${1}.install.success" ]
}
function is_dependency_downloaded() {
  [ -e "${thirdpartyPath}/${1}.download.success" ]
=======
    echo "-- Cleanup of build and library directories in ${projectRoot} ..."

    local dirs=("${daphneBuildDir}" "${buildPrefix}" "${sourcePrefix}" "${installPrefix}" "${cacheDir}")
    local files=(\
      "${thirdpartyPath}/absl_v"*".install.success" \
      "${thirdpartyPath}/absl_v"*".download.success" \
      "${thirdpartyPath}/antlr_v"*".install.success" \
      "${thirdpartyPath}/antlr_v"*".download.success" \
      "${thirdpartyPath}/catch2_v"*".install.success" \
      "${thirdpartyPath}/grpc_v"*".install.success" \
      "${thirdpartyPath}/grpc_v"*".download.success" \
      "${thirdpartyPath}/nlohmannjson_v"*".install.success" \
      "${thirdpartyPath}/openBlas_v"*".install.success" \
      "${thirdpartyPath}/openBlas_v"*".download.success" \
      "${thirdpartyPath}/llvm_v"*".install.success" \
      "${llvmCommitFilePath}")

    clean dirs files
>>>>>>> 83dd3c8a
}

#******************************************************************************
# Create / Check Indicator-files
#******************************************************************************

<<<<<<< HEAD
projectRoot="$(pwd)"
thirdpartyPath="${projectRoot}/thirdparty"
llvmCommitFilePath="${thirdpartyPath}/llvm-last-built-commit.txt"

# a hotfix, to solve issue #216 @todo investigate possible side effects
installLibDir="lib"
=======
#// creates indicator file which indicates successful dependency installation in <projectRoot>/thirdparty/
#// param 1 dependency name
function dependency_install_success() {
    daphne_msg "Successfully installed ${1}."
    touch "${thirdpartyPath}/${1}.install.success"
}
function dependency_download_success() {
    daphne_msg "Successfully downloaded ${1}."
    touch "${thirdpartyPath}/${1}.download.success"
}

#// checks if dependency is installed successfully
#// param 1 dependency name
function is_dependency_installed() {
    [ -e "${thirdpartyPath}/${1}.install.success" ]
}
function is_dependency_downloaded() {
    [ -e "${thirdpartyPath}/${1}.download.success" ]
}

#******************************************************************************
# versions of third party dependencies
#******************************************************************************
antlrVersion=4.9.2
catch2Version=2.13.8
openBlasVersion=0.3.19
abslVersion=20211102.0
grpcVersion=1.38.0
nlohmannjsonVersion=3.10.5

#******************************************************************************
# Set some prefixes, paths and dirs
#******************************************************************************

projectRoot="$(pwd)"
thirdpartyPath="${projectRoot}/thirdparty"

# a convenience indirection to set build/cache/install/source dirs at once (e.g., to /tmp/daphne)
myPrefix=$thirdpartyPath
#myPrefix=/tmp/daphne

daphneBuildDir="$projectRoot/build"
llvmCommitFilePath="${thirdpartyPath}/llvm-last-built-commit.txt"
patchDir="$thirdpartyPath/patches"
installPrefix="${myPrefix}/installed"
buildPrefix="${myPrefix}/build"
sourcePrefix="${myPrefix}/sources"
cacheDir="${myPrefix}/download-cache"

mkdir -p "$cacheDir"
>>>>>>> 83dd3c8a

#******************************************************************************
# Parse arguments
#******************************************************************************

# Defaults.
target="daphne"
par_printHelp="0"
par_clean="0"
par_acceptAll="0"
<<<<<<< HEAD
=======
unknown_options=""
BUILD_CUDA="-DUSE_CUDA=OFF"
BUILD_DEBUG="-DCMAKE_BUILD_TYPE=Release"
>>>>>>> 83dd3c8a

while [[ $# -gt 0 ]]; do
    key=$1
    shift
    case $key in
        -h|--help)
            par_printHelp="1"
            ;;
        --clean)
            par_clean="1"
            ;;
        --cleanAll)
            par_clean="2"
            ;;
        --target)
            target=$1
            shift
            ;;
        -nf|--no-fancy)
            fancy="0"
            ;;
        -y|--yes)
            par_acceptAll="1"
            ;;
<<<<<<< HEAD
        *)
            printf "Unknown option: '%s'\n\n" "$key"
            printHelp
            exit 1
=======
        --cuda)
            echo using CUDA
            export BUILD_CUDA="-DUSE_CUDA=ON"
            ;;
        --debug)
            echo building DEBUG version
            export BUILD_DEBUG="-DCMAKE_BUILD_TYPE=Debug"
            ;;
        *)
            unknown_options="${unknown_options} ${key}"
>>>>>>> 83dd3c8a
            ;;
    esac
done

<<<<<<< HEAD
if [ "$par_printHelp" -eq 1 ]; then
  printHelp
  exit 0
fi

if [ "$par_clean" -eq 1 ]; then
  cleanBuildDirs
  exit 0
fi
if [ "$par_clean" -eq 2 ]; then
  cleanAll
  exit 0
=======

if [ -n "$unknown_options" ]; then
    printf "Unknown option(s): '%s'\n\n" "$unknown_options"
    printHelp
    exit 1
fi

if [ "$par_printHelp" -eq 1 ]; then
    printHelp
    exit 0
fi

if [ "$par_clean" -eq 1 ]; then
    cleanBuildDirs
    exit 0
fi
if [ "$par_clean" -eq 2 ]; then
    cleanAll
    exit 0
>>>>>>> 83dd3c8a
fi


# Print Daphne-Logo when first time executing
if [ ! -d "${projectRoot}/build" ]; then
<<<<<<< HEAD
  printLogo -t 1500
=======
    printLogo
    sleep 1
>>>>>>> 83dd3c8a
fi


# Make sure that the submodule(s) have been updated since the last clone/pull.
# But only if this is a git repo.
if [ -d .git ]; then
    git submodule update --init --recursive
fi


#******************************************************************************
<<<<<<< HEAD
# Download third-party material if necessary
=======
# Download and install third-party material if necessary
>>>>>>> 83dd3c8a
#******************************************************************************

#------------------------------------------------------------------------------
# Antlr4 (parser)
#------------------------------------------------------------------------------
<<<<<<< HEAD
antlrDirName="antlr"
antlrVersion="4.9.2"
antlrJarName="antlr-${antlrVersion}-complete.jar"
antlrCppRuntimeDirName="v${antlrVersion}"
antlrCppRuntimeZipName="antlr4-cpp-runtime-${antlrVersion}-source.zip"
antlrRuntimeDir="${thirdpartyPath}/${antlrDirName}/${antlrCppRuntimeDirName}"

# Download antlr4 C++ run-time if it does not exist yet.
if ! is_dependency_downloaded "antlr_v${antlrVersion}"; then
  daphne_msg -t 700 "Get Antlr version ${antlrVersion}"
  mkdir --parents "${thirdpartyPath}/${antlrDirName}"
  cd "${thirdpartyPath}/${antlrDirName}"
  # Download antlr4 jar if it does not exist yet.
  if [ ! -f "$antlrJarName" ]
  then
    daphne_msg "Download Antlr v${antlrVersion} java executable"
    wget "https://www.antlr.org/download/${antlrJarName}"
  fi
  if [ ! -f "$antlrCppRuntimeZipName" ]; then
    daphne_msg "Download Antlr v${antlrVersion} Runtime"
    rm -rf "${antlrRuntimeDir}"
    mkdir --parents "${antlrRuntimeDir}"
    wget "https://www.antlr.org/download/${antlrCppRuntimeZipName}"
    unzip "$antlrCppRuntimeZipName" -d "$antlrCppRuntimeDirName"
  fi
  dependency_download_success "antlr_v${antlrVersion}"
fi
# build antlr4 C++ run-time
if ! is_dependency_installed "antlr_v${antlrVersion}"; then
  # Github disabled the unauthenticated git:// protocol, patch antlr4 to use https://
  # until we upgrade to antlr4-4.9.3+
  sed -i 's#git://github.com#https://github.com#' "${antlrRuntimeDir}/runtime/CMakeLists.txt"

  cd "${antlrRuntimeDir}"
  rm -rf ./build
  mkdir -p build
  mkdir -p run
  cd build
  # if building of antlr fails, because its unable to clone utfcpp, it is probably due to using prohibited protocol by github
  # to solve this change the used url of github by following command:
  # $ git config --global url."https://github.com/".insteadOf git://github.com/

  daphne_msg "Build Antlr v${antlrVersion}"
  cmake .. -G Ninja  -DANTLR_JAR_LOCATION=../$antlrJarName -DANTLR4_INSTALL=ON -DCMAKE_INSTALL_PREFIX=../run/usr/local -DCMAKE_INSTALL_LIBDIR="$installLibDir"
  cmake --build . --target install
  dependency_install_success "antlr_v${antlrVersion}"
else
  daphne_msg "No need to build Antlr4 again."
fi



=======
antlrJarName="antlr-${antlrVersion}-complete.jar"
antlrCppRuntimeDirName="antlr4-cpp-runtime-${antlrVersion}-source"
antlrCppRuntimeZipName="${antlrCppRuntimeDirName}.zip"

# Download antlr4 C++ run-time if it does not exist yet.
if ! is_dependency_downloaded "antlr_v${antlrVersion}"; then
    daphne_msg "Get Antlr version ${antlrVersion}"
    # Download antlr4 jar if it does not exist yet.
    daphne_msg "Download Antlr v${antlrVersion} java archive"
    wget "https://www.antlr.org/download/${antlrJarName}" -qO "${cacheDir}/${antlrJarName}"
    daphne_msg "Download Antlr v${antlrVersion} Runtime"
    wget https://www.antlr.org/download/${antlrCppRuntimeZipName} -qO "${cacheDir}/${antlrCppRuntimeZipName}"
    rm -rf "${sourcePrefix:?}/$antlrCppRuntimeDirName"
    mkdir --parents "$sourcePrefix/$antlrCppRuntimeDirName"
    unzip -q "$cacheDir/$antlrCppRuntimeZipName" -d "$sourcePrefix/$antlrCppRuntimeDirName"
    dependency_download_success "antlr_v${antlrVersion}"
fi
# build antlr4 C++ run-time
if ! is_dependency_installed "antlr_v${antlrVersion}"; then
    mkdir -p "$installPrefix"/share/antlr4/
    cp "$cacheDir/$antlrJarName" "$installPrefix/share/antlr4/$antlrJarName"
    
    daphne_msg "Applying 0000-antlr-silence-compiler-warnings.patch"
    # disable fail on error as first build might fail and patches might be rejected
    set +e
    patch -Np0 -i "$patchDir/0000-antlr-silence-compiler-warnings.patch" \
      -d "$sourcePrefix/$antlrCppRuntimeDirName"
    # Github disabled the unauthenticated git:// protocol, patch antlr4 to use https://
    # until we upgrade to antlr4-4.9.3+
    sed -i 's#git://github.com#https://github.com#' "$sourcePrefix/$antlrCppRuntimeDirName/runtime/CMakeLists.txt"

    daphne_msg "Build Antlr v${antlrVersion}"
    cmake -S "$sourcePrefix/$antlrCppRuntimeDirName" -B "${buildPrefix}/${antlrCppRuntimeDirName}" \
      -G Ninja -DANTLR4_INSTALL=ON -DCMAKE_INSTALL_PREFIX="$installPrefix" -DCMAKE_BUILD_TYPE=Release
    cmake --build "${buildPrefix}/${antlrCppRuntimeDirName}"
    daphne_msg "Applying 0001-antlr-gtest-silence-warnings.patch"
    patch -Np1 -i "$patchDir/0001-antlr-gtest-silence-warnings.patch" \
      -d "$buildPrefix/$antlrCppRuntimeDirName/runtime/thirdparty/utfcpp/extern/gtest/"

    # enable fail on error again
    set -e
    cmake --build "${buildPrefix}/${antlrCppRuntimeDirName}" --target install

    dependency_install_success "antlr_v${antlrVersion}"
else
    daphne_msg "No need to build Antlr4 again."
fi


>>>>>>> 83dd3c8a
#------------------------------------------------------------------------------
# catch2 (unit test framework)
#------------------------------------------------------------------------------
# Download catch2 release zip (if necessary), and unpack the single header file
# (if necessary).
catch2Name="catch2"
<<<<<<< HEAD
catch2Version="2.13.8" # for upgrades, it suffices to simply change the version here
catch2ZipName="v$catch2Version.zip"
catch2SingleHeaderName="catch.hpp"
if ! is_dependency_installed "catch2_v${catch2Version}"; then
    daphne_msg -t 700 "Get catch2 version ${catch2Version}"
    mkdir --parents "${thirdpartyPath}/${catch2Name}"
    cd "${thirdpartyPath}/${catch2Name}"
    if [ ! -f "$catch2ZipName" ] || [ ! -f "$catch2SingleHeaderName" ]
    then
      daphne_msg "Download catch2 version ${catch2Version}"
      wget "https://github.com/catchorg/Catch2/archive/refs/tags/${catch2ZipName}"
      unzip -p "$catch2ZipName" "Catch2-${catch2Version}/single_include/catch2/catch.hpp" \
          > "$catch2SingleHeaderName"
=======
catch2ZipName="v$catch2Version.zip"
catch2SingleHeaderInstalledPath=$installPrefix/include/catch.hpp
if ! is_dependency_installed "catch2_v${catch2Version}"; then
    daphne_msg "Get catch2 version ${catch2Version}"
    mkdir --parents "${thirdpartyPath}/${catch2Name}"
    cd "${thirdpartyPath}/${catch2Name}"
    if [ ! -f "$catch2ZipName" ] || [ ! -f "$catch2SingleHeaderInstalledPath" ]
    then
        daphne_msg "Download catch2 version ${catch2Version}"
        wget "https://github.com/catchorg/Catch2/archive/refs/tags/${catch2ZipName}" -qO "${cacheDir}/catch2-${catch2ZipName}"
        unzip -q -p "$cacheDir/$catch2Name-$catch2ZipName" "Catch2-$catch2Version/single_include/catch2/catch.hpp" \
            > "$catch2SingleHeaderInstalledPath"
>>>>>>> 83dd3c8a
    fi
    dependency_install_success "catch2_v${catch2Version}"
else
    daphne_msg "No need to download Catch2 again."
fi


#------------------------------------------------------------------------------
# OpenBLAS (basic linear algebra subprograms)
#------------------------------------------------------------------------------
<<<<<<< HEAD
openBlasDirName="OpenBLAS"
openBlasVersion="0.3.19"
openBlasZipName="OpenBLAS-$openBlasVersion.zip"
openBlasInstDirName="installed"
if ! is_dependency_downloaded "openBlas_v${openBlasVersion}"; then
    daphne_msg -t 700 "Get OpenBlas version ${catch2Version}"
    mkdir --parents "${thirdpartyPath}/${openBlasDirName}"
    cd "${thirdpartyPath}/${openBlasDirName}"
    wget "https://github.com/xianyi/OpenBLAS/releases/download/v${openBlasVersion}/${openBlasZipName}"
    unzip "$openBlasZipName"
    dependency_download_success "openBlas_v${openBlasVersion}"
fi

if ! is_dependency_installed "openBlas_v${openBlasVersion}"; then
    mkdir --parents "$openBlasInstDirName"
    cd "OpenBLAS-${openBlasVersion}"
    make -j
    make install PREFIX=../$openBlasInstDirName
=======
openBlasDirName="OpenBLAS-$openBlasVersion"
openBlasZipName="${openBlasDirName}.zip"
openBlasInstDirName=$installPrefix
if ! is_dependency_downloaded "openBlas_v${openBlasVersion}"; then
    daphne_msg "Get OpenBlas version ${openBlasVersion}"
    wget "https://github.com/xianyi/OpenBLAS/releases/download/v${openBlasVersion}/${openBlasZipName}" \
        -qO "${cacheDir}/${openBlasZipName}"
    unzip -q "$cacheDir/$openBlasZipName" -d "$sourcePrefix"
    dependency_download_success "openBlas_v${openBlasVersion}"
fi
if ! is_dependency_installed "openBlas_v${openBlasVersion}"; then
    cd "$sourcePrefix/$openBlasDirName"
    make -j"$(nproc)"
    make PREFIX="$openBlasInstDirName" install
    cd -
>>>>>>> 83dd3c8a
    dependency_install_success "openBlas_v${openBlasVersion}"
else
    daphne_msg "No need to build OpenBlas again."
fi


#------------------------------------------------------------------------------
<<<<<<< HEAD
# gRPC
#------------------------------------------------------------------------------
grpcDirName="grpc"
grpcVersion="1.38.0"
grpcInstDir="${thirdpartyPath}/${grpcDirName}/installed"
if ! is_dependency_downloaded "grpc_v${grpcVersion}"; then
    daphne_msg -t 700 "Get grpc version ${grpcVersion}"
    cd "${thirdpartyPath}"
    # Download gRPC source code.
    if [ -d "${thirdpartyPath}/${grpcDirName}" ]; then
      rm -rf "${thirdpartyPath}/${grpcDirName:?}"
    fi
    git clone --recurse-submodules -b v${grpcVersion} https://github.com/grpc/grpc $grpcDirName
    dependency_download_success "grpc_v${grpcVersion}"
fi
# build grpc
if ! is_dependency_installed "grpc_v${grpcVersion}"; then
    mkdir --parents "${grpcInstDir}"
    cd "${thirdpartyPath}/${grpcDirName}"
    # Install gRPC and its dependencies.
    mkdir -p "cmake/build"
    cd "cmake/build"
    daphne_msg "Build grpc version ${grpcVersion}"
    cmake \
      -DCMAKE_INSTALL_PREFIX="${grpcInstDir}" \
      -DCMAKE_BUILD_TYPE=Release \
      -DgRPC_INSTALL=ON \
      -DgRPC_BUILD_TESTS=OFF \
      ../..
      #-DgRPC_ABSL_PROVIDER=package \
    make -j4 install
    cd "${thirdpartyPath}/${grpcDirName}"

    # Install abseil.
    mkdir -p "third_party/abseil-cpp/cmake/build"
    cd "third_party/abseil-cpp/cmake/build"
    cmake -DCMAKE_INSTALL_PREFIX="${grpcInstDir}" \
        -DCMAKE_POSITION_INDEPENDENT_CODE=TRUE \
        ../..
    make -j
    make install
=======
# nlohmann/json (library for JSON parsing)
#------------------------------------------------------------------------------
nlohmannjsonDirName=nlohmannjson
nlohmannjsonSingleHeaderName=json.hpp
if ! is_dependency_installed "nlohmannjson_v${nlohmannjsonVersion}"; then
    daphne_msg "Get nlohmannjson version ${nlohmannjsonVersion}"
    mkdir -p "${installPrefix}/include/${nlohmannjsonDirName}"
    wget "https://github.com/nlohmann/json/releases/download/v$nlohmannjsonVersion/$nlohmannjsonSingleHeaderName" \
      -qO "${installPrefix}/include/${nlohmannjsonDirName}/${nlohmannjsonSingleHeaderName}"
    dependency_install_success "nlohmannjson_v${nlohmannjsonVersion}"
else
    daphne_msg "No need to download nlohmannjson again."
fi

#------------------------------------------------------------------------------
# abseil (compiled separately to apply a patch)
#------------------------------------------------------------------------------
abslPath=$sourcePrefix/abseil-cpp
if ! is_dependency_downloaded "absl_v${abslVersion}"; then
  daphne_msg "Get abseil version ${abslVersion}"
  rm -rf "$abslPath"
  git clone --depth 1 --branch "$abslVersion" https://github.com/abseil/abseil-cpp.git "$abslPath"
  daphne_msg "Applying 0002-absl-stdmax-params.patch"
  patch -Np1 -i "${patchDir}/0002-absl-stdmax-params.patch" -d "$abslPath"
  dependency_download_success "absl_v${abslVersion}"
fi
if ! is_dependency_installed "absl_v${abslVersion}"; then
    cmake -S "$abslPath" -B "$buildPrefix/absl" -G Ninja -DCMAKE_POSITION_INDEPENDENT_CODE=TRUE \
      -DCMAKE_INSTALL_PREFIX="$installPrefix" -DCMAKE_CXX_STANDARD=17 -DABSL_PROPAGATE_CXX_STD=ON
    cmake --build "$buildPrefix/absl" --target install
    dependency_install_success "absl_v${abslVersion}"
else
    daphne_msg "No need to build Abseil again."
fi


#------------------------------------------------------------------------------
# gRPC
#------------------------------------------------------------------------------
grpcDirName="grpc"
grpcInstDir=$installPrefix
if ! is_dependency_downloaded "grpc_v${grpcVersion}"; then
    daphne_msg "Get grpc version ${grpcVersion}"
    # Download gRPC source code.
    if [ -d "${sourcePrefix}/${grpcDirName}" ]; then
      rm -rf "${sourcePrefix}/${grpcDirName:?}"
    fi
    git clone -b v$grpcVersion --depth 1 https://github.com/grpc/grpc "$sourcePrefix/$grpcDirName"
    pushd "$sourcePrefix/$grpcDirName"
    git submodule update --init --depth 1 third_party/boringssl-with-bazel
    git submodule update --init --depth 1 third_party/cares/cares
    git submodule update --init --depth 1 third_party/protobuf
    git submodule update --init --depth 1 third_party/re2
    daphne_msg "Applying 0003-protobuf-override.patch"
    patch -Np1 -i "${patchDir}/0003-protobuf-override.patch" -d "$sourcePrefix/$grpcDirName/third_party/protobuf"
    popd
    dependency_download_success "grpc_v${grpcVersion}"
fi
if ! is_dependency_installed "grpc_v${grpcVersion}"; then
    cmake -G Ninja -S "$sourcePrefix/$grpcDirName" -B "$buildPrefix/$grpcDirName" \
      -DCMAKE_INSTALL_PREFIX="$grpcInstDir" \
      -DCMAKE_BUILD_TYPE=Release \
      -DgRPC_INSTALL=ON \
      -DgRPC_BUILD_TESTS=OFF \
      -DCMAKE_CXX_STANDARD=17 \
      -DCMAKE_INCLUDE_PATH="$installPrefix/include" \
      -DgRPC_ABSL_PROVIDER=package \
      -DgRPC_ZLIB_PROVIDER=package
    cmake --build "$buildPrefix/$grpcDirName" --target install
>>>>>>> 83dd3c8a
    dependency_install_success "grpc_v${grpcVersion}"
else
    daphne_msg "No need to build GRPC again."
fi


<<<<<<< HEAD

=======
>>>>>>> 83dd3c8a
#------------------------------------------------------------------------------
# Build MLIR
#------------------------------------------------------------------------------
# We rarely need to build MLIR/LLVM, only during the first build of the
# prototype and after upgrades of the LLVM sub-module. To avoid unnecessary
# builds (which take several seconds even if there is nothing to do), we store
# the LLVM commit hash we built into a file, and only rebuild MLIR/LLVM if this
# file does not exist (first build of the prototype) or does not contain the
# expected hash (upgrade of the LLVM sub-module).

llvmName="llvm-project"
llvmCommit="llvmCommit-local-none"
cd "${thirdpartyPath}/${llvmName}"
if [ -e .git ] # Note: .git in the submodule is not a directory.
then
    llvmCommit="$(git log -1 --format=%H)"
fi

if ! is_dependency_installed "llvm_v${llvmCommit}" || [ "$(cat "${llvmCommitFilePath}")" != "$llvmCommit" ]; then
<<<<<<< HEAD
    daphne_msg -t 700 "Build llvm version ${llvmCommit}"
    cd "${thirdpartyPath}/${llvmName}"
    echo "Need to build MLIR/LLVM."
    mkdir --parents "build"
    cd "build"
    cmake -G Ninja ../llvm \
=======
    daphne_msg "Build llvm version ${llvmCommit}"
    cd "${thirdpartyPath}/${llvmName}"
    echo "Need to build MLIR/LLVM."
    cmake -G Ninja -S llvm -B "$buildPrefix/$llvmName" \
>>>>>>> 83dd3c8a
       -DLLVM_ENABLE_PROJECTS=mlir \
       -DLLVM_BUILD_EXAMPLES=OFF \
       -DLLVM_TARGETS_TO_BUILD="X86" \
       -DCMAKE_BUILD_TYPE=Release \
       -DLLVM_ENABLE_ASSERTIONS=ON \
<<<<<<< HEAD
       -DCMAKE_C_COMPILER=clang \
       -DCMAKE_CXX_COMPILER=clang++ \
       -DLLVM_ENABLE_LLD=ON \
       -DLLVM_ENABLE_RTTI=ON
    cmake --build . --target check-mlir
=======
       -DCMAKE_C_COMPILER=clang -DCMAKE_CXX_COMPILER=clang++ -DLLVM_ENABLE_LLD=ON \
       -DLLVM_ENABLE_RTTI=ON \
       -DCMAKE_INSTALL_PREFIX="$installPrefix"
    cmake --build "$buildPrefix/$llvmName" --target check-mlir
>>>>>>> 83dd3c8a
    echo "$llvmCommit" > "$llvmCommitFilePath"
    dependency_install_success "llvm_v${llvmCommit}"
else
    daphne_msg "No need to build MLIR/LLVM again."
fi


# *****************************************************************************
# Build DAPHNE target.
# *****************************************************************************

<<<<<<< HEAD
daphne_msg -t 700 "Build Daphne"
mkdir --parents "${projectRoot}/build"
cd "${projectRoot}/build"
cmake -G Ninja .. \
    -DMLIR_DIR="$thirdpartyPath/$llvmName/build/lib/cmake/mlir/" \
    -DLLVM_DIR="$thirdpartyPath/$llvmName/build/lib/cmake/llvm/" \
    -DANTLR4_RUNTIME_DIR="$antlrRuntimeDir" \
    -DANTLR4_JAR_LOCATION="$thirdpartyPath/$antlrDirName/$antlrJarName" \
    -DOPENBLAS_INST_DIR="$thirdpartyPath/$openBlasDirName/$openBlasInstDirName" \
    -DCMAKE_PREFIX_PATH="$grpcInstDir"\
    -DCMAKE_INSTALL_LIBDIR="$installLibDir"

# optional cmake flags (to be added to the command above):
# -DUSE_CUDA=ON
# -DCMAKE_BUILD_TYPE=Debug

cmake --build . --target "$target"
build_ts_end=$(date +%s%N)
daphne_msg -t 700 "Successfully build Daphne://${target} (took $(printableTimestamp $((build_ts_end - build_ts_begin))))"
=======
daphne_msg "Build Daphne"

cmake -S "$projectRoot" -B "$daphneBuildDir" -G Ninja $BUILD_CUDA $BUILD_DEBUG \
  -DCMAKE_PREFIX_PATH="$installPrefix" -DANTLR_VERSION="$antlrVersion"  \
  -DMLIR_DIR="$buildPrefix/$llvmName/lib/cmake/mlir/" \
  -DLLVM_DIR="$buildPrefix/$llvmName/lib/cmake/llvm/"

cmake --build "$daphneBuildDir" --target "$target"

build_ts_end=$(date +%s%N)
daphne_msg "Successfully built Daphne://${target} (took $(printableTimestamp $((build_ts_end - build_ts_begin))))"
>>>>>>> 83dd3c8a

set +e<|MERGE_RESOLUTION|>--- conflicted
+++ resolved
@@ -16,13 +16,9 @@
 
 # Stop immediately if any command fails.
 set -e
-<<<<<<< HEAD
+
 build_ts_begin=$(date +%s%N)
-=======
-
-build_ts_begin=$(date +%s%N)
-
->>>>>>> 83dd3c8a
+
 #******************************************************************************
 # Help message
 #******************************************************************************
@@ -42,11 +38,7 @@
     echo "  -h, --help        Print this help message and exit."
     echo "  --target TARGET   Build the cmake target TARGET (defaults to '$target')"
     echo "  --clean           Remove all temporary build directories for a fresh build"
-<<<<<<< HEAD
-    echo "  --cleanALL        Remove all thirdparty library directories for a build from scratch"
-=======
     echo "  --cleanAll        Remove all thirdparty library directories for a build from scratch"
->>>>>>> 83dd3c8a
     echo "  -nf, --no-fancy   Suppress all colored and animated output"
     echo "  -y, --yes         Accept all prompts"
 }
@@ -64,170 +56,6 @@
 reset='\e[00m'
 fancy="1"
 
-<<<<<<< HEAD
-# Prints Info message with style ... Daphne style 8-)
-# Supports animation, e.g. 'daphne_msg -t 1000 Some Foo Bar Text' takes roughly 1 second (1000 milliseconds) to print the output
-function daphne_msg() {
-  local message date dotSize dots textSize columnWidth _begin_ _end_ time timeFrame inc
-  _begin_=$(date +%s%N)
-  # get width of terminal
-  columnWidth="$(tput cols)"
-  # check if output is directed to file, if true, set width to 120
-  if ! [ -t 1 ]; then
-    columnWidth=120
-  fi
-  ### time of animation
-  timeFrame="0"
-  if [ "$1" == "-t" ]; then
-    timeFrame="$2"
-    shift; shift
-  fi
-  prefix="[DAPHNE]"
-  message="..${*}"
-  date="[$(date +"%d.%m.%y %H:%M:%S")]"
-  textSize=$(( ${columnWidth} - ${#date}-${#prefix} ))
-  dotSize=$(( ${textSize} - ${#message} ))
-
-  dots=""
-  for (( i = 0; i < dotSize; i++)); do
-    dots="${dots}."
-  done
-
-  message="${message}${dots}"
-
-  # no fancy output (if disabled or not standard output, e.g. piped into file)3
-  if [ "$fancy" -eq 0 ] || ! [ -t 1 ] ; then
-    printf "%s%s%s\n" "${prefix}" "${message}" "${date}"
-    return 0
-  fi
-
-  # colored output
-  if [ "$timeFrame" -eq 0 ] ; then
-    printf "${daphne_red_fg}%s${daphne_blue_fg}%s${daphne_red_fg}%s${reset}\n" "${prefix}" "${message}" "${date}"
-    return 0
-  fi
-
-  # animated output
-  ### time of animation
-  inc=2
-  time=$( echo "scale=10; ${timeFrame} * ${inc} / ${textSize} / 1000 * 0.942" | bc )
-  # print prefix (left) and date (right) // they are not part of the animation
-  printf "\r${daphne_red_fg}%*s\r${daphne_red_fg}%s${daphne_blue_fg}" "${columnWidth}" "${date}" "${prefix}"
-  for ((i=0; i < textSize; i=i+inc)); do
-    sleep "${time}"
-    printf "%s" "${message:i:inc}"
-  done
-  printf "${daphne_red_fg}%s${reset}\n" "${date}"
-  _end_=$(date +%s%N)
-#  printf "It took %s ms to print ^^^this^^^ message.\n" "$(echo "($_end_ - $_begin_) / 1000 / 1000" | bc)"
-}
-
-function printableTimestamp () {
-  local t="0"
-  local result=""
-  local tmp
-  if [ -n "$1" ]; then
-    t="$1"
-  fi
-
-  if [ "$t" -eq 0 ]; then
-    printf "0ns"
-    return 0
-  fi
-
-  tmp=$((t % 1000))
-  if [ "$tmp" -gt 0 ]; then
-    result="${tmp}ns"
-  fi
-  # t < 1000 ns
-  if [ "$t" -lt 1000 ]; then
-    printf "%s\n" "${result}"
-    return 0
-  fi
-  # add space
-  if [ "$tmp" -gt 0 ]; then result=" $result"; fi
-
-  t="$((t / 1000))" #us
-  tmp=$((t % 1000))
-  if [ "$tmp" -gt 0 ]; then
-    result="${tmp}us${result}"
-  fi
-  # t < 1000 us
-  if [ "$t" -lt 1000 ]; then
-    printf "%s\n" "${result}"
-    return 0
-  fi
-  # add space
-  if [ "$tmp" -gt 0 ]; then result=" $result"; fi
-
-  t="$((t / 1000))" #ms
-  tmp=$((t % 1000))
-  if [ "$tmp" -gt 0 ]; then
-    result="${tmp}ms${result}"
-  fi
-  # t < 1000 ms
-  if [ "$t" -lt 1000 ]; then
-    printf "%s\n" "${result}"
-    return 0
-  fi
-  # add space
-  if [ "$tmp" -gt 0 ]; then result=" $result"; fi
-
-  t="$((t / 1000))" #s
-  tmp=$((t % 60))
-  if [ "$tmp" -gt 0 ]; then
-    result="${tmp}s${result}"
-  fi
-  # t < 60 s
-  if [ "$t" -lt 60 ]; then
-    printf "%s\n" "${result}"
-    return 0
-  fi
-  # add space
-  if [ "$tmp" -gt 0 ]; then result=" $result"; fi
-
-  t="$((t / 60))" #min
-  tmp=$((t % 60))
-  if [ "$tmp" -gt 0 ]; then
-    result="${tmp}min${result}"
-  fi
-  # t < 60 min
-  if [ "$t" -lt 60 ]; then
-    printf "%s\n" "${result}"
-    return 0
-  fi
-  # add space
-  if [ "$tmp" -gt 0 ]; then result=" $result"; fi
-
-  t="$((t / 60))" #h
-  result="${t}h${result}"
-  printf "%s\n" "${result}"
-}
-
-function printLogo(){
-  timeFrame="0"
-  if [ "$1" == "-t" ]; then
-    timeFrame="$2"
-  fi
-  daphne_msg ""
-  daphne_msg ".Welcome to"
-  daphne_msg ""
-  daphne_msg ".._______.......................__"
-  daphne_msg ".|       \\.....................|  \\"
-  daphne_msg ".| €€€€€€€\\  ______    ______  | €€____   _______    ______"
-  daphne_msg ".| €€  | €€ |      \\  /      \\ | €€    \\ |       \\  /      \\"
-  daphne_msg ".| €€  | €€  \\€€€€€€\\|  €€€€€€\\| €€€€€€€\\| €€€€€€€\\|  €€€€€€\\"
-  daphne_msg ".| €€  | €€ /      €€| €€  | €€| €€  | €€| €€  | €€| €€    €€"
-  daphne_msg ".| €€__/ €€|  €€€€€€€| €€__/ €€| €€  | €€| €€  | €€| €€€€€€€€"
-  daphne_msg ".| €€    €€ \\€€    €€| €€    €€| €€  | €€| €€  | €€ \€€     \\"
-  daphne_msg ". \\€€€€€€€   \\€€€€€€€| €€€€€€€  \\€€   \\€€ \\€€   \\€€  \\€€€€€€€"
-  daphne_msg ".....................| €€"
-  daphne_msg ".....................| €€"
-  daphne_msg "......................\\€€..................EU-H2020.//.957407"
-  daphne_msg -t "${timeFrame}" ""
-  printf "\n\n"
-
-=======
 # Prints info message with style ... Daphne style 8-)
 function daphne_msg() {
     local message date dotSize dots textSize columnWidth
@@ -361,7 +189,6 @@
     daphne_msg "......................\\€€..................EU-H2020.//.957407"
     daphne_msg ""
     printf "\n\n"
->>>>>>> 83dd3c8a
 }
 
 #******************************************************************************
@@ -369,73 +196,6 @@
 #******************************************************************************
 
 function clean() {
-<<<<<<< HEAD
-  if ! [ -t 1 ] && ! [ "$par_acceptAll" -eq 1 ]; then
-    >&2 printf "${daphne_red_fg}"
-    printf "Error: To clean Daphne while piping the output into a file set the --yes option, to accept cleaning.\n" | tee /dev/stderr
-    >&2 printf "${reset}"
-    exit 1
-  fi
-
-  cd "$projectRoot"
-  local -n __dirs
-  local -n __files
-
-  if [ "$#" -gt 0 ]; then
-    if [ -n "$1" ]; then
-      __dirs=$1
-    fi
-    shift
-  fi
-
-  if [ "$#" -gt 0 ]; then
-    if [ -n "$1" ]; then
-      __files=$1
-    fi
-    shift
-  fi
-
-  echo -e "${daphne_red_fg}WARNING.${reset} This will delete following..."
-  echo "Directories:"
-  for dir in "${__dirs[@]}"; do
-    echo " > $dir"
-  done
-  echo "Files:"
-  for file in "${__files[@]}"; do
-    echo " > $file"
-  done
-
-  echo
-
-  # prompt confirmation
-  read -p "Are you sure? (y/n) " answer
-
-  if [[ "$answer" != [yY] ]]; then
-    echo "Abort."
-    exit 0
-  fi
-
-
-  # Delete entire directories.
-  for dir in "${__dirs[@]}"; do
-    if [ -d "${dir}" ]; then
-      echo "---- cleanup ${dir}"
-      rm -rf "${dir}"
-    else
-      echo "---- cleanup ${dir} - non-existing"
-    fi
-  done
-
-  # Delete individual files.
-  for file in "${__files[@]}"; do
-    if [ -f "$file" ]; then
-      echo "---- cleanup $file"
-      rm -f "$file"
-    else
-      echo "---- cleanup $file - non-existing"
-    fi
-  done
-=======
     # Throw error, if clean is executed, but output is piped to a file. In this case the user has to accept the
     # cleaning via parameter --yes
     if ! [ -t 1 ] && ! [ "$par_acceptAll" -eq 1 ]; then
@@ -507,27 +267,10 @@
             echo "---- cleanup $file - non-existing"
         fi
     done
->>>>>>> 83dd3c8a
 }
 
 # Cleans all build directories
 function cleanBuildDirs() {
-<<<<<<< HEAD
-  echo "-- Cleanup of build directories in ${projectRoot} ..."
-
-  local dirs=("build" \
-    "thirdparty/llvm-project/build" \
-    "thirdparty/antlr/build" \
-    "thirdparty/OpenBLAS/installed" \
-    "thirdparty/grpc/cmake/build")
-  local files=(\
-    "thirdparty/antlr_v"*".install.success" \
-    "thirdparty/grpc_v"*".install.success" \
-    "thirdparty/openBlas_v"*".install.success" \
-    "thirdparty/llvm_v"*".install.success" \
-    "${llvmCommitFilePath}")
-  clean dirs files
-=======
     echo "-- Cleanup of build directories in ${projectRoot} ..."
 
     local dirs=("${daphneBuildDir}" "${buildPrefix}" "${installPrefix}")
@@ -542,58 +285,10 @@
       "${llvmCommitFilePath}")
     
     clean dirs files
->>>>>>> 83dd3c8a
 }
 
 # Cleans build directory and all dependencies
 function cleanAll() {
-<<<<<<< HEAD
-  echo "-- Cleanup of build and library directories in ${projectRoot} ..."
-
-  local dirs=("build" \
-    # only delete build directory from llvm
-    "thirdparty/llvm-project/build" \
-    "thirdparty/antlr" \
-    "thirdparty/OpenBLAS" \
-    "thirdparty/catch2" \
-    "thirdparty/grpc")
-  local files=(\
-    "thirdparty/antlr_v"*".install.success" \
-    "thirdparty/antlr_v"*".download.success" \
-    "thirdparty/catch2_v"*".install.success" \
-    "thirdparty/grpc_v"*".install.success" \
-    "thirdparty/grpc_v"*".download.success" \
-    "thirdparty/openBlas_v"*".install.success" \
-    "thirdparty/openBlas_v"*".download.success" \
-    "thirdparty/llvm_v"*".install.success" \
-    "${llvmCommitFilePath}")
-
-  clean dirs files
-}
-
-#******************************************************************************
-# Create / Check Indicator-files
-#******************************************************************************
-
-#// creates indicator file which indicates successful dependency installation in <projectRoot>/thirdparty/
-#// param 1 dependency name
-function dependency_install_success() {
-  daphne_msg "Successfully installed ${1}."
-  touch "${thirdpartyPath}/${1}.install.success"
-}
-function dependency_download_success() {
-  daphne_msg "Successfully downloaded ${1}."
-  touch "${thirdpartyPath}/${1}.download.success"
-}
-
-#// checks if dependency is installed successfully
-#// param 1 dependency name
-function is_dependency_installed() {
-  [ -e "${thirdpartyPath}/${1}.install.success" ]
-}
-function is_dependency_downloaded() {
-  [ -e "${thirdpartyPath}/${1}.download.success" ]
-=======
     echo "-- Cleanup of build and library directories in ${projectRoot} ..."
 
     local dirs=("${daphneBuildDir}" "${buildPrefix}" "${sourcePrefix}" "${installPrefix}" "${cacheDir}")
@@ -612,21 +307,12 @@
       "${llvmCommitFilePath}")
 
     clean dirs files
->>>>>>> 83dd3c8a
 }
 
 #******************************************************************************
 # Create / Check Indicator-files
 #******************************************************************************
 
-<<<<<<< HEAD
-projectRoot="$(pwd)"
-thirdpartyPath="${projectRoot}/thirdparty"
-llvmCommitFilePath="${thirdpartyPath}/llvm-last-built-commit.txt"
-
-# a hotfix, to solve issue #216 @todo investigate possible side effects
-installLibDir="lib"
-=======
 #// creates indicator file which indicates successful dependency installation in <projectRoot>/thirdparty/
 #// param 1 dependency name
 function dependency_install_success() {
@@ -677,7 +363,6 @@
 cacheDir="${myPrefix}/download-cache"
 
 mkdir -p "$cacheDir"
->>>>>>> 83dd3c8a
 
 #******************************************************************************
 # Parse arguments
@@ -688,12 +373,9 @@
 par_printHelp="0"
 par_clean="0"
 par_acceptAll="0"
-<<<<<<< HEAD
-=======
 unknown_options=""
 BUILD_CUDA="-DUSE_CUDA=OFF"
 BUILD_DEBUG="-DCMAKE_BUILD_TYPE=Release"
->>>>>>> 83dd3c8a
 
 while [[ $# -gt 0 ]]; do
     key=$1
@@ -718,12 +400,6 @@
         -y|--yes)
             par_acceptAll="1"
             ;;
-<<<<<<< HEAD
-        *)
-            printf "Unknown option: '%s'\n\n" "$key"
-            printHelp
-            exit 1
-=======
         --cuda)
             echo using CUDA
             export BUILD_CUDA="-DUSE_CUDA=ON"
@@ -734,25 +410,10 @@
             ;;
         *)
             unknown_options="${unknown_options} ${key}"
->>>>>>> 83dd3c8a
             ;;
     esac
 done
 
-<<<<<<< HEAD
-if [ "$par_printHelp" -eq 1 ]; then
-  printHelp
-  exit 0
-fi
-
-if [ "$par_clean" -eq 1 ]; then
-  cleanBuildDirs
-  exit 0
-fi
-if [ "$par_clean" -eq 2 ]; then
-  cleanAll
-  exit 0
-=======
 
 if [ -n "$unknown_options" ]; then
     printf "Unknown option(s): '%s'\n\n" "$unknown_options"
@@ -772,18 +433,13 @@
 if [ "$par_clean" -eq 2 ]; then
     cleanAll
     exit 0
->>>>>>> 83dd3c8a
 fi
 
 
 # Print Daphne-Logo when first time executing
 if [ ! -d "${projectRoot}/build" ]; then
-<<<<<<< HEAD
-  printLogo -t 1500
-=======
     printLogo
     sleep 1
->>>>>>> 83dd3c8a
 fi
 
 
@@ -795,70 +451,12 @@
 
 
 #******************************************************************************
-<<<<<<< HEAD
-# Download third-party material if necessary
-=======
 # Download and install third-party material if necessary
->>>>>>> 83dd3c8a
 #******************************************************************************
 
 #------------------------------------------------------------------------------
 # Antlr4 (parser)
 #------------------------------------------------------------------------------
-<<<<<<< HEAD
-antlrDirName="antlr"
-antlrVersion="4.9.2"
-antlrJarName="antlr-${antlrVersion}-complete.jar"
-antlrCppRuntimeDirName="v${antlrVersion}"
-antlrCppRuntimeZipName="antlr4-cpp-runtime-${antlrVersion}-source.zip"
-antlrRuntimeDir="${thirdpartyPath}/${antlrDirName}/${antlrCppRuntimeDirName}"
-
-# Download antlr4 C++ run-time if it does not exist yet.
-if ! is_dependency_downloaded "antlr_v${antlrVersion}"; then
-  daphne_msg -t 700 "Get Antlr version ${antlrVersion}"
-  mkdir --parents "${thirdpartyPath}/${antlrDirName}"
-  cd "${thirdpartyPath}/${antlrDirName}"
-  # Download antlr4 jar if it does not exist yet.
-  if [ ! -f "$antlrJarName" ]
-  then
-    daphne_msg "Download Antlr v${antlrVersion} java executable"
-    wget "https://www.antlr.org/download/${antlrJarName}"
-  fi
-  if [ ! -f "$antlrCppRuntimeZipName" ]; then
-    daphne_msg "Download Antlr v${antlrVersion} Runtime"
-    rm -rf "${antlrRuntimeDir}"
-    mkdir --parents "${antlrRuntimeDir}"
-    wget "https://www.antlr.org/download/${antlrCppRuntimeZipName}"
-    unzip "$antlrCppRuntimeZipName" -d "$antlrCppRuntimeDirName"
-  fi
-  dependency_download_success "antlr_v${antlrVersion}"
-fi
-# build antlr4 C++ run-time
-if ! is_dependency_installed "antlr_v${antlrVersion}"; then
-  # Github disabled the unauthenticated git:// protocol, patch antlr4 to use https://
-  # until we upgrade to antlr4-4.9.3+
-  sed -i 's#git://github.com#https://github.com#' "${antlrRuntimeDir}/runtime/CMakeLists.txt"
-
-  cd "${antlrRuntimeDir}"
-  rm -rf ./build
-  mkdir -p build
-  mkdir -p run
-  cd build
-  # if building of antlr fails, because its unable to clone utfcpp, it is probably due to using prohibited protocol by github
-  # to solve this change the used url of github by following command:
-  # $ git config --global url."https://github.com/".insteadOf git://github.com/
-
-  daphne_msg "Build Antlr v${antlrVersion}"
-  cmake .. -G Ninja  -DANTLR_JAR_LOCATION=../$antlrJarName -DANTLR4_INSTALL=ON -DCMAKE_INSTALL_PREFIX=../run/usr/local -DCMAKE_INSTALL_LIBDIR="$installLibDir"
-  cmake --build . --target install
-  dependency_install_success "antlr_v${antlrVersion}"
-else
-  daphne_msg "No need to build Antlr4 again."
-fi
-
-
-
-=======
 antlrJarName="antlr-${antlrVersion}-complete.jar"
 antlrCppRuntimeDirName="antlr4-cpp-runtime-${antlrVersion}-source"
 antlrCppRuntimeZipName="${antlrCppRuntimeDirName}.zip"
@@ -908,28 +506,12 @@
 fi
 
 
->>>>>>> 83dd3c8a
 #------------------------------------------------------------------------------
 # catch2 (unit test framework)
 #------------------------------------------------------------------------------
 # Download catch2 release zip (if necessary), and unpack the single header file
 # (if necessary).
 catch2Name="catch2"
-<<<<<<< HEAD
-catch2Version="2.13.8" # for upgrades, it suffices to simply change the version here
-catch2ZipName="v$catch2Version.zip"
-catch2SingleHeaderName="catch.hpp"
-if ! is_dependency_installed "catch2_v${catch2Version}"; then
-    daphne_msg -t 700 "Get catch2 version ${catch2Version}"
-    mkdir --parents "${thirdpartyPath}/${catch2Name}"
-    cd "${thirdpartyPath}/${catch2Name}"
-    if [ ! -f "$catch2ZipName" ] || [ ! -f "$catch2SingleHeaderName" ]
-    then
-      daphne_msg "Download catch2 version ${catch2Version}"
-      wget "https://github.com/catchorg/Catch2/archive/refs/tags/${catch2ZipName}"
-      unzip -p "$catch2ZipName" "Catch2-${catch2Version}/single_include/catch2/catch.hpp" \
-          > "$catch2SingleHeaderName"
-=======
 catch2ZipName="v$catch2Version.zip"
 catch2SingleHeaderInstalledPath=$installPrefix/include/catch.hpp
 if ! is_dependency_installed "catch2_v${catch2Version}"; then
@@ -942,7 +524,6 @@
         wget "https://github.com/catchorg/Catch2/archive/refs/tags/${catch2ZipName}" -qO "${cacheDir}/catch2-${catch2ZipName}"
         unzip -q -p "$cacheDir/$catch2Name-$catch2ZipName" "Catch2-$catch2Version/single_include/catch2/catch.hpp" \
             > "$catch2SingleHeaderInstalledPath"
->>>>>>> 83dd3c8a
     fi
     dependency_install_success "catch2_v${catch2Version}"
 else
@@ -953,26 +534,6 @@
 #------------------------------------------------------------------------------
 # OpenBLAS (basic linear algebra subprograms)
 #------------------------------------------------------------------------------
-<<<<<<< HEAD
-openBlasDirName="OpenBLAS"
-openBlasVersion="0.3.19"
-openBlasZipName="OpenBLAS-$openBlasVersion.zip"
-openBlasInstDirName="installed"
-if ! is_dependency_downloaded "openBlas_v${openBlasVersion}"; then
-    daphne_msg -t 700 "Get OpenBlas version ${catch2Version}"
-    mkdir --parents "${thirdpartyPath}/${openBlasDirName}"
-    cd "${thirdpartyPath}/${openBlasDirName}"
-    wget "https://github.com/xianyi/OpenBLAS/releases/download/v${openBlasVersion}/${openBlasZipName}"
-    unzip "$openBlasZipName"
-    dependency_download_success "openBlas_v${openBlasVersion}"
-fi
-
-if ! is_dependency_installed "openBlas_v${openBlasVersion}"; then
-    mkdir --parents "$openBlasInstDirName"
-    cd "OpenBLAS-${openBlasVersion}"
-    make -j
-    make install PREFIX=../$openBlasInstDirName
-=======
 openBlasDirName="OpenBLAS-$openBlasVersion"
 openBlasZipName="${openBlasDirName}.zip"
 openBlasInstDirName=$installPrefix
@@ -988,7 +549,6 @@
     make -j"$(nproc)"
     make PREFIX="$openBlasInstDirName" install
     cd -
->>>>>>> 83dd3c8a
     dependency_install_success "openBlas_v${openBlasVersion}"
 else
     daphne_msg "No need to build OpenBlas again."
@@ -996,49 +556,6 @@
 
 
 #------------------------------------------------------------------------------
-<<<<<<< HEAD
-# gRPC
-#------------------------------------------------------------------------------
-grpcDirName="grpc"
-grpcVersion="1.38.0"
-grpcInstDir="${thirdpartyPath}/${grpcDirName}/installed"
-if ! is_dependency_downloaded "grpc_v${grpcVersion}"; then
-    daphne_msg -t 700 "Get grpc version ${grpcVersion}"
-    cd "${thirdpartyPath}"
-    # Download gRPC source code.
-    if [ -d "${thirdpartyPath}/${grpcDirName}" ]; then
-      rm -rf "${thirdpartyPath}/${grpcDirName:?}"
-    fi
-    git clone --recurse-submodules -b v${grpcVersion} https://github.com/grpc/grpc $grpcDirName
-    dependency_download_success "grpc_v${grpcVersion}"
-fi
-# build grpc
-if ! is_dependency_installed "grpc_v${grpcVersion}"; then
-    mkdir --parents "${grpcInstDir}"
-    cd "${thirdpartyPath}/${grpcDirName}"
-    # Install gRPC and its dependencies.
-    mkdir -p "cmake/build"
-    cd "cmake/build"
-    daphne_msg "Build grpc version ${grpcVersion}"
-    cmake \
-      -DCMAKE_INSTALL_PREFIX="${grpcInstDir}" \
-      -DCMAKE_BUILD_TYPE=Release \
-      -DgRPC_INSTALL=ON \
-      -DgRPC_BUILD_TESTS=OFF \
-      ../..
-      #-DgRPC_ABSL_PROVIDER=package \
-    make -j4 install
-    cd "${thirdpartyPath}/${grpcDirName}"
-
-    # Install abseil.
-    mkdir -p "third_party/abseil-cpp/cmake/build"
-    cd "third_party/abseil-cpp/cmake/build"
-    cmake -DCMAKE_INSTALL_PREFIX="${grpcInstDir}" \
-        -DCMAKE_POSITION_INDEPENDENT_CODE=TRUE \
-        ../..
-    make -j
-    make install
-=======
 # nlohmann/json (library for JSON parsing)
 #------------------------------------------------------------------------------
 nlohmannjsonDirName=nlohmannjson
@@ -1108,17 +625,12 @@
       -DgRPC_ABSL_PROVIDER=package \
       -DgRPC_ZLIB_PROVIDER=package
     cmake --build "$buildPrefix/$grpcDirName" --target install
->>>>>>> 83dd3c8a
     dependency_install_success "grpc_v${grpcVersion}"
 else
     daphne_msg "No need to build GRPC again."
 fi
 
 
-<<<<<<< HEAD
-
-=======
->>>>>>> 83dd3c8a
 #------------------------------------------------------------------------------
 # Build MLIR
 #------------------------------------------------------------------------------
@@ -1138,36 +650,19 @@
 fi
 
 if ! is_dependency_installed "llvm_v${llvmCommit}" || [ "$(cat "${llvmCommitFilePath}")" != "$llvmCommit" ]; then
-<<<<<<< HEAD
-    daphne_msg -t 700 "Build llvm version ${llvmCommit}"
-    cd "${thirdpartyPath}/${llvmName}"
-    echo "Need to build MLIR/LLVM."
-    mkdir --parents "build"
-    cd "build"
-    cmake -G Ninja ../llvm \
-=======
     daphne_msg "Build llvm version ${llvmCommit}"
     cd "${thirdpartyPath}/${llvmName}"
     echo "Need to build MLIR/LLVM."
     cmake -G Ninja -S llvm -B "$buildPrefix/$llvmName" \
->>>>>>> 83dd3c8a
        -DLLVM_ENABLE_PROJECTS=mlir \
        -DLLVM_BUILD_EXAMPLES=OFF \
        -DLLVM_TARGETS_TO_BUILD="X86" \
        -DCMAKE_BUILD_TYPE=Release \
        -DLLVM_ENABLE_ASSERTIONS=ON \
-<<<<<<< HEAD
-       -DCMAKE_C_COMPILER=clang \
-       -DCMAKE_CXX_COMPILER=clang++ \
-       -DLLVM_ENABLE_LLD=ON \
-       -DLLVM_ENABLE_RTTI=ON
-    cmake --build . --target check-mlir
-=======
        -DCMAKE_C_COMPILER=clang -DCMAKE_CXX_COMPILER=clang++ -DLLVM_ENABLE_LLD=ON \
        -DLLVM_ENABLE_RTTI=ON \
        -DCMAKE_INSTALL_PREFIX="$installPrefix"
     cmake --build "$buildPrefix/$llvmName" --target check-mlir
->>>>>>> 83dd3c8a
     echo "$llvmCommit" > "$llvmCommitFilePath"
     dependency_install_success "llvm_v${llvmCommit}"
 else
@@ -1179,27 +674,6 @@
 # Build DAPHNE target.
 # *****************************************************************************
 
-<<<<<<< HEAD
-daphne_msg -t 700 "Build Daphne"
-mkdir --parents "${projectRoot}/build"
-cd "${projectRoot}/build"
-cmake -G Ninja .. \
-    -DMLIR_DIR="$thirdpartyPath/$llvmName/build/lib/cmake/mlir/" \
-    -DLLVM_DIR="$thirdpartyPath/$llvmName/build/lib/cmake/llvm/" \
-    -DANTLR4_RUNTIME_DIR="$antlrRuntimeDir" \
-    -DANTLR4_JAR_LOCATION="$thirdpartyPath/$antlrDirName/$antlrJarName" \
-    -DOPENBLAS_INST_DIR="$thirdpartyPath/$openBlasDirName/$openBlasInstDirName" \
-    -DCMAKE_PREFIX_PATH="$grpcInstDir"\
-    -DCMAKE_INSTALL_LIBDIR="$installLibDir"
-
-# optional cmake flags (to be added to the command above):
-# -DUSE_CUDA=ON
-# -DCMAKE_BUILD_TYPE=Debug
-
-cmake --build . --target "$target"
-build_ts_end=$(date +%s%N)
-daphne_msg -t 700 "Successfully build Daphne://${target} (took $(printableTimestamp $((build_ts_end - build_ts_begin))))"
-=======
 daphne_msg "Build Daphne"
 
 cmake -S "$projectRoot" -B "$daphneBuildDir" -G Ninja $BUILD_CUDA $BUILD_DEBUG \
@@ -1211,6 +685,5 @@
 
 build_ts_end=$(date +%s%N)
 daphne_msg "Successfully built Daphne://${target} (took $(printableTimestamp $((build_ts_end - build_ts_begin))))"
->>>>>>> 83dd3c8a
 
 set +e