#!/bin/bash

# Copyright 2021 The DAPHNE Consortium
#
# Licensed under the Apache License, Version 2.0 (the "License");
# you may not use this file except in compliance with the License.
# You may obtain a copy of the License at
#
#     http://www.apache.org/licenses/LICENSE-2.0
#
# Unless required by applicable law or agreed to in writing, software
# distributed under the License is distributed on an "AS IS" BASIS,
# WITHOUT WARRANTIES OR CONDITIONS OF ANY KIND, either express or implied.
# See the License for the specific language governing permissions and
# limitations under the License.


# This is the main build script of Daphne. It downloads and builds all third-party dependencies and then builds Daphne.
# It is required if you freshly cloned the repository or if you want to update the third-party dependencies.
# It is not required if you only want to build Daphne from your IDE for example after you already built it once.
# In this case you need to adapt the cmake settings according to the cmake call in section 9.
#
# For more information about the build script and contribution guidelines please refer to the doc/development/BuildingDaphne.md


# Stop immediately if any command fails.
set -e

build_ts_begin=$(date +%s%N)

#******************************************************************************
# #1 Help message
#******************************************************************************

function printHelp {
    printLogo
    echo "Build the DAPHNE prototype."
    echo ""
    echo "Usage: $0 [-h|--help] [--target <target>]"
    echo ""
    echo "This includes downloading and building all required third-party "
    echo "material, if necessary. Simply invoke this script without any "
    echo "arguments to build the prototype. You should only invoke it from "
    echo "the prototype's root directory (where this script resides)."
    echo ""
    echo "Optional arguments:"
    echo "  -h, --help        Print this help message and exit."
    echo "  --installPrefix <path>"
    echo "                    Set the prefix for the install path of third party dependencies (default: <projectRoot>/thirdparty)"
    echo "  --target <target> Build the cmake target TARGET (defaults to '$target')"
    echo "  --clean           Remove DAPHNE build output (DAPHNE_ROOT/{bin,build,lib}"
    echo "  --cleanCache      Remove downloaded and extracted third party artifacts"
    echo "  --cleanDeps       Remove build output of third party dependencies (<thirdpartyPath>/{build,installed})"
    echo "  --cleanAll        Remove all build output and reset the directory of the third party dependencies"
    echo "  -nf, --no-fancy   Suppress all colored and animated output"
    echo "  -nd, --no-deps    Avoid building third party dependencies at all"
    echo "  -y, --yes         Accept all prompts"
    echo "  --cuda            Compile with support for CUDA ops"
    echo "  --debug           Compile with support for debug mode"
    echo "  --fpgaopencl      Compile with support for Intel PAC D5005 FPGA"
    echo " --mpi             Compile with support for MPI"
}

#******************************************************************************
# #2 Build message helper
#******************************************************************************
# Daphne Colors
daphne_red_fg='\e[38;2;247;1;70m'
#daphne_red_bg='\e[48;2;247;1;70m'
daphne_blue_fg='\e[38;2;120;137;251m'
#daphne_blue_bg='\e[48;2;36;42;76m'
#daphne_black_fg='\e[38;2;0;0;0m'
#daphne_black_bg='\e[48;2;0;0;0m'
reset='\e[00m'
fancy="1"

# Prints info message with style ... Daphne style 8-)
function daphne_msg() {
    local message date dotSize dots textSize columnWidth

    # check if output is directed to file, if true, set width to 120
    if ! [ -t 1 ]; then
        columnWidth=120
        fancy="0"
    else
        # get width of terminal
        columnWidth="$(tput cols)"
    fi
    prefix="[DAPHNE]"
    message="..${*}"
    date="[$(date +"%d.%m.%y %H:%M:%S")]"
    textSize=$((columnWidth - ${#date} - ${#prefix}))
    dotSize=$((textSize - ${#message}))

    dots=""
    for ((i = 0; i < dotSize; i++)); do
        dots="${dots}."
    done

    message="${message}${dots}"

    # no fancy output (if disabled or not standard output, e.g. piped into file)
    if [ "$fancy" -eq 0 ] || ! [ -t 1 ]; then
        printf "%s%s%s\n" "${prefix}" "${message}" "${date}"
        return 0
    fi

    # colored output
    printf "${daphne_red_fg}%s${daphne_blue_fg}%s${daphne_red_fg}%s${reset}\n" "${prefix}" "${message}" "${date}"
    return 0
}

function printableTimestamp() {
    local t="0"
    local result=""
    local tmp
    if [ -n "$1" ]; then
        t="$1"
    fi

    if [ "$t" -eq 0 ]; then
        printf "0ns"
        return 0
    fi

    tmp=$((t % 1000))
    if [ "$tmp" -gt 0 ]; then
        result="${tmp}ns"
    fi
    # t < 1000 ns
    if [ "$t" -lt 1000 ]; then
        printf "%s\n" "${result}"
        return 0
    fi
    # add space
    if [ "$tmp" -gt 0 ]; then result=" $result"; fi

    t="$((t / 1000))" #us
    tmp=$((t % 1000))
    if [ "$tmp" -gt 0 ]; then
        result="${tmp}us${result}"
    fi
    # t < 1000 us
    if [ "$t" -lt 1000 ]; then
        printf "%s\n" "${result}"
        return 0
    fi
    # add space
    if [ "$tmp" -gt 0 ]; then result=" $result"; fi

    t="$((t / 1000))" #ms
    tmp=$((t % 1000))
    if [ "$tmp" -gt 0 ]; then
        result="${tmp}ms${result}"
    fi
    # t < 1000 ms
    if [ "$t" -lt 1000 ]; then
        printf "%s\n" "${result}"
        return 0
    fi
    # add space
    if [ "$tmp" -gt 0 ]; then result=" $result"; fi

    t="$((t / 1000))" #s
    tmp=$((t % 60))
    if [ "$tmp" -gt 0 ]; then
        result="${tmp}s${result}"
    fi
    # t < 60 s
    if [ "$t" -lt 60 ]; then
        printf "%s\n" "${result}"
        return 0
    fi
    # add space
    if [ "$tmp" -gt 0 ]; then result=" $result"; fi

    t="$((t / 60))" #min
    tmp=$((t % 60))
    if [ "$tmp" -gt 0 ]; then
        result="${tmp}min${result}"
    fi
    # t < 60 min
    if [ "$t" -lt 60 ]; then
        printf "%s\n" "${result}"
        return 0
    fi
    # add space
    if [ "$tmp" -gt 0 ]; then result=" $result"; fi

    t="$((t / 60))" #h
    result="${t}h${result}"
    printf "%s\n" "${result}"
}

function printLogo() {
    daphne_msg ""
    daphne_msg ".Welcome to"
    daphne_msg ""
    daphne_msg ".._______.......................__"
    daphne_msg ".|       \\.....................|  \\"
    daphne_msg ".| €€€€€€€\\  ______    ______  | €€____   _______    ______"
    daphne_msg ".| €€  | €€ |      \\  /      \\ | €€    \\ |       \\  /      \\"
    daphne_msg ".| €€  | €€  \\€€€€€€\\|  €€€€€€\\| €€€€€€€\\| €€€€€€€\\|  €€€€€€\\"
    daphne_msg ".| €€  | €€ /      €€| €€  | €€| €€  | €€| €€  | €€| €€    €€"
    daphne_msg ".| €€__/ €€|  €€€€€€€| €€__/ €€| €€  | €€| €€  | €€| €€€€€€€€"
    daphne_msg ".| €€    €€ \\€€    €€| €€    €€| €€  | €€| €€  | €€ \€€     \\"
    daphne_msg ". \\€€€€€€€   \\€€€€€€€| €€€€€€€  \\€€   \\€€ \\€€   \\€€  \\€€€€€€€"
    daphne_msg ".....................| €€"
    daphne_msg ".....................| €€"
    daphne_msg "......................\\€€..................EU-H2020.//.957407"
    daphne_msg ""
    printf "\n\n"
}

#******************************************************************************
# #3 Clean build directories
#******************************************************************************

function clean() {
    # Throw error, if clean is executed, but output is piped to a file. In this case the user has to accept the
    # cleaning via parameter --yes
    if ! [ -t 1 ] && ! [ "$par_acceptAll" -eq 1 ]; then
        printf >&2 "${daphne_red_fg}"
        printf "Error: To clean Daphne while piping the output into a file set the --yes option, to accept cleaning.\n" | tee /dev/stderr
        printf >&2 "${reset}"
        exit 1
    fi

    cd "$projectRoot"
    local -n __dirs
    local -n __files

    if [ "$#" -gt 0 ]; then
        if [ -n "$1" ]; then
            __dirs=$1
        fi
        shift
    fi

    if [ "$#" -gt 0 ]; then
        if [ -n "$1" ]; then
            __files=$1
        fi
        shift
    fi
    if [ "$fancy" -eq 0 ] || ! [ -t 1 ]; then
        printf "WARNING. This will delete the following..."
    else
        printf "${daphne_red_fg}WARNING.${reset} This will delete following..."
    fi
    echo "Directories:"
    for dir in "${__dirs[@]}"; do
        echo " > $dir"
    done
    echo "Files:"
    for file in "${__files[@]}"; do
        echo " > $file"
    done

    echo

    # prompt confirmation, if not set by --yes
    if [ "$par_acceptAll" == "0" ]; then
        read -r -p "Are you sure? (y/n) " answer

        if [[ "$answer" != [yY] ]]; then
            echo "Abort."
            exit 0
        fi
    fi

    # Delete entire directories.
    for dir in "${__dirs[@]}"; do
        if [ -d "${dir}" ]; then
            echo "---- cleanup ${dir}"
            rm -rf "${dir}"
        else
            echo "---- cleanup ${dir} - non-existing"
        fi
    done

    # Delete individual files.
    for file in "${__files[@]}"; do
        if [ -f "$file" ]; then
            echo "---- cleanup $file"
            rm -f "$file"
        else
            echo "---- cleanup $file - non-existing"
        fi
    done
}

function cleanBuildDirs {
    echo "-- Cleanup of DAPHNE build directories in ${projectRoot} ..."

    local dirs=("${daphneBuildDir}" "${projectRoot}/bin" "${projectRoot}/lib")

    clean dirs
}

function cleanDeps {
    echo "-- Cleanup of third party build directories in ${thirdpartyPath} ..."

    local dirs=("${buildPrefix}" "${installPrefix}")
    local files=(
        "${thirdpartyFlagsDir}/"*".install."*".success"
        "${llvmCommitFilePath}")

    clean dirs files
}

function cleanCache {
    echo "-- Cleanup of downloaded/extracted artifacts of the third party dependencies"

    local dirs=("${sourcePrefix}" "${cacheDir}")

    local files=(
        "${thirdpartyFlagsDir}/"*".download."*".success"
    )

    clean dirs files
}

function cleanAll {
    cd "$projectRoot"
    message="This will delete the DAPHNE build output and everyting in $thirdpartyPath and reset this directory to its"
    message+=" last state in git.\n"
    if [ "$fancy" -eq 0 ] || ! [ -t 1 ]; then
        printf "WARNING! ${message}"
    else
        printf "${daphne_red_fg}WARNING!${reset} ${message}"
    fi

    # prompt confirmation, if not set by --yes
    if [ "$par_acceptAll" == "0" ]; then
        read -r -p "Are you sure? (y/n) " answer

        if [[ "$answer" != [yY] ]]; then
            echo "Abort."
            exit 0
        fi
    fi

    rm -rf "$thirdpartyPath"
    git checkout "$thirdpartyPath"

    local par_acceptAll_old=par_acceptAll
    par_acceptAll="1"
    cleanBuildDirs
    par_acceptAll=$par_acceptAll_old
    cd - >/dev/null
}

#******************************************************************************
# #4 Create / Check Indicator-files
#******************************************************************************



#// creates indicator file which indicates successful dependency installation in <projectRoot>/thirdparty/
#// param 1 dependency name
function dependency_install_success() {
    dep_version="${2}"
    if [ -z "${dep_version}" ]; then dep_version="v1"; fi
    daphne_msg "Successfully installed ${1}."
<<<<<<< HEAD
    touch "${thirdpartyFlagsDir}/${1}.install.${dep_version}.success"
=======
    touch "${tflags}/${1}.install.success"
>>>>>>> b99ae310
}
function dependency_download_success() {
    dep_version="${2}"
    if [ -z "${dep_version}" ]; then dep_version="v1"; fi
    daphne_msg "Successfully downloaded ${1}."
<<<<<<< HEAD
    touch "${thirdpartyFlagsDir}/${1}.download.${dep_version}.success"
=======
    touch "${tflags}/${1}.download.success"
>>>>>>> b99ae310
}

#// checks if dependency is installed successfully
#// param 1 dependency name
function is_dependency_installed() {
<<<<<<< HEAD
    dep_version="${2}"
    if [ -z "${dep_version}" ]; then dep_version="v1"; fi
    [ -e "${thirdpartyFlagsDir}/${1}.install.${dep_version}.success" ]
}
function is_dependency_downloaded() {
    dep_version="${2}"
    if [ -z "${dep_version}" ]; then dep_version="v1"; fi
    [ -e "${thirdpartyFlagsDir}/${1}.download.${dep_version}.success" ]
}

function clean_param_check() {
    if [ "$par_clean" -gt 0 ]; then
        echo "Only *one* clean parameter (clean/cleanAll/cleanDeps/cleanCache) is allowed!"
        exit 1
    fi
=======
    [ -e "${tflags}/${1}.install.success" ]
}
function is_dependency_downloaded() {
    [ -e "${tflags}/${1}.download.success" ]
>>>>>>> b99ae310
}

#******************************************************************************
# #5 Versions of third party dependencies
#******************************************************************************
antlrVersion=4.9.2
catch2Version=2.13.8
openBlasVersion=0.3.23
abslVersion=20211102.0
grpcVersion=1.38.0
nlohmannjsonVersion=3.10.5
arrowVersion=12.0.0
openMPIVersion=4.1.5
eigenVersion=3.4.0
spdlogVersion=1.11.0
papiVersion=7.0.1

#******************************************************************************
# #6 Set some prefixes, paths and dirs
#******************************************************************************

projectRoot="$(pwd)"
thirdpartyPath="${projectRoot}/thirdparty"

# a convenience indirection to set build/cache/install/source dirs at once (e.g., to /tmp/daphne)
myPrefix=$thirdpartyPath
#myPrefix=/tmp/daphne

daphneBuildDir="$projectRoot/build"
llvmCommitFilePath="${thirdpartyPath}/llvm-last-built-commit.txt"
patchDir="$thirdpartyPath/patches"
installPrefix="${myPrefix}/installed"
buildPrefix="${myPrefix}/build"
sourcePrefix="${myPrefix}/sources"
cacheDir="${myPrefix}/download-cache"

mkdir -p "$cacheDir"
mkdir -p "$sourcePrefix"

thirdpartyFlagsDir="${thirdpartyPath}/flags"

# Create the flags directory and migrate any flags that might be there to avoid unnecessary recompilation.
if [ ! -d "$thirdpartyFlagsDir" ]; then
    dep_version="v1."
    p=-7
    mkdir -p "${thirdpartyPath}/flags"
    for file in $thirdpartyPath/*.success; do
        if [ -f $file ]; then
            old_filename=$(basename "$file")
            new_filename="${old_filename:0:p}$dep_version${old_filename:p}"
            echo "Moving $old_filename to flags/$new_filename"
            mv "$file" "$thirdpartyFlagsDir/$new_filename"
        fi
    done
fi

mkdir -p ${thirdpartyPath}/flags
tflags=${thirdpartyPath}/flags

#******************************************************************************
# #7 Parse arguments
#******************************************************************************

# Defaults.
target="daphne"
par_printHelp="0"
par_clean="0"
par_acceptAll="0"
unknown_options=""
BUILD_CUDA="-DUSE_CUDA=OFF"
BUILD_FPGAOPENCL="-DUSE_FPGAOPENCL=OFF"
BUILD_DEBUG="-DCMAKE_BUILD_TYPE=Release"
BUILD_MPI="-DUSE_MPI=OFF"
WITH_DEPS=1
WITH_SUBMODULE_UPDATE=1

while [[ $# -gt 0 ]]; do
    key=$1
    shift
    case $key in
    -h | --help)
        par_printHelp="1"
        ;;
    --clean)
        clean_param_check
        par_clean="1"
        ;;
    --cleanAll)
        clean_param_check
        par_clean="2"
        ;;
    --cleanDeps)
        clean_param_check
        par_clean="3"
        ;;
    --cleanCache)
        clean_param_check
        par_clean="4"
        ;;
    --target)
        target=$1
        shift
        ;;
    -nf | --no-fancy)
        fancy="0"
        ;;
    -y | --yes)
        par_acceptAll="1"
        ;;
    --cuda)
        echo using CUDA
        export BUILD_CUDA="-DUSE_CUDA=ON"
        ;;
    --fpgaopencl)
        echo using FPGAOPENCL
        export BUILD_FPGAOPENCL="-DUSE_FPGAOPENCL=ON"
        ;;
    --mpi)
        echo using MPI
        export BUILD_MPI="-DUSE_MPI=ON"
        ;;
    --debug)
        echo building DEBUG version
        export BUILD_DEBUG="-DCMAKE_BUILD_TYPE=Debug"
        ;;
    --installPrefix)
        installPrefix=$1
        shift
        ;;
    -nd | --no-deps)
        WITH_DEPS=0
        ;;
    -ns | --no-submodule-update)
        WITH_SUBMODULE_UPDATE=0
        ;;
      *)
        unknown_options="${unknown_options} ${key}"
        ;;
    esac
done

if [ -n "$unknown_options" ]; then
    printf "Unknown option(s): '%s'\n\n" "$unknown_options"
    printHelp
    exit 1
fi

if [ "$par_printHelp" -eq 1 ]; then
    printHelp
    exit 0
fi

if [ "$par_clean" -gt 0 ]; then
    case $par_clean in
    1)
        cleanBuildDirs
        ;;
    2)
        cleanAll
        ;;
    3)
        cleanDeps
        ;;
    4)
        cleanCache
        ;;
    esac
    exit 0
fi

# Print Daphne-Logo when first time executing
if [ "$fancy" -eq 1 ] && [ ! -d "${projectRoot}/build" ]; then
    printLogo
    sleep 1
fi

#******************************************************************************
# #8 Download and install third-party dependencies if requested (default is yes, omit with --no-deps))
#******************************************************************************
if [ $WITH_DEPS -gt 0 ]; then
    LLVM_ARCH=X86
    # optimizes for multiple x86_64 architectures
    PAPI_OBLAS_ARCH=NEHALEM
    # Determine CPU architecture to compile for
    if [ $(arch) == 'armv*'  ] || [ $(arch) == 'aarch64' ]; then
      echo "Building for ARMv8 architecture"
      LLVM_ARCH=AArch64
      PAPI_OBLAS_ARCH=ARMV8
    fi

    # Directory name of the LLVM dependency
    llvmName="llvm-project"

    # Make sure that the submodule(s) have been updated since the last clone/pull.
    # But only if this is a git repo.
    # Extra care needs to be taken if the submodule was loaded from gh action cache
    if [ -d .git ]; then
        if [ -e "${thirdpartyPath}/${llvmName}/.git" ]; then # Note: .git in the submodule is not a directory.
            submodule_path=$(cut -d ' ' -f 2 < "${thirdpartyPath}/${llvmName}/.git")

            # if the third party directory was loaded from gh action cache, this path will not exist
            if [ -d "$submodule_path" ] && [ $WITH_SUBMODULE_UPDATE -ne 0 ]; then
                git submodule update --init --recursive
            fi
        # do a submodule update only if llvm path is empty (e.g., initial repo checkout)
        elif [ ! "$(ls -A ${thirdpartyPath}/${llvmName})" ] && [ $WITH_SUBMODULE_UPDATE -ne 0 ]; then
            git submodule update --init --recursive
        fi
    fi


    #------------------------------------------------------------------------------
    # PAPI (Performance Application Programming Interface)
    #------------------------------------------------------------------------------
    papiDirName="papi-$papiVersion"
    papiTarName="${papiDirName}.tar.gz"
    papiInstDirName=$installPrefix
    if ! is_dependency_downloaded "papi_v${papiVersion}"; then
        daphne_msg "Get PAPI version ${papiVersion}"
        wget "https://icl.utk.edu/projects/papi/downloads/${papiTarName}" \
            -qO "${cacheDir}/${papiTarName}"
        tar -xf "$cacheDir/$papiTarName" -C "$sourcePrefix"
        dependency_download_success "papi_v${papiVersion}"
    fi
    if ! is_dependency_installed "papi_v${papiVersion}"; then
        cd "$sourcePrefix/$papiDirName/src"
        # FIXME: Add accelerator components (cuda, nvml, rocm, intel_gpu)
        CFLAGS="-fPIC" ./configure --prefix="$papiInstDirName" \
            --with-components="coretemp infiniband io lustre net powercap rapl sde stealtime" \


        CFLAGS="-fPIC -DPIC" make -j"$(nproc)" DYNAMIC_ARCH=1 TARGET="$PAPI_OBLAS_ARCH"
        make install
        cd - > /dev/null
        dependency_install_success "papi_v${papiVersion}"
    else
        daphne_msg "No need to build PAPI again."
    fi


    #------------------------------------------------------------------------------
    # #8.1 Antlr4 (parser)
    #------------------------------------------------------------------------------
    antlrJarName="antlr-${antlrVersion}-complete.jar"
    antlrCppRuntimeDirName="antlr4-cpp-runtime-${antlrVersion}-source"
    antlrCppRuntimeZipName="${antlrCppRuntimeDirName}.zip"
    dep_antlr=("antlr_v${antlrVersion}" "v1")

    # Download antlr4 C++ run-time if it does not exist yet.
    if ! is_dependency_downloaded "${dep_antlr[@]}"; then
        daphne_msg "Get Antlr version ${antlrVersion}"
        # Download antlr4 jar if it does not exist yet.
        daphne_msg "Download Antlr v${antlrVersion} java archive"
        wget "https://www.antlr.org/download/${antlrJarName}" -qO "${cacheDir}/${antlrJarName}"
        daphne_msg "Download Antlr v${antlrVersion} Runtime"
        wget https://www.antlr.org/download/${antlrCppRuntimeZipName} -qO "${cacheDir}/${antlrCppRuntimeZipName}"
        rm -rf "${sourcePrefix:?}/$antlrCppRuntimeDirName"
        mkdir --parents "$sourcePrefix/$antlrCppRuntimeDirName"
        unzip -q "$cacheDir/$antlrCppRuntimeZipName" -d "$sourcePrefix/$antlrCppRuntimeDirName"
        dependency_download_success "${dep_antlr[@]}"
    fi
    # build antlr4 C++ run-time
    if ! is_dependency_installed "${dep_antlr[@]}"; then
        mkdir -p "$installPrefix"/share/antlr4/
        cp "$cacheDir/$antlrJarName" "$installPrefix/share/antlr4/$antlrJarName"

        daphne_msg "Applying 0000-antlr-silence-compiler-warnings.patch"
        # disable fail on error as first build might fail and patches might be rejected
        set +e
        patch -Np0 -i "$patchDir/0000-antlr-silence-compiler-warnings.patch" \
            -d "$sourcePrefix/$antlrCppRuntimeDirName"
        # Github disabled the unauthenticated git:// protocol, patch antlr4 to use https://
        # until we upgrade to antlr4-4.9.3+
        sed -i 's#git://github.com#https://github.com#' "$sourcePrefix/$antlrCppRuntimeDirName/runtime/CMakeLists.txt"

        daphne_msg "Build Antlr v${antlrVersion}"
        cmake -S "$sourcePrefix/$antlrCppRuntimeDirName" -B "${buildPrefix}/${antlrCppRuntimeDirName}" \
            -G Ninja -DANTLR4_INSTALL=ON -DCMAKE_INSTALL_PREFIX="$installPrefix" -DCMAKE_BUILD_TYPE=Release
        cmake --build "${buildPrefix}/${antlrCppRuntimeDirName}"
        daphne_msg "Applying 0001-antlr-gtest-silence-warnings.patch"
        patch -Np1 -i "$patchDir/0001-antlr-gtest-silence-warnings.patch" \
            -d "$buildPrefix/$antlrCppRuntimeDirName/runtime/thirdparty/utfcpp/extern/gtest/"

        # enable fail on error again
        set -e
        cmake --build "${buildPrefix}/${antlrCppRuntimeDirName}" --target install/strip

        dependency_install_success "${dep_antlr[@]}"
    else
        daphne_msg "No need to build Antlr4 again."
    fi

    #------------------------------------------------------------------------------
    # #8.2 catch2 (unit test framework)
    #------------------------------------------------------------------------------
    # Download catch2 release zip (if necessary), and unpack the single header file
    # (if necessary).
    catch2Name="catch2"
    catch2ZipName="v$catch2Version.zip"
    catch2SingleHeaderInstalledPath=$installPrefix/include/catch.hpp
    dep_catch2=("catch2_v${catch2Version}" "v1")
    
    if ! is_dependency_installed "${dep_catch2[@]}"; then
        daphne_msg "Get catch2 version ${catch2Version}"
        mkdir --parents "${thirdpartyPath}/${catch2Name}"
        cd "${thirdpartyPath}/${catch2Name}"
        if [ ! -f "$catch2ZipName" ] || [ ! -f "$catch2SingleHeaderInstalledPath" ]; then
            daphne_msg "Download catch2 version ${catch2Version}"
            wget "https://github.com/catchorg/Catch2/archive/refs/tags/${catch2ZipName}" -qO "${cacheDir}/catch2-${catch2ZipName}"
            unzip -q -p "$cacheDir/$catch2Name-$catch2ZipName" "Catch2-$catch2Version/single_include/catch2/catch.hpp" \
                >"$catch2SingleHeaderInstalledPath"
        fi
        dependency_install_success "${dep_catch2[@]}"
    else
        daphne_msg "No need to download Catch2 again."
    fi

    #------------------------------------------------------------------------------
    # #8.3 OpenBLAS (basic linear algebra subprograms)
    #------------------------------------------------------------------------------
    openBlasDirName="OpenBLAS-$openBlasVersion"
    openBlasZipName="${openBlasDirName}.zip"
    openBlasInstDirName=$installPrefix
    dep_openBlas=("openBlas_v${openBlasVersion}" "v1")

    if ! is_dependency_downloaded "${dep_openBlas[@]}"; then
        daphne_msg "Get OpenBlas version ${openBlasVersion}"
        wget "https://github.com/xianyi/OpenBLAS/releases/download/v${openBlasVersion}/${openBlasZipName}" \
            -qO "${cacheDir}/${openBlasZipName}"
        unzip -q "$cacheDir/$openBlasZipName" -d "$sourcePrefix"
        dependency_download_success "${dep_openBlas[@]}"
    fi
    if ! is_dependency_installed "${dep_openBlas[@]}"; then
        cd "$sourcePrefix/$openBlasDirName"
        make clean
        make -j"$(nproc)" DYNAMIC_ARCH=1 TARGET="$PAPI_OBLAS_ARCH"
        make PREFIX="$openBlasInstDirName" install
        cd - >/dev/null
        dependency_install_success "${dep_openBlas[@]}"
    else
        daphne_msg "No need to build OpenBlas again."
    fi

    #------------------------------------------------------------------------------
    # #8.4 nlohmann/json (library for JSON parsing)
    #------------------------------------------------------------------------------
    nlohmannjsonDirName=nlohmannjson
    nlohmannjsonSingleHeaderName=json.hpp
    dep_nlohmannjson=("nlohmannjson_v${nlohmannjsonVersion}" "v1")

    if ! is_dependency_installed "${dep_nlohmannjson[@]}"; then
        daphne_msg "Get nlohmannjson version ${nlohmannjsonVersion}"
        mkdir -p "${installPrefix}/include/${nlohmannjsonDirName}"
        wget "https://github.com/nlohmann/json/releases/download/v$nlohmannjsonVersion/$nlohmannjsonSingleHeaderName" \
            -qO "${installPrefix}/include/${nlohmannjsonDirName}/${nlohmannjsonSingleHeaderName}"
        dependency_install_success "${dep_nlohmannjson[@]}"
    else
        daphne_msg "No need to download nlohmannjson again."
    fi

    #------------------------------------------------------------------------------
    # #8.5 abseil (compiled separately to apply a patch)
    #------------------------------------------------------------------------------
    abslPath=$sourcePrefix/abseil-cpp
    dep_absl=("absl_v${abslVersion}" "v1")

    if ! is_dependency_downloaded "${dep_absl[@]}"; then
        daphne_msg "Get abseil version ${abslVersion}"
        rm -rf "$abslPath"
        git clone --depth 1 --branch "$abslVersion" https://github.com/abseil/abseil-cpp.git "$abslPath"
        daphne_msg "Applying 0002-absl-stdmax-params.patch"
        patch -Np1 -i "${patchDir}/0002-absl-stdmax-params.patch" -d "$abslPath"
        dependency_download_success "${dep_absl[@]}"
    fi
    if ! is_dependency_installed "${dep_absl[@]}"; then
        cmake -S "$abslPath" -B "$buildPrefix/absl" -G Ninja -DCMAKE_POSITION_INDEPENDENT_CODE=TRUE \
            -DCMAKE_INSTALL_PREFIX="$installPrefix" -DCMAKE_CXX_STANDARD=17 -DABSL_PROPAGATE_CXX_STD=ON
        cmake --build "$buildPrefix/absl" --target install/strip
        dependency_install_success "${dep_absl[@]}"
    else
        daphne_msg "No need to build Abseil again."
    fi

    #------------------------------------------------------------------------------
    # #8.6 MPI (Default is MPI library is OpenMPI but cut can be any)
    #------------------------------------------------------------------------------
    MPIZipName=openmpi-$openMPIVersion.tar.gz
    MPIInstDirName=$installPrefix
    dep_mpi=("openmpi_v${openMPIVersion}" "v1")

    if ! is_dependency_downloaded "${dep_mpi[@]}"; then
        daphne_msg "Get openmpi version ${openMPIVersion}"
        wget "https://download.open-mpi.org/release/open-mpi/v4.1/$MPIZipName" -qO "${cacheDir}/${MPIZipName}"
        tar -xf "$cacheDir/$MPIZipName" --directory "$sourcePrefix"
        dependency_download_success "${dep_mpi[@]}"
        mkdir --parents "$MPIInstDirName"
    fi
    if ! is_dependency_installed "${dep_mpi[@]}"; then
        cd "$sourcePrefix/openmpi-$openMPIVersion"
        ./configure --prefix="$MPIInstDirName"
        make -j"$(nproc)" all
        make install
        cd -
        dependency_install_success "${dep_mpi[@]}"
    else
        daphne_msg "No need to build OpenMPI again"
    fi
    #------------------------------------------------------------------------------
    # #8.7 gRPC
    #------------------------------------------------------------------------------
    grpcDirName="grpc"
    grpcInstDir=$installPrefix
    dep_grpc=("grpc_v${grpcVersion}" "v1")

    if ! is_dependency_downloaded "${dep_grpc[@]}"; then
        daphne_msg "Get grpc version ${grpcVersion}"
        # Download gRPC source code.
        if [ -d "${sourcePrefix}/${grpcDirName}" ]; then
            rm -rf "${sourcePrefix}/${grpcDirName:?}"
        fi
        git clone -b v$grpcVersion --depth 1 https://github.com/grpc/grpc "$sourcePrefix/$grpcDirName"
        pushd "$sourcePrefix/$grpcDirName"
        git submodule update --init --depth 1 third_party/boringssl-with-bazel
        git submodule update --init --depth 1 third_party/cares/cares
        git submodule update --init --depth 1 third_party/protobuf
        git submodule update --init --depth 1 third_party/re2
        daphne_msg "Applying 0003-protobuf-override.patch"
        patch -Np1 -i "${patchDir}/0003-protobuf-override.patch" -d "$sourcePrefix/$grpcDirName/third_party/protobuf"
        popd
        dependency_download_success "${dep_grpc[@]}"
    fi
    if ! is_dependency_installed "${dep_grpc[@]}"; then
        cmake -G Ninja -S "$sourcePrefix/$grpcDirName" -B "$buildPrefix/$grpcDirName" \
            -DCMAKE_INSTALL_PREFIX="$grpcInstDir" \
            -DCMAKE_BUILD_TYPE=Release \
            -DgRPC_INSTALL=ON \
            -DgRPC_BUILD_TESTS=OFF \
            -DCMAKE_CXX_STANDARD=17 \
            -DCMAKE_INCLUDE_PATH="$installPrefix/include" \
            -DgRPC_ABSL_PROVIDER=package \
            -DgRPC_ZLIB_PROVIDER=package
        cmake --build "$buildPrefix/$grpcDirName" --target install/strip
        dependency_install_success "${dep_grpc[@]}"
    else
        daphne_msg "No need to build GRPC again."
    fi
    #------------------------------------------------------------------------------
    # #8.8 Arrow / Parquet
    #------------------------------------------------------------------------------
    arrowDirName="apache-arrow-$arrowVersion"
    arrowArtifactFileName=$arrowDirName.tar.gz
    dep_arrow=("arrow_v${arrowVersion}" "v1")

    if ! is_dependency_downloaded "${dep_arrow[@]}"; then
        rm -rf "${sourcePrefix:?}/${arrowDirName}"
        wget "https://archive.apache.org/dist/arrow/arrow-$arrowVersion/$arrowArtifactFileName" -qP "$cacheDir"
        tar xzf "$cacheDir/$arrowArtifactFileName" --directory="$sourcePrefix"
        daphne_msg "Applying 0004-arrow-git-log.patch"
        patch -Np0 -i "$patchDir/0004-arrow-git-log.patch" -d "$sourcePrefix/$arrowDirName"
        dependency_download_success "${dep_arrow[@]}"
    fi

    # this works around a build error that occurs on Ubuntu with Boost installed
    if [ $(lsb_release -is) == "Ubuntu" ]; then
        if [ $(dpkg -l | grep libboost | wc -l) == "" ]; then
            daphne_msg "Setting BOOST_ROOT=/usr on Ubuntu Linux with libboost installed"
            sleep 5
            export BOOST_ROOT=/usr
        fi
    fi

    if ! is_dependency_installed "${dep_arrow[@]}"; then
        cmake -G Ninja -S "${sourcePrefix}/${arrowDirName}/cpp" -B "${buildPrefix}/${arrowDirName}" \
            -DCMAKE_INSTALL_PREFIX="${installPrefix}" \
            -DARROW_CSV=ON -DARROW_FILESYSTEM=ON -DARROW_PARQUET=ON
        cmake --build "${buildPrefix}/${arrowDirName}" --target install/strip
        dependency_install_success "${dep_arrow[@]}"
    else
        daphne_msg "No need to build Arrow again."
    fi
<<<<<<< HEAD
    #------------------------------------------------------------------------------
    # spdlog
    #------------------------------------------------------------------------------
    spdlogDirName="spdlog-$spdlogVersion"
    spdlogArtifactFileName=$spdlogDirName.tar.gz
    if ! is_dependency_downloaded "spdlog_v${spdlogVersion}"; then
        rm -rf "${sourcePrefix:?}/${spdlogDirName}"
        wget "https://github.com/gabime/spdlog/archive/refs/tags/v$spdlogVersion.tar.gz" -qO \
            "$cacheDir/$spdlogArtifactFileName"
        tar xzf "$cacheDir/$spdlogArtifactFileName" --directory="$sourcePrefix"
        dependency_download_success "spdlog_v${spdlogVersion}"
=======
fi

#------------------------------------------------------------------------------
# TSL (Template SIMD Library)
#------------------------------------------------------------------------------
if ! is_dependency_installed "TSL"; then
    daphne_msg "Install TSL."
    tsl_generator="${sourcePrefix}/TSLGenerator/main.py"
    tsl_output="${installPrefix}/include/TSL"
    python3 ${tsl_generator} --no-workaround-warnings -o ${tsl_output}
    dependency_install_success "TSL"
else
    daphne_msg "No need to generate TSL again."
fi




#------------------------------------------------------------------------------
# Build MLIR
#------------------------------------------------------------------------------
# We rarely need to build MLIR/LLVM, only during the first build of the
# prototype and after upgrades of the LLVM sub-module. To avoid unnecessary
# builds (which take several seconds even if there is nothing to do), we store
# the LLVM commit hash we built into a file, and only rebuild MLIR/LLVM if this
# file does not exist (first build of the prototype) or does not contain the
# expected hash (upgrade of the LLVM sub-module).

llvmName="llvm-project"
llvmCommit="llvmCommit-local-none"
cd "${thirdpartyPath}/${llvmName}"
if [ -e .git ] # Note: .git in the submodule is not a directory.
then
  submodule_path=$(cat .git | cut -d ' ' -f 2)

  # if the third party directory was loaded from gh action cache, this path will not exist
  if [ -d $submodule_path ]; then
    llvmCommit="$(git log -1 --format=%H)"
  else
    llvmCommit="20d454c79bbca7822eee88d188afb7a8747dac58"
  fi
else
    # download and set up LLVM code if compilation is run without the local working copy being checked out from git
    # e.g., compiling from released source artifact
    llvmCommit="20d454c79bbca7822eee88d188afb7a8747dac58"
    llvmSnapshotArtifact="llvm_${llvmCommit}.tar.gz"
    llvmSnapshotPath="${cacheDir}/${llvmSnapshotArtifact}"
    if ! is_dependency_downloaded "llvm_${llvmCommit}"; then
        wget https://github.com/llvm/llvm-project/archive/${llvmCommit}.tar.gz -qO "${llvmSnapshotPath}"
        tar xzf "${llvmSnapshotPath}" --strip-components=1
        dependency_download_success "llvm_${llvmCommit}"
>>>>>>> b99ae310
    fi

    if ! is_dependency_installed "spdlog_v${spdlogVersion}"; then
        cmake -G Ninja -S "${sourcePrefix}/${spdlogDirName}" -B "${buildPrefix}/${spdlogDirName}" \
            -DCMAKE_INSTALL_PREFIX="${installPrefix}" -DCMAKE_POSITION_INDEPENDENT_CODE=ON
        cmake --build "${buildPrefix}/${spdlogDirName}" --target install/strip
        dependency_install_success "spdlog_v${spdlogVersion}"
    else
        daphne_msg "No need to build spdlog again."
    fi
    #------------------------------------------------------------------------------
    # Eigen
    #------------------------------------------------------------------------------
    eigenDirName="eigen-${eigenVersion}"
    if ! is_dependency_downloaded "eigen_v${eigenVersion}"; then
      wget https://gitlab.com/libeigen/eigen/-/archive/${eigenVersion}/eigen-${eigenVersion}.tar.bz2 -qP "${cacheDir}"
      rm -rf ${sourcePrefix}/${eigenDirName}
      tar xf "$cacheDir/eigen-${eigenVersion}.tar.bz2" --directory "$sourcePrefix"
      cd ${sourcePrefix}/${eigenDirName}
      dependency_download_success "eigen_v${eigenVersion}"
    fi
    if ! is_dependency_installed "eigen_v${eigenVersion}"; then
      cmake -G Ninja -S "${sourcePrefix}/${eigenDirName}" -B "${buildPrefix}/${eigenDirName}" \
          -DCMAKE_INSTALL_PREFIX=${installPrefix}
      cmake --build "${buildPrefix}/${eigenDirName}" --target install/strip
      dependency_install_success "eigen_v${eigenVersion}"
    else
      daphne_msg "No need to build eigen again."
    fi

    #------------------------------------------------------------------------------
    # #8.9 Build MLIR
    #------------------------------------------------------------------------------
    # We rarely need to build MLIR/LLVM, only during the first build of the
    # prototype and after upgrades of the LLVM sub-module. To avoid unnecessary
    # builds (which take several seconds even if there is nothing to do), we store
    # the LLVM commit hash we built into a file, and only rebuild MLIR/LLVM if this
    # file does not exist (first build of the prototype) or does not contain the
    # expected hash (upgrade of the LLVM sub-module).

    llvmCommit="llvmCommit-local-none"
    cd "${thirdpartyPath}/${llvmName}"
    if [ -e .git ]; then # Note: .git in the submodule is not a directory.
        submodule_path=$(cut -d ' ' -f 2 < .git)

        # if the third party directory was loaded from gh action cache, this path will not exist
        if [ -d "$submodule_path" ]; then
            llvmCommit="$(git log -1 --format=%H)"
        else
            llvmCommit="20d454c79bbca7822eee88d188afb7a8747dac58"
        fi
    else
        # download and set up LLVM code if compilation is run without the local working copy being checked out from git
        # e.g., compiling from released source artifact
        llvmCommit="20d454c79bbca7822eee88d188afb7a8747dac58"
        llvmSnapshotArtifact="llvm_${llvmCommit}.tar.gz"
        llvmSnapshotPath="${cacheDir}/${llvmSnapshotArtifact}"
        if ! is_dependency_downloaded "llvm_v${llvmCommit}"; then
            daphne_msg "Geting LLVM/MLIR snapshot ${llvmCommit}"
            wget https://github.com/llvm/llvm-project/archive/${llvmCommit}.tar.gz -qO "${llvmSnapshotPath}"
            tar xzf "${llvmSnapshotPath}" --strip-components=1
            dependency_download_success "llvm_v${llvmCommit}"
        fi
    fi

    cd - >/dev/null # return back from llvm 3rd party subdir

    if ! is_dependency_installed "llvm_v${llvmCommit}" || [ "$(cat "${llvmCommitFilePath}")" != "$llvmCommit" ]; then
        daphne_msg "Building LLVM/MLIR from ${llvmCommit}"
        cd "${thirdpartyPath}/${llvmName}"
        echo "Need to build MLIR/LLVM."
        cmake -G Ninja -S llvm -B "$buildPrefix/$llvmName" \
            -DLLVM_ENABLE_PROJECTS=mlir \
            -DLLVM_BUILD_EXAMPLES=OFF \
            -DLLVM_TARGETS_TO_BUILD="$LLVM_ARCH" \
            -DCMAKE_BUILD_TYPE=Release \
            -DLLVM_ENABLE_ASSERTIONS=ON \
            -DCMAKE_C_COMPILER=clang -DCMAKE_CXX_COMPILER=clang++ -DLLVM_ENABLE_LLD=ON \
            -DLLVM_ENABLE_RTTI=ON \
            -DCMAKE_INSTALL_PREFIX="$installPrefix"
        cmake --build "$buildPrefix/$llvmName" --target check-mlir
        cmake --build "$buildPrefix/$llvmName" --target install/strip
        echo "$llvmCommit" >"$llvmCommitFilePath"
        cd - >/dev/null
        dependency_install_success "llvm_v${llvmCommit}"
    else
        daphne_msg "No need to build MLIR/LLVM again."
    fi

    if [[ $BUILD_FPGAOPENCL = *"ON"* ]]; then
        FPGAOPENCL_BISTREAM_DIR="$projectRoot/src/runtime/local/kernels/FPGAOPENCL/bitstreams"
        FPGAOPENCL_BISTREAM_URL="https://github.com/daphne-eu/supplemental-binaries/raw/main/fpga_bitstreams/"
        if [ ! -d "$FPGAOPENCL_BISTREAM_DIR" ]; then
            echo fetching FPGA bitstreams
            mkdir -p "$FPGAOPENCL_BISTREAM_DIR"
            cd "$FPGAOPENCL_BISTREAM_DIR"
            wget $FPGAOPENCL_BISTREAM_URL/sgemm.aocx
            wget $FPGAOPENCL_BISTREAM_URL/sgemv.aocx
            wget $FPGAOPENCL_BISTREAM_URL/ssyrk.aocx
            cd - >/dev/null
        fi
    fi
fi

#******************************************************************************
# #9 Build DAPHNE target.
#******************************************************************************

daphne_msg "Build Daphne"

cmake -S "$projectRoot" -B "$daphneBuildDir" -G Ninja -DANTLR_VERSION="$antlrVersion" \
    -DCMAKE_PREFIX_PATH="$installPrefix" \
    $BUILD_CUDA $BUILD_FPGAOPENCL $BUILD_DEBUG $BUILD_MPI

cmake --build "$daphneBuildDir" --target "$target"

build_ts_end=$(date +%s%N)
daphne_msg "Successfully built Daphne://${target} (took $(printableTimestamp $((build_ts_end - build_ts_begin))))"

set +e<|MERGE_RESOLUTION|>--- conflicted
+++ resolved
@@ -363,48 +363,22 @@
     dep_version="${2}"
     if [ -z "${dep_version}" ]; then dep_version="v1"; fi
     daphne_msg "Successfully installed ${1}."
-<<<<<<< HEAD
-    touch "${thirdpartyFlagsDir}/${1}.install.${dep_version}.success"
-=======
     touch "${tflags}/${1}.install.success"
->>>>>>> b99ae310
 }
 function dependency_download_success() {
     dep_version="${2}"
     if [ -z "${dep_version}" ]; then dep_version="v1"; fi
     daphne_msg "Successfully downloaded ${1}."
-<<<<<<< HEAD
-    touch "${thirdpartyFlagsDir}/${1}.download.${dep_version}.success"
-=======
     touch "${tflags}/${1}.download.success"
->>>>>>> b99ae310
 }
 
 #// checks if dependency is installed successfully
 #// param 1 dependency name
 function is_dependency_installed() {
-<<<<<<< HEAD
-    dep_version="${2}"
-    if [ -z "${dep_version}" ]; then dep_version="v1"; fi
-    [ -e "${thirdpartyFlagsDir}/${1}.install.${dep_version}.success" ]
-}
-function is_dependency_downloaded() {
-    dep_version="${2}"
-    if [ -z "${dep_version}" ]; then dep_version="v1"; fi
-    [ -e "${thirdpartyFlagsDir}/${1}.download.${dep_version}.success" ]
-}
-
-function clean_param_check() {
-    if [ "$par_clean" -gt 0 ]; then
-        echo "Only *one* clean parameter (clean/cleanAll/cleanDeps/cleanCache) is allowed!"
-        exit 1
-    fi
-=======
     [ -e "${tflags}/${1}.install.success" ]
 }
 function is_dependency_downloaded() {
     [ -e "${tflags}/${1}.download.success" ]
->>>>>>> b99ae310
 }
 
 #******************************************************************************
@@ -885,7 +859,6 @@
     else
         daphne_msg "No need to build Arrow again."
     fi
-<<<<<<< HEAD
     #------------------------------------------------------------------------------
     # spdlog
     #------------------------------------------------------------------------------
@@ -897,7 +870,6 @@
             "$cacheDir/$spdlogArtifactFileName"
         tar xzf "$cacheDir/$spdlogArtifactFileName" --directory="$sourcePrefix"
         dependency_download_success "spdlog_v${spdlogVersion}"
-=======
 fi
 
 #------------------------------------------------------------------------------
@@ -949,7 +921,6 @@
         wget https://github.com/llvm/llvm-project/archive/${llvmCommit}.tar.gz -qO "${llvmSnapshotPath}"
         tar xzf "${llvmSnapshotPath}" --strip-components=1
         dependency_download_success "llvm_${llvmCommit}"
->>>>>>> b99ae310
     fi
 
     if ! is_dependency_installed "spdlog_v${spdlogVersion}"; then
