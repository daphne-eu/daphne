--- conflicted
+++ resolved
@@ -661,11 +661,7 @@
     fi
 
     #------------------------------------------------------------------------------
-<<<<<<< HEAD
-    # #8.3 Antlr4 (parser)
-=======
     # Antlr4 (parser)
->>>>>>> 67839dfb
     #------------------------------------------------------------------------------
 
     antlrJarName="antlr-${antlrVersion}-complete.jar"
@@ -718,11 +714,7 @@
     fi
 
     #------------------------------------------------------------------------------
-<<<<<<< HEAD
-    # #8.4 catch2 (unit test framework)
-=======
     # catch2 (unit test framework)
->>>>>>> 67839dfb
     #------------------------------------------------------------------------------
     # Download catch2 release zip (if necessary), and unpack the single header file
     # (if necessary).
@@ -748,11 +740,7 @@
     fi
 
     #------------------------------------------------------------------------------
-<<<<<<< HEAD
-    # #8.5 OpenBLAS (basic linear algebra subprograms)
-=======
     # OpenBLAS (basic linear algebra subprograms)
->>>>>>> 67839dfb
     #------------------------------------------------------------------------------
 
     openBlasDirName="OpenBLAS-$openBlasVersion"
@@ -779,11 +767,7 @@
     fi
 
     #------------------------------------------------------------------------------
-<<<<<<< HEAD
-    # #8.6 nlohmann/json (library for JSON parsing)
-=======
     # nlohmann/json (library for JSON parsing)
->>>>>>> 67839dfb
     #------------------------------------------------------------------------------
 
     nlohmannjsonDirName=nlohmannjson
@@ -801,11 +785,7 @@
     fi
 
     #------------------------------------------------------------------------------
-<<<<<<< HEAD
-    # #8.7 abseil (compiled separately to apply a patch)
-=======
     # abseil (compiled separately to apply a patch)
->>>>>>> 67839dfb
     #------------------------------------------------------------------------------
 
     abslPath=$sourcePrefix/abseil-cpp
@@ -834,11 +814,7 @@
     fi
 
     #------------------------------------------------------------------------------
-<<<<<<< HEAD
-    # #8.8 MPI (Default is MPI library is OpenMPI but cut can be any)
-=======
     # MPI (Default is MPI library is OpenMPI but cut can be any)
->>>>>>> 67839dfb
     #------------------------------------------------------------------------------
 
     MPIZipName=openmpi-$openMPIVersion.tar.gz
@@ -864,11 +840,7 @@
     fi
 
     #------------------------------------------------------------------------------
-<<<<<<< HEAD
-    # #8.9 gRPC
-=======
     # gRPC
->>>>>>> 67839dfb
     #------------------------------------------------------------------------------
 
     grpcDirName="grpc"
@@ -909,11 +881,7 @@
     fi
 
     #------------------------------------------------------------------------------
-<<<<<<< HEAD
-    # #8.10 Arrow / Parquet
-=======
     # Arrow / Parquet
->>>>>>> 67839dfb
     #------------------------------------------------------------------------------
 
     arrowDirName="apache-arrow-$arrowVersion"
@@ -951,11 +919,9 @@
     fi
 
     #------------------------------------------------------------------------------
-<<<<<<< HEAD
-    # 8.11 spdlog
-=======
     # fmt
     #------------------------------------------------------------------------------
+
     fmtDirName="fmt-$fmtVersion"
     fmtArtifactFileName=$fmtDirName.zip
     if ! is_dependency_downloaded "fmt_v${fmtVersion}"; then
@@ -972,9 +938,9 @@
     else
         daphne_msg "No need to build fmt again."
     fi
+
     #------------------------------------------------------------------------------
     # spdlog
->>>>>>> 67839dfb
     #------------------------------------------------------------------------------
 
     spdlogDirName="spdlog-$spdlogVersion"
@@ -998,11 +964,7 @@
     fi
 
     #------------------------------------------------------------------------------
-<<<<<<< HEAD
-    # 8.12 Eigen
-=======
     # Eigen
->>>>>>> 67839dfb
     #------------------------------------------------------------------------------
 
     eigenDirName="eigen-${eigenVersion}"
@@ -1023,11 +985,9 @@
     fi
 
     #------------------------------------------------------------------------------
-<<<<<<< HEAD
-    # #8.13 Build MLIR
-=======
     # HAWQ (libhdfs3)
     #------------------------------------------------------------------------------
+
     hawqDirName="hawq-rel-v$hawqVersion"
     hawqDlTarName="v${hawqVersion}.tar.gz"
     hawqTarName="${hawqDirName}.tar.gz"
@@ -1057,7 +1017,6 @@
 
     #------------------------------------------------------------------------------
     # Build MLIR
->>>>>>> 67839dfb
     #------------------------------------------------------------------------------
     # We rarely need to build MLIR/LLVM, only during the first build of the
     # prototype and after upgrades of the LLVM sub-module. To avoid unnecessary
@@ -1116,38 +1075,7 @@
     fi
 
     #------------------------------------------------------------------------------
-<<<<<<< HEAD
-    # #8.14 HAWQ (libhdfs3)
-=======
     # Liburing
->>>>>>> 67839dfb
-    #------------------------------------------------------------------------------
-
-    hawqDirName="hawq-rel-v$hawqVersion"
-    hawqTarName="v${hawqVersion}.tar.gz"
-    hawqInstDirName=$installPrefix
-    if ! is_dependency_downloaded "hawq_v${hawqVersion}"; then
-	      daphne_msg "Get HAWQ (libhdfs3) version ${hawqVersion}"
-        wget "https://github.com/apache/hawq/archive/refs/tags/rel/${hawqTarName}" \
-            -qO "${cacheDir}/${hawqTarName}"
-        tar -xf "$cacheDir/$hawqTarName" -C "$sourcePrefix"
-        daphne_msg "Applying 0005-libhdfs3-remove-gtest-dep.patch"
-        patch -Np1 -i "${patchDir}/0005-libhdfs3-remove-gtest-dep.patch" -d "$sourcePrefix/$hawqDirName"
-        daphne_msg "Applying 0006-libhdfs3-add-cstdint-include.patch"
-        patch -Np1 -i "${patchDir}/0006-libhdfs3-add-cstdint-include.patch" -d "$sourcePrefix/$hawqDirName"
-        dependency_download_success "hawq_v${hawqVersion}"
-    fi
-    if ! is_dependency_installed "hawq_v${hawqVersion}"; then
-        cmake -G Ninja -S "$sourcePrefix/$hawqDirName/depends/libhdfs3" -B "${buildPrefix}/${hawqDirName}" \
-            -DCMAKE_BUILD_TYPE=Release -DCMAKE_INSTALL_PREFIX="$installPrefix"
-        cmake --build "${buildPrefix}/${hawqDirName}" --target install/strip
-        dependency_install_success "hawq_v${hawqVersion}"
-    else
-	      daphne_msg "No need to build HAWQ (libhdfs3) again."
-    fi
-
-    #------------------------------------------------------------------------------
-    # 8.15 Liburing
     #------------------------------------------------------------------------------
 
     liburingDirName="liburing-$liburingVersion"
@@ -1157,26 +1085,6 @@
     liburing_cc=$([ "$CC" = "" ] && echo "gcc" || echo "$CC")
     liburing_cxx=$([ "$CXX" = "" ] && echo "g++" || echo "$CXX")
 
-<<<<<<< HEAD
-    if ! is_dependency_downloaded "liburing_v${liburingVersion}"; then
-        daphne_msg "Get liburing version ${liburingVersion}"
-        wget "https://github.com/axboe/liburing/archive/refs/tags/${liburingTarName}" \
-            -qO "${cacheDir}/${liburingTarName}"
-        mkdir "$sourcePrefix/$liburingDirName"
-        tar -xf "$cacheDir/$liburingTarName" -C "$sourcePrefix/$liburingDirName" --strip-components=1
-        dependency_download_success "liburing_v${liburingVersion}"
-    fi
-    if ! is_dependency_installed "liburing_v${liburingVersion}"; then
-        cd "$sourcePrefix/$liburingDirName"
-        ./configure --cc="$liburing_cc" --cxx="$liburing_cxx" --prefix="$liburingInstDirName"
-        make -j"$(nproc)"
-        cp ./src/liburing.a "$installPrefix/lib/"
-        cp -r ./src/include/* "$installPrefix/include"
-        cd - > /dev/null
-        dependency_install_success "liburing_v${liburingVersion}"
-    else
-        daphne_msg "No need to build liburing again."
-=======
     if [ $BUILD_IO_URING == "-DUSE_IO_URING=ON" ]; then
         if ! is_dependency_downloaded "liburing_v${liburingVersion}"; then
             daphne_msg "Get liburing version ${liburingVersion}"
@@ -1197,15 +1105,10 @@
         else
             daphne_msg "No need to build liburing again."
         fi
->>>>>>> 67839dfb
-    fi
-
-    #------------------------------------------------------------------------------
-<<<<<<< HEAD
-    # 8.16 Fetch bitstreams
-=======
+    fi
+
+    #------------------------------------------------------------------------------
     # Fetch bitstreams
->>>>>>> 67839dfb
     #------------------------------------------------------------------------------
 
     if [[ $BUILD_FPGAOPENCL = *"ON"* ]]; then
