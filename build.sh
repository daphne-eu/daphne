#!/bin/bash

# Copyright 2021 The DAPHNE Consortium
#
# Licensed under the Apache License, Version 2.0 (the "License");
# you may not use this file except in compliance with the License.
# You may obtain a copy of the License at
#
#     http://www.apache.org/licenses/LICENSE-2.0
#
# Unless required by applicable law or agreed to in writing, software
# distributed under the License is distributed on an "AS IS" BASIS,
# WITHOUT WARRANTIES OR CONDITIONS OF ANY KIND, either express or implied.
# See the License for the specific language governing permissions and
# limitations under the License.


# This is the main build script of Daphne. It downloads and builds all third-party dependencies and then builds Daphne.
# It is required if you freshly cloned the repository or if you want to update the third-party dependencies.
# It is not required if you only want to build Daphne from your IDE for example after you already built it once.
# In this case you need to adapt the cmake settings according to the cmake call in section 9.
#
# For more information about the build script and contribution guidelines please refer to the doc/development/BuildingDaphne.md


# Stop immediately if any command fails.
set -e

build_ts_begin=$(date +%s%N)

#******************************************************************************
# #1 Help message
#******************************************************************************

function printHelp {
    printLogo
    echo "Build the DAPHNE prototype."
    echo ""
    echo "Usage: $0 [-h|--help] [--target <target>]"
    echo ""
    echo "This includes downloading and building all required third-party "
    echo "material, if necessary. Simply invoke this script without any "
    echo "arguments to build the prototype. You should only invoke it from "
    echo "the prototype's root directory (where this script resides)."
    echo ""
    echo "Optional arguments:"
    echo "  -h, --help        Print this help message and exit."
    echo "  --installPrefix <path>"
    echo "                    Set the prefix for the install path of third party dependencies (default: <projectRoot>/thirdparty)"
    echo "  --target <target> Build the cmake target TARGET (defaults to '$target')"
    echo "  --clean           Remove DAPHNE build output (DAPHNE_ROOT/{bin,build,lib}"
    echo "  --cleanCache      Remove downloaded and extracted third party artifacts"
    echo "  --cleanDeps       Remove build output of third party dependencies (<thirdpartyPath>/{build,installed})"
    echo "  --cleanAll        Remove all build output and reset the directory of the third party dependencies"
    echo "  -nf, --no-fancy   Suppress all colored and animated output"
    echo "  -nd, --no-deps    Avoid building third party dependencies at all"
    echo "  -y, --yes         Accept all prompts"
    echo "  --cuda            Compile with support for CUDA ops"
    echo "  --debug           Compile with support for debug mode"
    echo "  --fpgaopencl      Compile with support for Intel PAC D5005 FPGA"
    echo "  --mpi             Compile with support for MPI"
    echo "  --hdfs            Compile with support for HDFS"
    echo "  --no-papi         Compile without support for PAPI"
}

#******************************************************************************
# #2 Build message helper
#******************************************************************************
# Daphne Colors
daphne_red_fg='\e[38;2;247;1;70m'
#daphne_red_bg='\e[48;2;247;1;70m'
daphne_blue_fg='\e[38;2;120;137;251m'
#daphne_blue_bg='\e[48;2;36;42;76m'
#daphne_black_fg='\e[38;2;0;0;0m'
#daphne_black_bg='\e[48;2;0;0;0m'
reset='\e[00m'
fancy="1"

# Prints info message with style ... Daphne style 8-)
function daphne_msg() {
    local message date dotSize dots textSize columnWidth

    # check if output is directed to file, if true, set width to 120
    if ! [ -t 1 ]; then
        columnWidth=120
        fancy="0"
    else
        # get width of terminal
        columnWidth="$(tput cols)"
    fi
    prefix="[DAPHNE]"
    message="..${*}"
    date="[$(date +"%d.%m.%y %H:%M:%S")]"
    textSize=$((columnWidth - ${#date} - ${#prefix}))
    dotSize=$((textSize - ${#message}))

    dots=""
    for ((i = 0; i < dotSize; i++)); do
        dots="${dots}."
    done

    message="${message}${dots}"

    # no fancy output (if disabled or not standard output, e.g. piped into file)
    if [ "$fancy" -eq 0 ] || ! [ -t 1 ]; then
        printf "%s%s%s\n" "${prefix}" "${message}" "${date}"
        return 0
    fi

    # colored output
    printf "${daphne_red_fg}%s${daphne_blue_fg}%s${daphne_red_fg}%s${reset}\n" "${prefix}" "${message}" "${date}"
    return 0
}

function printableTimestamp() {
    local t="0"
    local result=""
    local tmp
    if [ -n "$1" ]; then
        t="$1"
    fi

    if [ "$t" -eq 0 ]; then
        printf "0ns"
        return 0
    fi

    tmp=$((t % 1000))
    if [ "$tmp" -gt 0 ]; then
        result="${tmp}ns"
    fi
    # t < 1000 ns
    if [ "$t" -lt 1000 ]; then
        printf "%s\n" "${result}"
        return 0
    fi
    # add space
    if [ "$tmp" -gt 0 ]; then result=" $result"; fi

    t="$((t / 1000))" #us
    tmp=$((t % 1000))
    if [ "$tmp" -gt 0 ]; then
        result="${tmp}us${result}"
    fi
    # t < 1000 us
    if [ "$t" -lt 1000 ]; then
        printf "%s\n" "${result}"
        return 0
    fi
    # add space
    if [ "$tmp" -gt 0 ]; then result=" $result"; fi

    t="$((t / 1000))" #ms
    tmp=$((t % 1000))
    if [ "$tmp" -gt 0 ]; then
        result="${tmp}ms${result}"
    fi
    # t < 1000 ms
    if [ "$t" -lt 1000 ]; then
        printf "%s\n" "${result}"
        return 0
    fi
    # add space
    if [ "$tmp" -gt 0 ]; then result=" $result"; fi

    t="$((t / 1000))" #s
    tmp=$((t % 60))
    if [ "$tmp" -gt 0 ]; then
        result="${tmp}s${result}"
    fi
    # t < 60 s
    if [ "$t" -lt 60 ]; then
        printf "%s\n" "${result}"
        return 0
    fi
    # add space
    if [ "$tmp" -gt 0 ]; then result=" $result"; fi

    t="$((t / 60))" #min
    tmp=$((t % 60))
    if [ "$tmp" -gt 0 ]; then
        result="${tmp}min${result}"
    fi
    # t < 60 min
    if [ "$t" -lt 60 ]; then
        printf "%s\n" "${result}"
        return 0
    fi
    # add space
    if [ "$tmp" -gt 0 ]; then result=" $result"; fi

    t="$((t / 60))" #h
    result="${t}h${result}"
    printf "%s\n" "${result}"
}

function printLogo() {
    daphne_msg ""
    daphne_msg ".Welcome to"
    daphne_msg ""
    daphne_msg ".._______.......................__"
    daphne_msg ".|       \\.....................|  \\"
    daphne_msg ".| €€€€€€€\\  ______    ______  | €€____   _______    ______"
    daphne_msg ".| €€  | €€ |      \\  /      \\ | €€    \\ |       \\  /      \\"
    daphne_msg ".| €€  | €€  \\€€€€€€\\|  €€€€€€\\| €€€€€€€\\| €€€€€€€\\|  €€€€€€\\"
    daphne_msg ".| €€  | €€ /      €€| €€  | €€| €€  | €€| €€  | €€| €€    €€"
    daphne_msg ".| €€__/ €€|  €€€€€€€| €€__/ €€| €€  | €€| €€  | €€| €€€€€€€€"
    daphne_msg ".| €€    €€ \\€€    €€| €€    €€| €€  | €€| €€  | €€ \€€     \\"
    daphne_msg ". \\€€€€€€€   \\€€€€€€€| €€€€€€€  \\€€   \\€€ \\€€   \\€€  \\€€€€€€€"
    daphne_msg ".....................| €€"
    daphne_msg ".....................| €€"
    daphne_msg "......................\\€€..................EU-H2020.//.957407"
    daphne_msg ""
    printf "\n\n"
}

#******************************************************************************
# #3 Clean build directories
#******************************************************************************

function clean() {
    # Throw error, if clean is executed, but output is piped to a file. In this case the user has to accept the
    # cleaning via parameter --yes
    if ! [ -t 1 ] && ! [ "$par_acceptAll" -eq 1 ]; then
        printf >&2 "${daphne_red_fg}"
        printf "Error: To clean Daphne while piping the output into a file set the --yes option, to accept cleaning.\n" | tee /dev/stderr
        printf >&2 "${reset}"
        exit 1
    fi

    cd "$projectRoot"
    local -n __dirs
    local -n __files

    if [ "$#" -gt 0 ]; then
        if [ -n "$1" ]; then
            __dirs=$1
        fi
        shift
    fi

    if [ "$#" -gt 0 ]; then
        if [ -n "$1" ]; then
            __files=$1
        fi
        shift
    fi
    if [ "$fancy" -eq 0 ] || ! [ -t 1 ]; then
        printf "WARNING. This will delete the following..."
    else
        printf "${daphne_red_fg}WARNING.${reset} This will delete following..."
    fi
    echo "Directories:"
    for dir in "${__dirs[@]}"; do
        echo " > $dir"
    done
    echo "Files:"
    for file in "${__files[@]}"; do
        echo " > $file"
    done

    echo

    # prompt confirmation, if not set by --yes
    if [ "$par_acceptAll" == "0" ]; then
        read -r -p "Are you sure? (y/n) " answer

        if [[ "$answer" != [yY] ]]; then
            echo "Abort."
            exit 0
        fi
    fi

    # Delete entire directories.
    for dir in "${__dirs[@]}"; do
        if [ -d "${dir}" ]; then
            echo "---- cleanup ${dir}"
            rm -rf "${dir}"
        else
            echo "---- cleanup ${dir} - non-existing"
        fi
    done

    # Delete individual files.
    for file in "${__files[@]}"; do
        if [ -f "$file" ]; then
            echo "---- cleanup $file"
            rm -f "$file"
        else
            echo "---- cleanup $file - non-existing"
        fi
    done
}

function cleanBuildDirs {
    echo "-- Cleanup of DAPHNE build directories in ${projectRoot} ..."

    local dirs=("${daphneBuildDir}" "${projectRoot}/bin" "${projectRoot}/lib")

    clean dirs
}

function cleanDeps {
    echo "-- Cleanup of third party build directories in ${thirdpartyPath} ..."

    local dirs=("${buildPrefix}" "${installPrefix}")
    local files=(
        "${thirdpartyFlagsDir}/"*".install."*".success"
        "${llvmCommitFilePath}")

    clean dirs files
}

function cleanCache {
    echo "-- Cleanup of downloaded/extracted artifacts of the third party dependencies"

    local dirs=("${sourcePrefix}" "${cacheDir}")

    local files=(
        "${thirdpartyFlagsDir}/"*".download."*".success"
    )

    clean dirs files
}

function cleanAll {
    cd "$projectRoot"
    message="This will delete the DAPHNE build output and everyting in $thirdpartyPath and reset this directory to its"
    message+=" last state in git.\n"
    if [ "$fancy" -eq 0 ] || ! [ -t 1 ]; then
        printf "WARNING! ${message}"
    else
        printf "${daphne_red_fg}WARNING!${reset} ${message}"
    fi

    # prompt confirmation, if not set by --yes
    if [ "$par_acceptAll" == "0" ]; then
        read -r -p "Are you sure? (y/n) " answer

        if [[ "$answer" != [yY] ]]; then
            echo "Abort."
            exit 0
        fi
    fi

    rm -rf "$thirdpartyPath"
    git checkout "$thirdpartyPath"

    local par_acceptAll_old=par_acceptAll
    par_acceptAll="1"
    cleanBuildDirs
    par_acceptAll=$par_acceptAll_old
    cd - >/dev/null
}

#******************************************************************************
# #4 Create / Check Indicator-files
#******************************************************************************

#// creates indicator file which indicates successful dependency installation in <projectRoot>/thirdparty/
#// param 1 dependency name
function dependency_install_success() {
    dep_version="${2}"
    if [ -z "${dep_version}" ]; then dep_version="v1"; fi
    daphne_msg "Successfully installed ${1}."
    touch "${thirdpartyFlagsDir}/${1}.install.${dep_version}.success"
}
function dependency_download_success() {
    dep_version="${2}"
    if [ -z "${dep_version}" ]; then dep_version="v1"; fi
    daphne_msg "Successfully downloaded ${1}."
    touch "${thirdpartyFlagsDir}/${1}.download.${dep_version}.success"
}

#// checks if dependency is installed successfully
#// param 1 dependency name
function is_dependency_installed() {
    dep_version="${2}"
    if [ -z "${dep_version}" ]; then dep_version="v1"; fi
    [ -e "${thirdpartyFlagsDir}/${1}.install.${dep_version}.success" ]
}
function is_dependency_downloaded() {
    dep_version="${2}"
    if [ -z "${dep_version}" ]; then dep_version="v1"; fi
    [ -e "${thirdpartyFlagsDir}/${1}.download.${dep_version}.success" ]
}

function clean_param_check() {
    if [ "$par_clean" -gt 0 ]; then
        echo "Only *one* clean parameter (clean/cleanAll/cleanDeps/cleanCache) is allowed!"
        exit 1
    fi
}

#******************************************************************************
# #5 Versions of third party dependencies
#******************************************************************************
source software-package-versions.txt

#******************************************************************************
# #6 Set some prefixes, paths and dirs
#******************************************************************************

projectRoot="$(pwd)"
thirdpartyPath="${projectRoot}/thirdparty"

# a convenience indirection to set build/cache/install/source dirs at once (e.g., to /tmp/daphne)
myPrefix=$thirdpartyPath
#myPrefix=/tmp/daphne

daphneBuildDir="$projectRoot/build"
llvmCommitFilePath="${thirdpartyPath}/llvm-last-built-commit.txt"
patchDir="$thirdpartyPath/patches"
installPrefix="${myPrefix}/installed"
buildPrefix="${myPrefix}/build"
sourcePrefix="${myPrefix}/sources"
cacheDir="${myPrefix}/download-cache"

mkdir -p "$cacheDir"
mkdir -p "$sourcePrefix"

thirdpartyFlagsDir="${thirdpartyPath}/flags"

# Create the flags directory and migrate any flags that might be there to avoid unnecessary recompilation.
if [ ! -d "$thirdpartyFlagsDir" ]; then
    dep_version="v1."
    p=-7
    mkdir -p "${thirdpartyPath}/flags"
    for file in $thirdpartyPath/*.success; do
        if [ -f $file ]; then
            old_filename=$(basename "$file")
            new_filename="${old_filename:0:p}$dep_version${old_filename:p}"
            echo "Moving $old_filename to flags/$new_filename"
            mv "$file" "$thirdpartyFlagsDir/$new_filename"
        fi
    done
fi

#******************************************************************************
# #7 Parse arguments
#******************************************************************************

# Defaults.
target="daphne"
par_printHelp="0"
par_clean="0"
par_acceptAll="0"
unknown_options=""
BUILD_CUDA="-DUSE_CUDA=OFF"
BUILD_FPGAOPENCL="-DUSE_FPGAOPENCL=OFF"
BUILD_DEBUG="-DCMAKE_BUILD_TYPE=Release"
BUILD_MPI="-DUSE_MPI=OFF"
BUILD_HDFS="-DUSE_HDFS=OFF"
BUILD_PAPI="-DUSE_PAPI=ON"
WITH_DEPS=1
WITH_SUBMODULE_UPDATE=1

while [[ $# -gt 0 ]]; do
    key=$1
    shift
    case $key in
    -h | --help)
        par_printHelp="1"
        ;;
    --clean)
        clean_param_check
        par_clean="1"
        ;;
    --cleanAll)
        clean_param_check
        par_clean="2"
        ;;
    --cleanDeps)
        clean_param_check
        par_clean="3"
        ;;
    --cleanCache)
        clean_param_check
        par_clean="4"
        ;;
    --target)
        target=$1
        shift
        ;;
    -nf | --no-fancy)
        fancy="0"
        ;;
    -y | --yes)
        par_acceptAll="1"
        ;;
    --cuda)
        echo using CUDA
        export BUILD_CUDA="-DUSE_CUDA=ON"
        ;;
    --fpgaopencl)
        echo using FPGAOPENCL
        export BUILD_FPGAOPENCL="-DUSE_FPGAOPENCL=ON"
        ;;
    --mpi)
        echo using MPI
        export BUILD_MPI="-DUSE_MPI=ON"
        ;;
    --hdfs)
        echo using HDFS
        export BUILD_HDFS="-DUSE_HDFS=ON"
        ;;
    --no-papi)
        echo not using PAPI
        export BUILD_PAPI="-DUSE_PAPI=OFF"
        ;;
    --debug)
        echo building DEBUG version
        export BUILD_DEBUG="-DCMAKE_BUILD_TYPE=Debug"
        ;;
    --installPrefix)
        installPrefix=$1
        shift
        ;;
    -nd | --no-deps)
        WITH_DEPS=0
        ;;
    -ns | --no-submodule-update)
        WITH_SUBMODULE_UPDATE=0
        ;;
      *)
        unknown_options="${unknown_options} ${key}"
        ;;
    esac
done

if [ -n "$unknown_options" ]; then
    printf "Unknown option(s): '%s'\n\n" "$unknown_options"
    printHelp
    exit 1
fi

if [ "$par_printHelp" -eq 1 ]; then
    printHelp
    exit 0
fi

if [ "$par_clean" -gt 0 ]; then
    case $par_clean in
    1)
        cleanBuildDirs
        ;;
    2)
        cleanAll
        ;;
    3)
        cleanDeps
        ;;
    4)
        cleanCache
        ;;
    esac
    exit 0
fi

# Print Daphne-Logo when first time executing
if [ "$fancy" -eq 1 ] && [ ! -d "${projectRoot}/build" ]; then
    printLogo
    sleep 1
fi

#******************************************************************************
# #8 Download and install third-party dependencies if requested (default is yes, omit with --no-deps))
#******************************************************************************

if [ $WITH_DEPS -gt 0 ]; then
    LLVM_ARCH=X86
    # optimizes for multiple x86_64 architectures
    PAPI_OBLAS_ARCH=NEHALEM
    # Determine CPU architecture to compile for
    if [ $(arch) == 'armv*'  ] || [ $(arch) == 'aarch64' ]; then
      echo "Building for ARMv8 architecture"
      LLVM_ARCH=AArch64
      PAPI_OBLAS_ARCH=ARMV8
    fi

    # Directory name of the LLVM dependency
    llvmName="llvm-project"

    # Make sure that the submodule(s) have been updated since the last clone/pull.
    # But only if this is a git repo.
    # Extra care needs to be taken if the submodule was loaded from gh action cache
    if [ -d .git ]; then
        if [ -e "${thirdpartyPath}/${llvmName}/.git" ]; then # Note: .git in the submodule is not a directory.
            submodule_path=$(cut -d ' ' -f 2 < "${thirdpartyPath}/${llvmName}/.git")

            # if the third party directory was loaded from gh action cache, this path will not exist
            if [ -d "$submodule_path" ] && [ $WITH_SUBMODULE_UPDATE -ne 0 ]; then
                git submodule update --init --recursive
            fi
        # do a submodule update only if llvm path is empty (e.g., initial repo checkout)
        elif [ ! "$(ls -A ${thirdpartyPath}/${llvmName})" ] && [ $WITH_SUBMODULE_UPDATE -ne 0 ]; then
            git submodule update --init --recursive
        fi
    fi


    #------------------------------------------------------------------------------
    # 8.1 PAPI (Performance Application Programming Interface)
    #------------------------------------------------------------------------------
<<<<<<< HEAD

    papiDirName="papi-$papiVersion"
    papiTarName="${papiDirName}.tar.gz"
    papiInstDirName=$installPrefix
    if ! is_dependency_downloaded "papi_v${papiVersion}"; then
        daphne_msg "Get PAPI version ${papiVersion}"
        wget "https://icl.utk.edu/projects/papi/downloads/${papiTarName}" \
            -qO "${cacheDir}/${papiTarName}"
        tar -xf "$cacheDir/$papiTarName" -C "$sourcePrefix"
        dependency_download_success "papi_v${papiVersion}"
    fi
    if ! is_dependency_installed "papi_v${papiVersion}"; then
        cd "$sourcePrefix/$papiDirName/src"
        # FIXME: Add accelerator components (cuda, nvml, rocm, intel_gpu)
        CFLAGS="-fPIC" ./configure --prefix="$papiInstDirName" \
            --with-components="coretemp infiniband io lustre net powercap rapl sde stealtime" \
=======
>>>>>>> 6c4fc1a7

if [ $BUILD_PAPI == "-DUSE_PAPI=ON" ]; then
        papiDirName="papi-$papiVersion"
        papiTarName="${papiDirName}.tar.gz"
        papiInstDirName=$installPrefix
        if ! is_dependency_downloaded "papi_v${papiVersion}"; then
            daphne_msg "Get PAPI version ${papiVersion}"
            wget "https://icl.utk.edu/projects/papi/downloads/${papiTarName}" \
                -qO "${cacheDir}/${papiTarName}"
            tar -xf "$cacheDir/$papiTarName" -C "$sourcePrefix"
            dependency_download_success "papi_v${papiVersion}"
        fi
        if ! is_dependency_installed "papi_v${papiVersion}"; then
            cd "$sourcePrefix/$papiDirName/src"
            # FIXME: Add accelerator components (cuda, nvml, rocm, intel_gpu)
            CFLAGS="-fPIC" ./configure --prefix="$papiInstDirName" \
                --with-components="coretemp infiniband io lustre net powercap rapl sde stealtime" \


            CFLAGS="-fPIC -DPIC" make -j"$(nproc)" DYNAMIC_ARCH=1 TARGET="$PAPI_OBLAS_ARCH"
            make install
            cd - > /dev/null
            dependency_install_success "papi_v${papiVersion}"
        else
            daphne_msg "No need to build PAPI again."
        fi
    fi

    #------------------------------------------------------------------------------
    # 8.2 hwloc
    #------------------------------------------------------------------------------

    hwlocDirName="hwloc-$hwlocVersion"
    hwlocTarName="${hwlocDirName}.tar.gz"
    hwlocInstDirName=$installPrefix
    if ! is_dependency_downloaded "hwloc_v${hwlocVersion}"; then
        daphne_msg "Get hwloc version ${hwlocVersion}"
        wget "https://download.open-mpi.org/release/hwloc/v2.9/${hwlocTarName}" \
            -qO "${cacheDir}/${hwlocTarName}"
        tar -xf "$cacheDir/$hwlocTarName" -C "$sourcePrefix"
        dependency_download_success "hwloc_v${hwlocVersion}"
    fi
    if ! is_dependency_installed "hwloc_v${hwlocVersion}"; then
        cd "$sourcePrefix/$hwlocDirName/"
        ./configure --prefix="$hwlocInstDirName"
        make -j"$(nproc)" DYNAMIC_ARCH=1 TARGET="$PAPI_OBLAS_ARCH"
        make install
        cd - > /dev/null
        dependency_install_success "hwloc_v${hwlocVersion}"
    else
        daphne_msg "No need to build hwloc again."
    fi

    #------------------------------------------------------------------------------
    # #8.3 Antlr4 (parser)
    #------------------------------------------------------------------------------

    antlrJarName="antlr-${antlrVersion}-complete.jar"
    antlrCppRuntimeDirName="antlr4-cpp-runtime-${antlrVersion}-source"
    antlrCppRuntimeZipName="${antlrCppRuntimeDirName}.zip"
    dep_antlr=("antlr_v${antlrVersion}" "v1")

    # Download antlr4 C++ run-time if it does not exist yet.
    if ! is_dependency_downloaded "${dep_antlr[@]}"; then
        daphne_msg "Get Antlr version ${antlrVersion}"
        # Download antlr4 jar if it does not exist yet.
        daphne_msg "Download Antlr v${antlrVersion} java archive"
        wget "https://www.antlr.org/download/${antlrJarName}" -qO "${cacheDir}/${antlrJarName}"
        daphne_msg "Download Antlr v${antlrVersion} Runtime"
        wget https://www.antlr.org/download/${antlrCppRuntimeZipName} -qO "${cacheDir}/${antlrCppRuntimeZipName}"
        rm -rf "${sourcePrefix:?}/$antlrCppRuntimeDirName"
        mkdir -p "$sourcePrefix/$antlrCppRuntimeDirName"
        unzip -q "$cacheDir/$antlrCppRuntimeZipName" -d "$sourcePrefix/$antlrCppRuntimeDirName"
        dependency_download_success "${dep_antlr[@]}"
    fi
    # build antlr4 C++ run-time
    if ! is_dependency_installed "${dep_antlr[@]}"; then
        mkdir -p "$installPrefix"/share/antlr4/
        cp "$cacheDir/$antlrJarName" "$installPrefix/share/antlr4/$antlrJarName"

        daphne_msg "Applying 0000-antlr-silence-compiler-warnings.patch"
        # disable fail on error as first build might fail and patches might be rejected
        set +e
        patch -Np0 -i "$patchDir/0000-antlr-silence-compiler-warnings.patch" \
            -d "$sourcePrefix/$antlrCppRuntimeDirName"
        # Github disabled the unauthenticated git:// protocol, patch antlr4 to use https://
        # until we upgrade to antlr4-4.9.3+
        sed -i 's#git://github.com#https://github.com#' "$sourcePrefix/$antlrCppRuntimeDirName/runtime/CMakeLists.txt"

        daphne_msg "Build Antlr v${antlrVersion}"
        cmake -S "$sourcePrefix/$antlrCppRuntimeDirName" -B "${buildPrefix}/${antlrCppRuntimeDirName}" \
            -G Ninja -DANTLR4_INSTALL=ON -DCMAKE_INSTALL_PREFIX="$installPrefix" -DCMAKE_BUILD_TYPE=Release
        cmake --build "${buildPrefix}/${antlrCppRuntimeDirName}"
        daphne_msg "Applying 0001-antlr-gtest-silence-warnings.patch"
        patch -Np1 -i "$patchDir/0001-antlr-gtest-silence-warnings.patch" \
            -d "$buildPrefix/$antlrCppRuntimeDirName/runtime/thirdparty/utfcpp/extern/gtest/"

        # enable fail on error again
        set -e
        cmake --build "${buildPrefix}/${antlrCppRuntimeDirName}" --target install/strip

        dependency_install_success "${dep_antlr[@]}"
    else
        daphne_msg "No need to build Antlr4 again."
    fi

    #------------------------------------------------------------------------------
    # #8.4 catch2 (unit test framework)
    #------------------------------------------------------------------------------
    # Download catch2 release zip (if necessary), and unpack the single header file
    # (if necessary).
<<<<<<< HEAD
    
=======

>>>>>>> 6c4fc1a7
    catch2Name="catch2"
    catch2ZipName="v$catch2Version.zip"
    catch2SingleHeaderInstalledPath=$installPrefix/include/catch.hpp
    dep_catch2=("catch2_v${catch2Version}" "v1")
    
    if ! is_dependency_installed "${dep_catch2[@]}"; then
        daphne_msg "Get catch2 version ${catch2Version}"
        mkdir -p "${thirdpartyPath}/${catch2Name}"
        cd "${thirdpartyPath}/${catch2Name}"
        if [ ! -f "$catch2ZipName" ] || [ ! -f "$catch2SingleHeaderInstalledPath" ]; then
            daphne_msg "Download catch2 version ${catch2Version}"
            wget "https://github.com/catchorg/Catch2/archive/refs/tags/${catch2ZipName}" -qO "${cacheDir}/catch2-${catch2ZipName}"
            unzip -q -p "$cacheDir/$catch2Name-$catch2ZipName" "Catch2-$catch2Version/single_include/catch2/catch.hpp" \
                >"$catch2SingleHeaderInstalledPath"
        fi
        dependency_install_success "${dep_catch2[@]}"
    else
        daphne_msg "No need to download Catch2 again."
    fi

    #------------------------------------------------------------------------------
    # #8.5 OpenBLAS (basic linear algebra subprograms)
    #------------------------------------------------------------------------------
<<<<<<< HEAD
    
=======

>>>>>>> 6c4fc1a7
    openBlasDirName="OpenBLAS-$openBlasVersion"
    openBlasZipName="${openBlasDirName}.zip"
    openBlasInstDirName=$installPrefix
    dep_openBlas=("openBlas_v${openBlasVersion}" "v1")

    if ! is_dependency_downloaded "${dep_openBlas[@]}"; then
        daphne_msg "Get OpenBlas version ${openBlasVersion}"
        wget "https://github.com/xianyi/OpenBLAS/releases/download/v${openBlasVersion}/${openBlasZipName}" \
            -qO "${cacheDir}/${openBlasZipName}"
        unzip -q "$cacheDir/$openBlasZipName" -d "$sourcePrefix"
        dependency_download_success "${dep_openBlas[@]}"
    fi
    if ! is_dependency_installed "${dep_openBlas[@]}"; then
        cd "$sourcePrefix/$openBlasDirName"
        make clean
        make -j"$(nproc)" DYNAMIC_ARCH=1 TARGET="$PAPI_OBLAS_ARCH"
        make PREFIX="$openBlasInstDirName" install
        cd - >/dev/null
        dependency_install_success "${dep_openBlas[@]}"
    else
        daphne_msg "No need to build OpenBlas again."
    fi

    #------------------------------------------------------------------------------
    # #8.6 nlohmann/json (library for JSON parsing)
    #------------------------------------------------------------------------------
<<<<<<< HEAD
    
=======

>>>>>>> 6c4fc1a7
    nlohmannjsonDirName=nlohmannjson
    nlohmannjsonSingleHeaderName=json.hpp
    dep_nlohmannjson=("nlohmannjson_v${nlohmannjsonVersion}" "v1")

    if ! is_dependency_installed "${dep_nlohmannjson[@]}"; then
        daphne_msg "Get nlohmannjson version ${nlohmannjsonVersion}"
        mkdir -p "${installPrefix}/include/${nlohmannjsonDirName}"
        wget "https://github.com/nlohmann/json/releases/download/v$nlohmannjsonVersion/$nlohmannjsonSingleHeaderName" \
            -qO "${installPrefix}/include/${nlohmannjsonDirName}/${nlohmannjsonSingleHeaderName}"
        dependency_install_success "${dep_nlohmannjson[@]}"
    else
        daphne_msg "No need to download nlohmannjson again."
    fi

    #------------------------------------------------------------------------------
    # #8.7 abseil (compiled separately to apply a patch)
    #------------------------------------------------------------------------------
<<<<<<< HEAD
    
=======

>>>>>>> 6c4fc1a7
    abslPath=$sourcePrefix/abseil-cpp
    if [ $(arch) == 'armv64'  ] || [ $(arch) == 'aarch64' ]; then
        abslVersion=20211102.0
    fi
    dep_absl=("absl_v${abslVersion}" "v1")

    if ! is_dependency_downloaded "${dep_absl[@]}"; then
        daphne_msg "Get abseil version ${abslVersion}"
        rm -rf "$abslPath"
        git clone --depth 1 --branch "$abslVersion" https://github.com/abseil/abseil-cpp.git "$abslPath"
        if [ $(arch) == 'armv*'  ] || [ $(arch) == 'aarch64' ]; then
           daphne_msg "Applying 0002-absl-stdmax-params.patch"
           patch -Np1 -i "${patchDir}/0002-absl-stdmax-params.patch" -d "$abslPath"
        fi
        dependency_download_success "${dep_absl[@]}"
    fi
    if ! is_dependency_installed "${dep_absl[@]}"; then
        cmake -S "$abslPath" -B "$buildPrefix/absl" -G Ninja -DCMAKE_POSITION_INDEPENDENT_CODE=TRUE \
            -DCMAKE_INSTALL_PREFIX="$installPrefix" -DCMAKE_CXX_STANDARD=17 -DABSL_PROPAGATE_CXX_STD=ON
        cmake --build "$buildPrefix/absl" --target install/strip
        dependency_install_success "${dep_absl[@]}"
    else
        daphne_msg "No need to build Abseil again."
    fi

    #------------------------------------------------------------------------------
    # #8.8 MPI (Default is MPI library is OpenMPI but cut can be any)
    #------------------------------------------------------------------------------
<<<<<<< HEAD
    
=======

>>>>>>> 6c4fc1a7
    MPIZipName=openmpi-$openMPIVersion.tar.gz
    MPIInstDirName=$installPrefix
    dep_mpi=("openmpi_v${openMPIVersion}" "v1")

    if ! is_dependency_downloaded "${dep_mpi[@]}"; then
        daphne_msg "Get openmpi version ${openMPIVersion}"
        wget "https://download.open-mpi.org/release/open-mpi/v4.1/$MPIZipName" -qO "${cacheDir}/${MPIZipName}"
        tar -xf "$cacheDir/$MPIZipName" --directory "$sourcePrefix"
        dependency_download_success "${dep_mpi[@]}"
        mkdir -p "$MPIInstDirName"
    fi
    if ! is_dependency_installed "${dep_mpi[@]}"; then
        cd "$sourcePrefix/openmpi-$openMPIVersion"
        ./configure --prefix="$MPIInstDirName"
        make -j"$(nproc)" all
        make install
        cd -
        dependency_install_success "${dep_mpi[@]}"
    else
        daphne_msg "No need to build OpenMPI again"
    fi
    #------------------------------------------------------------------------------
    # #8.9 gRPC
    #------------------------------------------------------------------------------

    grpcDirName="grpc"
    grpcInstDir=$installPrefix
    dep_grpc=("grpc_v${grpcVersion}" "v1")

    if ! is_dependency_downloaded "${dep_grpc[@]}"; then
        daphne_msg "Get grpc version ${grpcVersion}"
        # Download gRPC source code.
        if [ -d "${sourcePrefix}/${grpcDirName}" ]; then
            rm -rf "${sourcePrefix}/${grpcDirName:?}"
        fi
        git clone -b v$grpcVersion --depth 1 https://github.com/grpc/grpc "$sourcePrefix/$grpcDirName"
        pushd "$sourcePrefix/$grpcDirName"
        git submodule update --init --depth 1 third_party/boringssl-with-bazel
        git submodule update --init --depth 1 third_party/cares/cares
        git submodule update --init --depth 1 third_party/protobuf
        git submodule update --init --depth 1 third_party/re2
        daphne_msg "Applying 0003-protobuf-override.patch"
        patch -Np1 -i "${patchDir}/0003-protobuf-override.patch" -d "$sourcePrefix/$grpcDirName/third_party/protobuf"
        popd
        dependency_download_success "${dep_grpc[@]}"
    fi
    if ! is_dependency_installed "${dep_grpc[@]}"; then
        cmake -G Ninja -S "$sourcePrefix/$grpcDirName" -B "$buildPrefix/$grpcDirName" \
            -DCMAKE_INSTALL_PREFIX="$grpcInstDir" \
            -DCMAKE_BUILD_TYPE=Release \
            -DgRPC_INSTALL=ON \
            -DgRPC_BUILD_TESTS=OFF \
            -DCMAKE_CXX_STANDARD=17 \
            -DCMAKE_INCLUDE_PATH="$installPrefix/include" \
            -DgRPC_ABSL_PROVIDER=package \
            -DgRPC_ZLIB_PROVIDER=package
        cmake --build "$buildPrefix/$grpcDirName" --target install/strip
        dependency_install_success "${dep_grpc[@]}"
    else
        daphne_msg "No need to build GRPC again."
    fi
<<<<<<< HEAD
    
    #------------------------------------------------------------------------------
    # #8.10 Arrow / Parquet
    #------------------------------------------------------------------------------
    
=======

    #------------------------------------------------------------------------------
    # #8.10 Arrow / Parquet
    #------------------------------------------------------------------------------

>>>>>>> 6c4fc1a7
    arrowDirName="apache-arrow-$arrowVersion"
    arrowArtifactFileName=$arrowDirName.tar.gz
    dep_arrow=("arrow_v${arrowVersion}" "v1")

    if ! is_dependency_downloaded "${dep_arrow[@]}"; then
        rm -rf "${sourcePrefix:?}/${arrowDirName}"
        wget "https://archive.apache.org/dist/arrow/arrow-$arrowVersion/$arrowArtifactFileName" -qP "$cacheDir"
        tar xzf "$cacheDir/$arrowArtifactFileName" --directory="$sourcePrefix"
        daphne_msg "Applying 0004-arrow-git-log.patch"
        patch -Np0 -i "$patchDir/0004-arrow-git-log.patch" -d "$sourcePrefix/$arrowDirName"
        dependency_download_success "${dep_arrow[@]}"
    fi

    # this works around a build error that occurs on Ubuntu with Boost installed
    if [ $(lsb_release -is) == "Ubuntu" ]; then
        if [ $(dpkg -l | grep libboost | wc -l) == "" ]; then
            daphne_msg "Setting BOOST_ROOT=/usr on Ubuntu Linux with libboost installed"
            sleep 5
            export BOOST_ROOT=/usr
        fi
    fi

    if ! is_dependency_installed "${dep_arrow[@]}"; then
        cmake -G Ninja -S "${sourcePrefix}/${arrowDirName}/cpp" -B "${buildPrefix}/${arrowDirName}" \
            -DCMAKE_INSTALL_PREFIX="${installPrefix}" -DARROW_CSV=ON -DARROW_FILESYSTEM=ON -DARROW_PARQUET=ON \
            -DARROW_WITH_BROTLI=ON -DARROW_WITH_BZ2=ON -DARROW_WITH_LZ4=ON -DARROW_WITH_SNAPPY=ON -DARROW_WITH_ZLIB=ON \
            -DARROW_WITH_ZSTD=ON

        cmake --build "${buildPrefix}/${arrowDirName}" --target install/strip
        dependency_install_success "${dep_arrow[@]}"
    else
        daphne_msg "No need to build Arrow again."
    fi

    #------------------------------------------------------------------------------
<<<<<<< HEAD
    # 8.11 spdlog
=======
    # #8.9 spdlog
>>>>>>> 6c4fc1a7
    #------------------------------------------------------------------------------

    spdlogDirName="spdlog-$spdlogVersion"
    spdlogArtifactFileName=$spdlogDirName.tar.gz
    if ! is_dependency_downloaded "spdlog_v${spdlogVersion}"; then
        rm -rf "${sourcePrefix:?}/${spdlogDirName}"
        wget "https://github.com/gabime/spdlog/archive/refs/tags/v$spdlogVersion.tar.gz" -qO \
            "$cacheDir/$spdlogArtifactFileName"
        tar xzf "$cacheDir/$spdlogArtifactFileName" --directory="$sourcePrefix"
        dependency_download_success "spdlog_v${spdlogVersion}"
    fi

    if ! is_dependency_installed "spdlog_v${spdlogVersion}"; then
        cmake -G Ninja -S "${sourcePrefix}/${spdlogDirName}" -B "${buildPrefix}/${spdlogDirName}" \
            -DCMAKE_INSTALL_PREFIX="${installPrefix}" -DCMAKE_POSITION_INDEPENDENT_CODE=ON
        cmake --build "${buildPrefix}/${spdlogDirName}" --target install/strip
        dependency_install_success "spdlog_v${spdlogVersion}"
    else
        daphne_msg "No need to build spdlog again."
    fi

    #------------------------------------------------------------------------------
<<<<<<< HEAD
    # 8.12 Eigen
=======
    # #8.10 Eigen
>>>>>>> 6c4fc1a7
    #------------------------------------------------------------------------------

    eigenDirName="eigen-${eigenVersion}"
    if ! is_dependency_downloaded "eigen_v${eigenVersion}"; then
      wget https://gitlab.com/libeigen/eigen/-/archive/${eigenVersion}/eigen-${eigenVersion}.tar.bz2 -qP "${cacheDir}"
      rm -rf ${sourcePrefix}/${eigenDirName}
      tar xf "$cacheDir/eigen-${eigenVersion}.tar.bz2" --directory "$sourcePrefix"
      cd ${sourcePrefix}/${eigenDirName}
      dependency_download_success "eigen_v${eigenVersion}"
    fi
    if ! is_dependency_installed "eigen_v${eigenVersion}"; then
      cmake -G Ninja -S "${sourcePrefix}/${eigenDirName}" -B "${buildPrefix}/${eigenDirName}" \
          -DCMAKE_INSTALL_PREFIX=${installPrefix}
      cmake --build "${buildPrefix}/${eigenDirName}" --target install/strip
      dependency_install_success "eigen_v${eigenVersion}"
    else
      daphne_msg "No need to build eigen again."
    fi
    #------------------------------------------------------------------------------
<<<<<<< HEAD
    # #8.13 Build MLIR
=======
    # #8.11 HAWQ (libhdfs3)
    #------------------------------------------------------------------------------
    hawqDirName="hawq-rel-v$hawqVersion"
    hawqTarName="v${hawqVersion}.tar.gz"
    hawqInstDirName=$installPrefix
    if ! is_dependency_downloaded "hawq_v${hawqVersion}"; then
	      daphne_msg "Get HAWQ (libhdfs3) version ${hawqVersion}"
        wget "https://github.com/apache/hawq/archive/refs/tags/rel/${hawqTarName}" \
            -qO "${cacheDir}/${hawqTarName}"
        tar -xf "$cacheDir/$hawqTarName" -C "$sourcePrefix"
        daphne_msg "Applying 0005-libhdfs3-remove-gtest-dep.patch"
        patch -Np1 -i "${patchDir}/0005-libhdfs3-remove-gtest-dep.patch" -d "$sourcePrefix/$hawqDirName"
        daphne_msg "Applying 0006-libhdfs3-add-cstdint-include.patch"
        patch -Np1 -i "${patchDir}/0006-libhdfs3-add-cstdint-include.patch" -d "$sourcePrefix/$hawqDirName"
        dependency_download_success "hawq_v${hawqVersion}"
    fi
    if ! is_dependency_installed "hawq_v${hawqVersion}"; then
        cmake -G Ninja -S "$sourcePrefix/$hawqDirName/depends/libhdfs3" -B "${buildPrefix}/${hawqDirName}" \
            -DCMAKE_BUILD_TYPE=Release -DCMAKE_INSTALL_PREFIX="$installPrefix"
        cmake --build "${buildPrefix}/${hawqDirName}" --target install/strip
        dependency_install_success "hawq_v${hawqVersion}"
    else
	      daphne_msg "No need to build HAWQ (libhdfs3) again."
    fi
    #------------------------------------------------------------------------------
    # #8.12 Build MLIR
>>>>>>> 6c4fc1a7
    #------------------------------------------------------------------------------
    # We rarely need to build MLIR/LLVM, only during the first build of the
    # prototype and after upgrades of the LLVM sub-module. To avoid unnecessary
    # builds (which take several seconds even if there is nothing to do), we store
    # the LLVM commit hash we built into a file, and only rebuild MLIR/LLVM if this
    # file does not exist (first build of the prototype) or does not contain the
    # expected hash (upgrade of the LLVM sub-module).

    llvmCommit="llvmCommit-local-none"
    cd "${thirdpartyPath}/${llvmName}"
    if [ -e .git ]; then # Note: .git in the submodule is not a directory.
        submodule_path=$(cut -d ' ' -f 2 < .git)

        # if the third party directory was loaded from gh action cache, this path will not exist
        if [ -d "$submodule_path" ]; then
            llvmCommit="$(git log -1 --format=%H)"
        else
            llvmCommit="20d454c79bbca7822eee88d188afb7a8747dac58"
        fi
    else
        # download and set up LLVM code if compilation is run without the local working copy being checked out from git
        # e.g., compiling from released source artifact
        llvmCommit="20d454c79bbca7822eee88d188afb7a8747dac58"
        llvmSnapshotArtifact="llvm_${llvmCommit}.tar.gz"
        llvmSnapshotPath="${cacheDir}/${llvmSnapshotArtifact}"
        if ! is_dependency_downloaded "llvm_v${llvmCommit}"; then
            daphne_msg "Geting LLVM/MLIR snapshot ${llvmCommit}"
            wget https://github.com/llvm/llvm-project/archive/${llvmCommit}.tar.gz -qO "${llvmSnapshotPath}"
            tar xzf "${llvmSnapshotPath}" --strip-components=1
            dependency_download_success "llvm_v${llvmCommit}"
        fi
    fi

    cd - >/dev/null # return back from llvm 3rd party subdir

    if ! is_dependency_installed "llvm_v${llvmCommit}" || [ "$(cat "${llvmCommitFilePath}")" != "$llvmCommit" ]; then
        daphne_msg "Building LLVM/MLIR from ${llvmCommit}"
        cd "${thirdpartyPath}/${llvmName}"
        echo "Need to build MLIR/LLVM."
        cmake -G Ninja -S llvm -B "$buildPrefix/$llvmName" \
            -DLLVM_ENABLE_PROJECTS=mlir \
            -DLLVM_BUILD_EXAMPLES=OFF \
            -DLLVM_TARGETS_TO_BUILD="$LLVM_ARCH" \
            -DCMAKE_BUILD_TYPE=Release \
            -DLLVM_ENABLE_ASSERTIONS=ON \
            -DCMAKE_C_COMPILER=clang -DCMAKE_CXX_COMPILER=clang++ -DLLVM_ENABLE_LLD=ON \
            -DLLVM_ENABLE_RTTI=ON \
            -DCMAKE_INSTALL_PREFIX="$installPrefix"
        cmake --build "$buildPrefix/$llvmName" --target check-mlir
        cmake --build "$buildPrefix/$llvmName" --target install/strip
        echo "$llvmCommit" >"$llvmCommitFilePath"
        cd - >/dev/null
        dependency_install_success "llvm_v${llvmCommit}"
    else
        daphne_msg "No need to build MLIR/LLVM again."
    fi

    #------------------------------------------------------------------------------
    # 8.14 Liburing
    #------------------------------------------------------------------------------

    liburingDirName="liburing-$liburingVersion"
    liburingTarName="${liburingDirName}.tar.gz"
    liburingInstDirName=$installPrefix

    liburing_cc=$([ "$CC" = "" ] && echo "gcc" || echo "$CC")
    liburing_cxx=$([ "$CXX" = "" ] && echo "g++" || echo "$CXX")

    if ! is_dependency_downloaded "liburing_v${liburingVersion}"; then
        daphne_msg "Get liburing version ${liburingVersion}"
        wget "https://github.com/axboe/liburing/archive/refs/tags/${liburingTarName}" \
            -qO "${cacheDir}/${liburingTarName}"
        mkdir "$sourcePrefix/$liburingDirName"
        tar -xf "$cacheDir/$liburingTarName" -C "$sourcePrefix/$liburingDirName" --strip-components=1
        dependency_download_success "liburing_v${liburingVersion}"
    fi
    if ! is_dependency_installed "liburing_v${liburingVersion}"; then
        cd "$sourcePrefix/$liburingDirName"
        ./configure --cc="$liburing_cc" --cxx="$liburing_cxx" --prefix="$liburingInstDirName"
        make -j"$(nproc)"
        cp ./src/liburing.a "$installPrefix/lib/"
        cp -r ./src/include/* "$installPrefix/include"
        cd - > /dev/null
        dependency_install_success "liburing_v${liburingVersion}"
    else
        daphne_msg "No need to build liburing again."
    fi

    #------------------------------------------------------------------------------
    # 8.14 Fetch bitstreams
    #------------------------------------------------------------------------------
<<<<<<< HEAD

=======
>>>>>>> 6c4fc1a7
    if [[ $BUILD_FPGAOPENCL = *"ON"* ]]; then
        FPGAOPENCL_BISTREAM_DIR="$projectRoot/src/runtime/local/kernels/FPGAOPENCL/bitstreams"
        FPGAOPENCL_BISTREAM_URL="https://github.com/daphne-eu/supplemental-binaries/raw/main/fpga_bitstreams/"
        if [ ! -d "$FPGAOPENCL_BISTREAM_DIR" ]; then
            echo fetching FPGA bitstreams
            mkdir -p "$FPGAOPENCL_BISTREAM_DIR"
            cd "$FPGAOPENCL_BISTREAM_DIR"
            wget $FPGAOPENCL_BISTREAM_URL/sgemm.aocx
            wget $FPGAOPENCL_BISTREAM_URL/sgemv.aocx
            wget $FPGAOPENCL_BISTREAM_URL/ssyrk.aocx
            cd - >/dev/null
        fi
    fi
fi

#******************************************************************************
# #9 Build DAPHNE target.
#******************************************************************************

daphne_msg "Build Daphne"

cmake -S "$projectRoot" -B "$daphneBuildDir" -G Ninja -DANTLR_VERSION="$antlrVersion" \
    -DCMAKE_PREFIX_PATH="$installPrefix" \
    $BUILD_CUDA $BUILD_FPGAOPENCL $BUILD_DEBUG $BUILD_MPI $BUILD_HDFS $BUILD_PAPI

cmake --build "$daphneBuildDir" --target "$target"

build_ts_end=$(date +%s%N)
daphne_msg "Successfully built Daphne://${target} (took $(printableTimestamp $((build_ts_end - build_ts_begin))))"

set +e<|MERGE_RESOLUTION|>--- conflicted
+++ resolved
@@ -602,25 +602,6 @@
     #------------------------------------------------------------------------------
     # 8.1 PAPI (Performance Application Programming Interface)
     #------------------------------------------------------------------------------
-<<<<<<< HEAD
-
-    papiDirName="papi-$papiVersion"
-    papiTarName="${papiDirName}.tar.gz"
-    papiInstDirName=$installPrefix
-    if ! is_dependency_downloaded "papi_v${papiVersion}"; then
-        daphne_msg "Get PAPI version ${papiVersion}"
-        wget "https://icl.utk.edu/projects/papi/downloads/${papiTarName}" \
-            -qO "${cacheDir}/${papiTarName}"
-        tar -xf "$cacheDir/$papiTarName" -C "$sourcePrefix"
-        dependency_download_success "papi_v${papiVersion}"
-    fi
-    if ! is_dependency_installed "papi_v${papiVersion}"; then
-        cd "$sourcePrefix/$papiDirName/src"
-        # FIXME: Add accelerator components (cuda, nvml, rocm, intel_gpu)
-        CFLAGS="-fPIC" ./configure --prefix="$papiInstDirName" \
-            --with-components="coretemp infiniband io lustre net powercap rapl sde stealtime" \
-=======
->>>>>>> 6c4fc1a7
 
 if [ $BUILD_PAPI == "-DUSE_PAPI=ON" ]; then
         papiDirName="papi-$papiVersion"
@@ -638,7 +619,6 @@
             # FIXME: Add accelerator components (cuda, nvml, rocm, intel_gpu)
             CFLAGS="-fPIC" ./configure --prefix="$papiInstDirName" \
                 --with-components="coretemp infiniband io lustre net powercap rapl sde stealtime" \
-
 
             CFLAGS="-fPIC -DPIC" make -j"$(nproc)" DYNAMIC_ARCH=1 TARGET="$PAPI_OBLAS_ARCH"
             make install
@@ -732,11 +712,7 @@
     #------------------------------------------------------------------------------
     # Download catch2 release zip (if necessary), and unpack the single header file
     # (if necessary).
-<<<<<<< HEAD
-    
-=======
-
->>>>>>> 6c4fc1a7
+
     catch2Name="catch2"
     catch2ZipName="v$catch2Version.zip"
     catch2SingleHeaderInstalledPath=$installPrefix/include/catch.hpp
@@ -760,11 +736,7 @@
     #------------------------------------------------------------------------------
     # #8.5 OpenBLAS (basic linear algebra subprograms)
     #------------------------------------------------------------------------------
-<<<<<<< HEAD
-    
-=======
-
->>>>>>> 6c4fc1a7
+
     openBlasDirName="OpenBLAS-$openBlasVersion"
     openBlasZipName="${openBlasDirName}.zip"
     openBlasInstDirName=$installPrefix
@@ -791,11 +763,7 @@
     #------------------------------------------------------------------------------
     # #8.6 nlohmann/json (library for JSON parsing)
     #------------------------------------------------------------------------------
-<<<<<<< HEAD
-    
-=======
-
->>>>>>> 6c4fc1a7
+
     nlohmannjsonDirName=nlohmannjson
     nlohmannjsonSingleHeaderName=json.hpp
     dep_nlohmannjson=("nlohmannjson_v${nlohmannjsonVersion}" "v1")
@@ -813,11 +781,7 @@
     #------------------------------------------------------------------------------
     # #8.7 abseil (compiled separately to apply a patch)
     #------------------------------------------------------------------------------
-<<<<<<< HEAD
-    
-=======
-
->>>>>>> 6c4fc1a7
+
     abslPath=$sourcePrefix/abseil-cpp
     if [ $(arch) == 'armv64'  ] || [ $(arch) == 'aarch64' ]; then
         abslVersion=20211102.0
@@ -846,11 +810,7 @@
     #------------------------------------------------------------------------------
     # #8.8 MPI (Default is MPI library is OpenMPI but cut can be any)
     #------------------------------------------------------------------------------
-<<<<<<< HEAD
-    
-=======
-
->>>>>>> 6c4fc1a7
+
     MPIZipName=openmpi-$openMPIVersion.tar.gz
     MPIInstDirName=$installPrefix
     dep_mpi=("openmpi_v${openMPIVersion}" "v1")
@@ -872,6 +832,7 @@
     else
         daphne_msg "No need to build OpenMPI again"
     fi
+
     #------------------------------------------------------------------------------
     # #8.9 gRPC
     #------------------------------------------------------------------------------
@@ -912,19 +873,11 @@
     else
         daphne_msg "No need to build GRPC again."
     fi
-<<<<<<< HEAD
-    
+
     #------------------------------------------------------------------------------
     # #8.10 Arrow / Parquet
     #------------------------------------------------------------------------------
-    
-=======
-
-    #------------------------------------------------------------------------------
-    # #8.10 Arrow / Parquet
-    #------------------------------------------------------------------------------
-
->>>>>>> 6c4fc1a7
+
     arrowDirName="apache-arrow-$arrowVersion"
     arrowArtifactFileName=$arrowDirName.tar.gz
     dep_arrow=("arrow_v${arrowVersion}" "v1")
@@ -960,11 +913,7 @@
     fi
 
     #------------------------------------------------------------------------------
-<<<<<<< HEAD
     # 8.11 spdlog
-=======
-    # #8.9 spdlog
->>>>>>> 6c4fc1a7
     #------------------------------------------------------------------------------
 
     spdlogDirName="spdlog-$spdlogVersion"
@@ -987,11 +936,7 @@
     fi
 
     #------------------------------------------------------------------------------
-<<<<<<< HEAD
     # 8.12 Eigen
-=======
-    # #8.10 Eigen
->>>>>>> 6c4fc1a7
     #------------------------------------------------------------------------------
 
     eigenDirName="eigen-${eigenVersion}"
@@ -1010,37 +955,9 @@
     else
       daphne_msg "No need to build eigen again."
     fi
-    #------------------------------------------------------------------------------
-<<<<<<< HEAD
+
+    #------------------------------------------------------------------------------
     # #8.13 Build MLIR
-=======
-    # #8.11 HAWQ (libhdfs3)
-    #------------------------------------------------------------------------------
-    hawqDirName="hawq-rel-v$hawqVersion"
-    hawqTarName="v${hawqVersion}.tar.gz"
-    hawqInstDirName=$installPrefix
-    if ! is_dependency_downloaded "hawq_v${hawqVersion}"; then
-	      daphne_msg "Get HAWQ (libhdfs3) version ${hawqVersion}"
-        wget "https://github.com/apache/hawq/archive/refs/tags/rel/${hawqTarName}" \
-            -qO "${cacheDir}/${hawqTarName}"
-        tar -xf "$cacheDir/$hawqTarName" -C "$sourcePrefix"
-        daphne_msg "Applying 0005-libhdfs3-remove-gtest-dep.patch"
-        patch -Np1 -i "${patchDir}/0005-libhdfs3-remove-gtest-dep.patch" -d "$sourcePrefix/$hawqDirName"
-        daphne_msg "Applying 0006-libhdfs3-add-cstdint-include.patch"
-        patch -Np1 -i "${patchDir}/0006-libhdfs3-add-cstdint-include.patch" -d "$sourcePrefix/$hawqDirName"
-        dependency_download_success "hawq_v${hawqVersion}"
-    fi
-    if ! is_dependency_installed "hawq_v${hawqVersion}"; then
-        cmake -G Ninja -S "$sourcePrefix/$hawqDirName/depends/libhdfs3" -B "${buildPrefix}/${hawqDirName}" \
-            -DCMAKE_BUILD_TYPE=Release -DCMAKE_INSTALL_PREFIX="$installPrefix"
-        cmake --build "${buildPrefix}/${hawqDirName}" --target install/strip
-        dependency_install_success "hawq_v${hawqVersion}"
-    else
-	      daphne_msg "No need to build HAWQ (libhdfs3) again."
-    fi
-    #------------------------------------------------------------------------------
-    # #8.12 Build MLIR
->>>>>>> 6c4fc1a7
     #------------------------------------------------------------------------------
     # We rarely need to build MLIR/LLVM, only during the first build of the
     # prototype and after upgrades of the LLVM sub-module. To avoid unnecessary
@@ -1099,7 +1016,34 @@
     fi
 
     #------------------------------------------------------------------------------
-    # 8.14 Liburing
+    # #8.14 HAWQ (libhdfs3)
+    #------------------------------------------------------------------------------
+
+    hawqDirName="hawq-rel-v$hawqVersion"
+    hawqTarName="v${hawqVersion}.tar.gz"
+    hawqInstDirName=$installPrefix
+    if ! is_dependency_downloaded "hawq_v${hawqVersion}"; then
+	      daphne_msg "Get HAWQ (libhdfs3) version ${hawqVersion}"
+        wget "https://github.com/apache/hawq/archive/refs/tags/rel/${hawqTarName}" \
+            -qO "${cacheDir}/${hawqTarName}"
+        tar -xf "$cacheDir/$hawqTarName" -C "$sourcePrefix"
+        daphne_msg "Applying 0005-libhdfs3-remove-gtest-dep.patch"
+        patch -Np1 -i "${patchDir}/0005-libhdfs3-remove-gtest-dep.patch" -d "$sourcePrefix/$hawqDirName"
+        daphne_msg "Applying 0006-libhdfs3-add-cstdint-include.patch"
+        patch -Np1 -i "${patchDir}/0006-libhdfs3-add-cstdint-include.patch" -d "$sourcePrefix/$hawqDirName"
+        dependency_download_success "hawq_v${hawqVersion}"
+    fi
+    if ! is_dependency_installed "hawq_v${hawqVersion}"; then
+        cmake -G Ninja -S "$sourcePrefix/$hawqDirName/depends/libhdfs3" -B "${buildPrefix}/${hawqDirName}" \
+            -DCMAKE_BUILD_TYPE=Release -DCMAKE_INSTALL_PREFIX="$installPrefix"
+        cmake --build "${buildPrefix}/${hawqDirName}" --target install/strip
+        dependency_install_success "hawq_v${hawqVersion}"
+    else
+	      daphne_msg "No need to build HAWQ (libhdfs3) again."
+    fi
+
+    #------------------------------------------------------------------------------
+    # 8.15 Liburing
     #------------------------------------------------------------------------------
 
     liburingDirName="liburing-$liburingVersion"
@@ -1130,12 +1074,9 @@
     fi
 
     #------------------------------------------------------------------------------
-    # 8.14 Fetch bitstreams
-    #------------------------------------------------------------------------------
-<<<<<<< HEAD
-
-=======
->>>>>>> 6c4fc1a7
+    # 8.16 Fetch bitstreams
+    #------------------------------------------------------------------------------
+
     if [[ $BUILD_FPGAOPENCL = *"ON"* ]]; then
         FPGAOPENCL_BISTREAM_DIR="$projectRoot/src/runtime/local/kernels/FPGAOPENCL/bitstreams"
         FPGAOPENCL_BISTREAM_URL="https://github.com/daphne-eu/supplemental-binaries/raw/main/fpga_bitstreams/"
