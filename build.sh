--- conflicted
+++ resolved
@@ -363,32 +363,18 @@
     dep_version="${2}"
     if [ -z "${dep_version}" ]; then dep_version="v1"; fi
     daphne_msg "Successfully installed ${1}."
-<<<<<<< HEAD
-    touch "${tflags}/${1}.install.success"
-=======
     touch "${thirdpartyFlagsDir}/${1}.install.${dep_version}.success"
->>>>>>> f2847def
 }
 function dependency_download_success() {
     dep_version="${2}"
     if [ -z "${dep_version}" ]; then dep_version="v1"; fi
     daphne_msg "Successfully downloaded ${1}."
-<<<<<<< HEAD
-    touch "${tflags}/${1}.download.success"
-=======
     touch "${thirdpartyFlagsDir}/${1}.download.${dep_version}.success"
->>>>>>> f2847def
 }
 
 #// checks if dependency is installed successfully
 #// param 1 dependency name
 function is_dependency_installed() {
-<<<<<<< HEAD
-    [ -e "${tflags}/${1}.install.success" ]
-}
-function is_dependency_downloaded() {
-    [ -e "${tflags}/${1}.download.success" ]
-=======
     dep_version="${2}"
     if [ -z "${dep_version}" ]; then dep_version="v1"; fi
     [ -e "${thirdpartyFlagsDir}/${1}.install.${dep_version}.success" ]
@@ -397,7 +383,6 @@
     dep_version="${2}"
     if [ -z "${dep_version}" ]; then dep_version="v1"; fi
     [ -e "${thirdpartyFlagsDir}/${1}.download.${dep_version}.success" ]
->>>>>>> f2847def
 }
 
 function clean_param_check() {
@@ -459,8 +444,7 @@
     done
 fi
 
-mkdir -p ${thirdpartyPath}/flags
-tflags=${thirdpartyPath}/flags
+
 
 #******************************************************************************
 # #7 Parse arguments
@@ -867,6 +851,24 @@
     else
         daphne_msg "No need to build spdlog again."
     fi
+
+    #------------------------------------------------------------------------------
+    # TSL (Template SIMD Library)
+    #------------------------------------------------------------------------------
+    if ! is_dependency_installed "TSL"; then
+        daphne_msg "Install TSL."
+        tsl_generator="${sourcePrefix}/TSLGenerator"
+        tsl_output="${installPrefix}/include/TSL"
+        # python3 ${tsl_generator} --no-workaround-warnings -o ${tsl_output}
+        cmake ${tsl_generator} -B ${tsl_generator}/build -D GENERATOR_OUTPUT_PATH=${tsl_output}
+        dependency_install_success "TSL"
+    else
+        daphne_msg "No need to generate TSL again."
+    fi
+
+
+
+
     #------------------------------------------------------------------------------
     # Eigen
     #------------------------------------------------------------------------------
@@ -914,24 +916,6 @@
     else
         daphne_msg "No need to build PAPI again."
     fi
-
-
-    #------------------------------------------------------------------------------
-    # TSL (Template SIMD Library)
-    #------------------------------------------------------------------------------
-    if ! is_dependency_installed "TSL"; then
-        daphne_msg "Install TSL."
-        tsl_generator="${sourcePrefix}/TSLGenerator"
-        tsl_output="${installPrefix}/include/TSL"
-        # python3 ${tsl_generator} --no-workaround-warnings -o ${tsl_output}
-        cmake ${tsl_generator} -B ${tsl_generator}/build -D GENERATOR_OUTPUT_PATH=${tsl_output}
-        dependency_install_success "TSL"
-    else
-        daphne_msg "No need to generate TSL again."
-    fi
-
-
-
 
     #------------------------------------------------------------------------------
     # #8.9 Build MLIR
