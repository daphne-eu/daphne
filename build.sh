#!/bin/bash

# Copyright 2021 The DAPHNE Consortium
#
# Licensed under the Apache License, Version 2.0 (the "License");
# you may not use this file except in compliance with the License.
# You may obtain a copy of the License at
#
#     http://www.apache.org/licenses/LICENSE-2.0
#
# Unless required by applicable law or agreed to in writing, software
# distributed under the License is distributed on an "AS IS" BASIS,
# WITHOUT WARRANTIES OR CONDITIONS OF ANY KIND, either express or implied.
# See the License for the specific language governing permissions and
# limitations under the License.

# Stop immediately if any command fails.
set -e

build_ts_begin=$(date +%s%N)

#******************************************************************************
# Help message
#******************************************************************************

function printHelp {
    printLogo
    echo "Build the DAPHNE prototype."
    echo ""
    echo "Usage: $0 [-h|--help] [--target <target>]"
    echo ""
    echo "This includes downloading and building all required third-party "
    echo "material, if necessary. Simply invoke this script without any "
    echo "arguments to build the prototype. You should only invoke it from "
    echo "the prototype's root directory (where this script resides)."
    echo ""
    echo "Optional arguments:"
    echo "  -h, --help        Print this help message and exit."
    echo "  --installPrefix <path>"
    echo "                    Set the prefix for the install path of third party dependencies (default: <projectRoot>/thirdparty)"
    echo "  --target <target> Build the cmake target TARGET (defaults to '$target')"
    echo "  --clean           Remove DAPHNE build output (DAPHNE_ROOT/{bin,build,lib}"
    echo "  --cleanCache      Remove downloaded and extracted third party artifacts"
    echo "  --cleanDeps       Remove build output of third party dependencies (<thirdpartyPath>/{build,installed})"
    echo "  --cleanAll        Remove all build output and reset the directory of the third party dependencies"
    echo "  -nf, --no-fancy   Suppress all colored and animated output"
    echo "  -nd, --no-deps    Avoid building third party dependencies at all"
    echo "  -y, --yes         Accept all prompts"
    echo "  --cuda            Compile with support for CUDA ops"
    echo "  --debug           Compile with support for debug mode"
    echo "  --fpgaopencl      Compile with support for Intel PAC D5005 FPGA"
    echo " --mpi             Compile with support for MPI"
}

#******************************************************************************
# Build message helper
#******************************************************************************
# Daphne Colors
daphne_red_fg='\e[38;2;247;1;70m'
#daphne_red_bg='\e[48;2;247;1;70m'
daphne_blue_fg='\e[38;2;120;137;251m'
#daphne_blue_bg='\e[48;2;36;42;76m'
#daphne_black_fg='\e[38;2;0;0;0m'
#daphne_black_bg='\e[48;2;0;0;0m'
reset='\e[00m'
fancy="1"

# Prints info message with style ... Daphne style 8-)
function daphne_msg() {
    local message date dotSize dots textSize columnWidth

    # check if output is directed to file, if true, set width to 120
    if ! [ -t 1 ]; then
        columnWidth=120
        fancy="0"
    else
        # get width of terminal
        columnWidth="$(tput cols)"
    fi
    prefix="[DAPHNE]"
    message="..${*}"
    date="[$(date +"%d.%m.%y %H:%M:%S")]"
    textSize=$((columnWidth - ${#date} - ${#prefix}))
    dotSize=$((textSize - ${#message}))

    dots=""
    for ((i = 0; i < dotSize; i++)); do
        dots="${dots}."
    done

    message="${message}${dots}"

    # no fancy output (if disabled or not standard output, e.g. piped into file)
    if [ "$fancy" -eq 0 ] || ! [ -t 1 ]; then
        printf "%s%s%s\n" "${prefix}" "${message}" "${date}"
        return 0
    fi

    # colored output
    printf "${daphne_red_fg}%s${daphne_blue_fg}%s${daphne_red_fg}%s${reset}\n" "${prefix}" "${message}" "${date}"
    return 0
}

function printableTimestamp() {
    local t="0"
    local result=""
    local tmp
    if [ -n "$1" ]; then
        t="$1"
    fi

    if [ "$t" -eq 0 ]; then
        printf "0ns"
        return 0
    fi

    tmp=$((t % 1000))
    if [ "$tmp" -gt 0 ]; then
        result="${tmp}ns"
    fi
    # t < 1000 ns
    if [ "$t" -lt 1000 ]; then
        printf "%s\n" "${result}"
        return 0
    fi
    # add space
    if [ "$tmp" -gt 0 ]; then result=" $result"; fi

    t="$((t / 1000))" #us
    tmp=$((t % 1000))
    if [ "$tmp" -gt 0 ]; then
        result="${tmp}us${result}"
    fi
    # t < 1000 us
    if [ "$t" -lt 1000 ]; then
        printf "%s\n" "${result}"
        return 0
    fi
    # add space
    if [ "$tmp" -gt 0 ]; then result=" $result"; fi

    t="$((t / 1000))" #ms
    tmp=$((t % 1000))
    if [ "$tmp" -gt 0 ]; then
        result="${tmp}ms${result}"
    fi
    # t < 1000 ms
    if [ "$t" -lt 1000 ]; then
        printf "%s\n" "${result}"
        return 0
    fi
    # add space
    if [ "$tmp" -gt 0 ]; then result=" $result"; fi

    t="$((t / 1000))" #s
    tmp=$((t % 60))
    if [ "$tmp" -gt 0 ]; then
        result="${tmp}s${result}"
    fi
    # t < 60 s
    if [ "$t" -lt 60 ]; then
        printf "%s\n" "${result}"
        return 0
    fi
    # add space
    if [ "$tmp" -gt 0 ]; then result=" $result"; fi

    t="$((t / 60))" #min
    tmp=$((t % 60))
    if [ "$tmp" -gt 0 ]; then
        result="${tmp}min${result}"
    fi
    # t < 60 min
    if [ "$t" -lt 60 ]; then
        printf "%s\n" "${result}"
        return 0
    fi
    # add space
    if [ "$tmp" -gt 0 ]; then result=" $result"; fi

    t="$((t / 60))" #h
    result="${t}h${result}"
    printf "%s\n" "${result}"
}

function printLogo() {
    daphne_msg ""
    daphne_msg ".Welcome to"
    daphne_msg ""
    daphne_msg ".._______.......................__"
    daphne_msg ".|       \\.....................|  \\"
    daphne_msg ".| €€€€€€€\\  ______    ______  | €€____   _______    ______"
    daphne_msg ".| €€  | €€ |      \\  /      \\ | €€    \\ |       \\  /      \\"
    daphne_msg ".| €€  | €€  \\€€€€€€\\|  €€€€€€\\| €€€€€€€\\| €€€€€€€\\|  €€€€€€\\"
    daphne_msg ".| €€  | €€ /      €€| €€  | €€| €€  | €€| €€  | €€| €€    €€"
    daphne_msg ".| €€__/ €€|  €€€€€€€| €€__/ €€| €€  | €€| €€  | €€| €€€€€€€€"
    daphne_msg ".| €€    €€ \\€€    €€| €€    €€| €€  | €€| €€  | €€ \€€     \\"
    daphne_msg ". \\€€€€€€€   \\€€€€€€€| €€€€€€€  \\€€   \\€€ \\€€   \\€€  \\€€€€€€€"
    daphne_msg ".....................| €€"
    daphne_msg ".....................| €€"
    daphne_msg "......................\\€€..................EU-H2020.//.957407"
    daphne_msg ""
    printf "\n\n"
}

#******************************************************************************
# Clean build directories
#******************************************************************************

function clean() {
    # Throw error, if clean is executed, but output is piped to a file. In this case the user has to accept the
    # cleaning via parameter --yes
    if ! [ -t 1 ] && ! [ "$par_acceptAll" -eq 1 ]; then
        printf >&2 "${daphne_red_fg}"
        printf "Error: To clean Daphne while piping the output into a file set the --yes option, to accept cleaning.\n" | tee /dev/stderr
        printf >&2 "${reset}"
        exit 1
    fi

    cd "$projectRoot"
    local -n __dirs
    local -n __files

    if [ "$#" -gt 0 ]; then
        if [ -n "$1" ]; then
            __dirs=$1
        fi
        shift
    fi

    if [ "$#" -gt 0 ]; then
        if [ -n "$1" ]; then
            __files=$1
        fi
        shift
    fi
    if [ "$fancy" -eq 0 ] || ! [ -t 1 ]; then
        printf "WARNING. This will delete the following..."
    else
        printf "${daphne_red_fg}WARNING.${reset} This will delete following..."
    fi
    echo "Directories:"
    for dir in "${__dirs[@]}"; do
        echo " > $dir"
    done
    echo "Files:"
    for file in "${__files[@]}"; do
        echo " > $file"
    done

    echo

    # prompt confirmation, if not set by --yes
    if [ "$par_acceptAll" == "0" ]; then
        read -r -p "Are you sure? (y/n) " answer

        if [[ "$answer" != [yY] ]]; then
            echo "Abort."
            exit 0
        fi
    fi

    # Delete entire directories.
    for dir in "${__dirs[@]}"; do
        if [ -d "${dir}" ]; then
            echo "---- cleanup ${dir}"
            rm -rf "${dir}"
        else
            echo "---- cleanup ${dir} - non-existing"
        fi
    done

    # Delete individual files.
    for file in "${__files[@]}"; do
        if [ -f "$file" ]; then
            echo "---- cleanup $file"
            rm -f "$file"
        else
            echo "---- cleanup $file - non-existing"
        fi
    done
}

function cleanBuildDirs {
    echo "-- Cleanup of DAPHNE build directories in ${projectRoot} ..."

    local dirs=("${daphneBuildDir}" "${projectRoot}/bin" "${projectRoot}/lib")

    clean dirs
}

function cleanDeps {
    echo "-- Cleanup of third party build directories in ${thirdpartyPath} ..."

    local dirs=("${buildPrefix}" "${installPrefix}")
    local files=(
        "${thirdpartyPath}/absl_v"*".install.success"
        "${thirdpartyPath}/antlr_v"*".install.success"
        "${thirdpartyPath}/catch2_v"*".install.success"
        "${thirdpartyPath}/grpc_v"*".install.success"
        "${thirdpartyPath}/nlohmannjson_v"*".install.success"
        "${thirdpartyPath}/openBlas_v"*".install.success"
        "${thirdpartyPath}/llvm_v"*".install.success"
        "${thirdpartyPath}/arrow_v"*".install.success"
        "${llvmCommitFilePath}")

    clean dirs files
}

function cleanCache {
    echo "-- Cleanup of downloaded/extracted artifacts of the third party dependencies"

    local dirs=("${sourcePrefix}" "${cacheDir}")

    local files=(
        "${thirdpartyPath}/absl_v"*".download.success"
        "${thirdpartyPath}/antlr_v"*".download.success"
        "${thirdpartyPath}/grpc_v"*".download.success"
        "${thirdpartyPath}/openBlas_v"*".download.success"
        "${thirdpartyPath}/arrow_v"*".download.success"
    )

    clean dirs files
}

function cleanAll {
    cd "$projectRoot"
    message="This will delete the DAPHNE build output and everyting in $thirdpartyPath and reset this directory to its \
last state in git."
    if [ "$fancy" -eq 0 ] || ! [ -t 1 ]; then
        printf "WARNING! ${message}"
    else
        printf "${daphne_red_fg}WARNING!${reset} ${message}"
    fi

    # prompt confirmation, if not set by --yes
    if [ "$par_acceptAll" == "0" ]; then
        read -r -p "Are you sure? (y/n) " answer

        if [[ "$answer" != [yY] ]]; then
            echo "Abort."
            exit 0
        fi
    fi

    rm -rf "$thirdpartyPath"
    git checkout "$thirdpartyPath"

    local par_acceptAll_old=par_acceptAll
    par_acceptAll="1"
    cleanBuildDirs
    par_acceptAll=$par_acceptAll_old
    cd - >/dev/null
}

#******************************************************************************
# Create / Check Indicator-files
#******************************************************************************



#// creates indicator file which indicates successful dependency installation in <projectRoot>/thirdparty/
#// param 1 dependency name
function dependency_install_success() {
    daphne_msg "Successfully installed ${1}."
    touch "${tflags}/${1}.install.success"
}
function dependency_download_success() {
    daphne_msg "Successfully downloaded ${1}."
    touch "${tflags}/${1}.download.success"
}

#// checks if dependency is installed successfully
#// param 1 dependency name
function is_dependency_installed() {
    [ -e "${tflags}/${1}.install.success" ]
}
function is_dependency_downloaded() {
    [ -e "${tflags}/${1}.download.success" ]
}

function clean_param_check() {
    if [ "$par_clean" -gt 0 ]; then
        echo "Only *one* clean parameter (clean/cleanAll/cleanDeps/cleanCache) is allowed!"
        exit 1
    fi
}

#******************************************************************************
# versions of third party dependencies
#******************************************************************************
antlrVersion=4.9.2
catch2Version=2.13.8
openBlasVersion=0.3.19
abslVersion=20211102.0
grpcVersion=1.38.0
nlohmannjsonVersion=3.10.5
arrowVersion=11.0.0
openMPIVersion=4.1.5

#******************************************************************************
# Set some prefixes, paths and dirs
#******************************************************************************

projectRoot="$(pwd)"
thirdpartyPath="${projectRoot}/thirdparty"

# a convenience indirection to set build/cache/install/source dirs at once (e.g., to /tmp/daphne)
myPrefix=$thirdpartyPath
#myPrefix=/tmp/daphne

daphneBuildDir="$projectRoot/build"
llvmCommitFilePath="${thirdpartyPath}/llvm-last-built-commit.txt"
patchDir="$thirdpartyPath/patches"
installPrefix="${myPrefix}/installed"
buildPrefix="${myPrefix}/build"
sourcePrefix="${myPrefix}/sources"
cacheDir="${myPrefix}/download-cache"

mkdir -p "$cacheDir"

mkdir -p ${thirdpartyPath}/flags
tflags=${thirdpartyPath}/flags

#******************************************************************************
# Parse arguments
#******************************************************************************

# Defaults.
target="daphne"
par_printHelp="0"
par_clean="0"
par_acceptAll="0"
unknown_options=""
BUILD_CUDA="-DUSE_CUDA=OFF"
BUILD_FPGAOPENCL="-DUSE_FPGAOPENCL=OFF"
BUILD_DEBUG="-DCMAKE_BUILD_TYPE=Release"
BUILD_MPI="-DUSE_MPI=OFF"
WITH_DEPS=1
WITH_SUBMODULE_UPDATE=1

while [[ $# -gt 0 ]]; do
    key=$1
    shift
    case $key in
    -h | --help)
        par_printHelp="1"
        ;;
    --clean)
        clean_param_check
        par_clean="1"
        ;;
    --cleanAll)
        clean_param_check
        par_clean="2"
        ;;
    --cleanDeps)
        clean_param_check
        par_clean="3"
        ;;
    --cleanCache)
        clean_param_check
        par_clean="4"
        ;;
    --target)
        target=$1
        shift
        ;;
    -nf | --no-fancy)
        fancy="0"
        ;;
    -y | --yes)
        par_acceptAll="1"
        ;;
    --cuda)
        echo using CUDA
        export BUILD_CUDA="-DUSE_CUDA=ON"
        ;;
    --fpgaopencl)
        echo using FPGAOPENCL
        export BUILD_FPGAOPENCL="-DUSE_FPGAOPENCL=ON"
        ;;
    --mpi)
        echo using MPI
        export BUILD_MPI="-DUSE_MPI=ON"
        ;;
    --debug)
        echo building DEBUG version
        export BUILD_DEBUG="-DCMAKE_BUILD_TYPE=Debug"
        ;;
    --installPrefix)
        installPrefix=$1
        shift
        ;;
    -nd | --no-deps)
        WITH_DEPS=0
        ;;
    -ns | --no-submodule-update)
        WITH_SUBMODULE_UPDATE=0
        ;;
      *)
        unknown_options="${unknown_options} ${key}"
        ;;
    esac
done

if [ -n "$unknown_options" ]; then
    printf "Unknown option(s): '%s'\n\n" "$unknown_options"
    printHelp
    exit 1
fi

if [ "$par_printHelp" -eq 1 ]; then
    printHelp
    exit 0
fi

if [ "$par_clean" -gt 0 ]; then
    case $par_clean in
    1)
        cleanBuildDirs
        ;;
    2)
        cleanAll
        ;;
    3)
        cleanDeps
        ;;
    4)
        cleanCache
        ;;
    esac
    exit 0
fi

# Print Daphne-Logo when first time executing
if [ "$fancy" -eq 1 ] && [ ! -d "${projectRoot}/build" ]; then
    printLogo
    sleep 1
fi

# Process dependencies if requested (--with-deps)
if [ $WITH_DEPS -gt 0 ]; then

    # Directory name of the LLVM dependency
    llvmName="llvm-project"

    # Make sure that the submodule(s) have been updated since the last clone/pull.
    # But only if this is a git repo.
    # Extra care needs to be taken if the submodule was loaded from gh action cache
    if [ -d .git ]; then
        if [ -e "${thirdpartyPath}/${llvmName}/.git" ]; then # Note: .git in the submodule is not a directory.
            submodule_path=$(cut -d ' ' -f 2 < "${thirdpartyPath}/${llvmName}/.git")

            # if the third party directory was loaded from gh action cache, this path will not exist
            if [ -d "$submodule_path" ] && [ $WITH_SUBMODULE_UPDATE -ne 0 ]; then
                git submodule update --init --recursive
            fi
        # do a submodule update only if llvm path is empty (e.g., initial repo checkout)
        elif [ ! "$(ls -A ${thirdpartyPath}/${llvmName})" ] && [ $WITH_SUBMODULE_UPDATE -ne 0 ]; then
            git submodule update --init --recursive
        fi
    fi

    #******************************************************************************
    # Download and install third-party material if necessary
    #******************************************************************************

    #------------------------------------------------------------------------------
    # Antlr4 (parser)
    #------------------------------------------------------------------------------
    antlrJarName="antlr-${antlrVersion}-complete.jar"
    antlrCppRuntimeDirName="antlr4-cpp-runtime-${antlrVersion}-source"
    antlrCppRuntimeZipName="${antlrCppRuntimeDirName}.zip"

    # Download antlr4 C++ run-time if it does not exist yet.
    if ! is_dependency_downloaded "antlr_v${antlrVersion}"; then
        daphne_msg "Get Antlr version ${antlrVersion}"
        # Download antlr4 jar if it does not exist yet.
        daphne_msg "Download Antlr v${antlrVersion} java archive"
        wget "https://www.antlr.org/download/${antlrJarName}" -qO "${cacheDir}/${antlrJarName}"
        daphne_msg "Download Antlr v${antlrVersion} Runtime"
        wget https://www.antlr.org/download/${antlrCppRuntimeZipName} -qO "${cacheDir}/${antlrCppRuntimeZipName}"
        rm -rf "${sourcePrefix:?}/$antlrCppRuntimeDirName"
        mkdir --parents "$sourcePrefix/$antlrCppRuntimeDirName"
        unzip -q "$cacheDir/$antlrCppRuntimeZipName" -d "$sourcePrefix/$antlrCppRuntimeDirName"
        dependency_download_success "antlr_v${antlrVersion}"
    fi
    # build antlr4 C++ run-time
    if ! is_dependency_installed "antlr_v${antlrVersion}"; then
        mkdir -p "$installPrefix"/share/antlr4/
        cp "$cacheDir/$antlrJarName" "$installPrefix/share/antlr4/$antlrJarName"

        daphne_msg "Applying 0000-antlr-silence-compiler-warnings.patch"
        # disable fail on error as first build might fail and patches might be rejected
        set +e
        patch -Np0 -i "$patchDir/0000-antlr-silence-compiler-warnings.patch" \
            -d "$sourcePrefix/$antlrCppRuntimeDirName"
        # Github disabled the unauthenticated git:// protocol, patch antlr4 to use https://
        # until we upgrade to antlr4-4.9.3+
        sed -i 's#git://github.com#https://github.com#' "$sourcePrefix/$antlrCppRuntimeDirName/runtime/CMakeLists.txt"

        daphne_msg "Build Antlr v${antlrVersion}"
        cmake -S "$sourcePrefix/$antlrCppRuntimeDirName" -B "${buildPrefix}/${antlrCppRuntimeDirName}" \
            -G Ninja -DANTLR4_INSTALL=ON -DCMAKE_INSTALL_PREFIX="$installPrefix" -DCMAKE_BUILD_TYPE=Release
        cmake --build "${buildPrefix}/${antlrCppRuntimeDirName}"
        daphne_msg "Applying 0001-antlr-gtest-silence-warnings.patch"
        patch -Np1 -i "$patchDir/0001-antlr-gtest-silence-warnings.patch" \
            -d "$buildPrefix/$antlrCppRuntimeDirName/runtime/thirdparty/utfcpp/extern/gtest/"

        # enable fail on error again
        set -e
        cmake --build "${buildPrefix}/${antlrCppRuntimeDirName}" --target install/strip

        dependency_install_success "antlr_v${antlrVersion}"
    else
        daphne_msg "No need to build Antlr4 again."
    fi

    #------------------------------------------------------------------------------
    # catch2 (unit test framework)
    #------------------------------------------------------------------------------
    # Download catch2 release zip (if necessary), and unpack the single header file
    # (if necessary).
    catch2Name="catch2"
    catch2ZipName="v$catch2Version.zip"
    catch2SingleHeaderInstalledPath=$installPrefix/include/catch.hpp
    if ! is_dependency_installed "catch2_v${catch2Version}"; then
        daphne_msg "Get catch2 version ${catch2Version}"
        mkdir --parents "${thirdpartyPath}/${catch2Name}"
        cd "${thirdpartyPath}/${catch2Name}"
        if [ ! -f "$catch2ZipName" ] || [ ! -f "$catch2SingleHeaderInstalledPath" ]; then
            daphne_msg "Download catch2 version ${catch2Version}"
            wget "https://github.com/catchorg/Catch2/archive/refs/tags/${catch2ZipName}" -qO "${cacheDir}/catch2-${catch2ZipName}"
            unzip -q -p "$cacheDir/$catch2Name-$catch2ZipName" "Catch2-$catch2Version/single_include/catch2/catch.hpp" \
                >"$catch2SingleHeaderInstalledPath"
        fi
        dependency_install_success "catch2_v${catch2Version}"
    else
        daphne_msg "No need to download Catch2 again."
    fi

    #------------------------------------------------------------------------------
    # OpenBLAS (basic linear algebra subprograms)
    #------------------------------------------------------------------------------
    openBlasDirName="OpenBLAS-$openBlasVersion"
    openBlasZipName="${openBlasDirName}.zip"
    openBlasInstDirName=$installPrefix
    if ! is_dependency_downloaded "openBlas_v${openBlasVersion}"; then
        daphne_msg "Get OpenBlas version ${openBlasVersion}"
        wget "https://github.com/xianyi/OpenBLAS/releases/download/v${openBlasVersion}/${openBlasZipName}" \
            -qO "${cacheDir}/${openBlasZipName}"
        unzip -q "$cacheDir/$openBlasZipName" -d "$sourcePrefix"
        dependency_download_success "openBlas_v${openBlasVersion}"
    fi
    if ! is_dependency_installed "openBlas_v${openBlasVersion}"; then
        cd "$sourcePrefix/$openBlasDirName"
        make clean
        # optimizes for multiple x86_64 architectures
        make -j"$(nproc)" DYNAMIC_ARCH=1 TARGET=NEHALEM
        make PREFIX="$openBlasInstDirName" install
        cd - >/dev/null
        dependency_install_success "openBlas_v${openBlasVersion}"
    else
        daphne_msg "No need to build OpenBlas again."
    fi

    #------------------------------------------------------------------------------
    # nlohmann/json (library for JSON parsing)
    #------------------------------------------------------------------------------
    nlohmannjsonDirName=nlohmannjson
    nlohmannjsonSingleHeaderName=json.hpp
    if ! is_dependency_installed "nlohmannjson_v${nlohmannjsonVersion}"; then
        daphne_msg "Get nlohmannjson version ${nlohmannjsonVersion}"
        mkdir -p "${installPrefix}/include/${nlohmannjsonDirName}"
        wget "https://github.com/nlohmann/json/releases/download/v$nlohmannjsonVersion/$nlohmannjsonSingleHeaderName" \
            -qO "${installPrefix}/include/${nlohmannjsonDirName}/${nlohmannjsonSingleHeaderName}"
        dependency_install_success "nlohmannjson_v${nlohmannjsonVersion}"
    else
        daphne_msg "No need to download nlohmannjson again."
    fi

    #------------------------------------------------------------------------------
    # abseil (compiled separately to apply a patch)
    #------------------------------------------------------------------------------
    abslPath=$sourcePrefix/abseil-cpp
    if ! is_dependency_downloaded "absl_v${abslVersion}"; then
        daphne_msg "Get abseil version ${abslVersion}"
        rm -rf "$abslPath"
        git clone --depth 1 --branch "$abslVersion" https://github.com/abseil/abseil-cpp.git "$abslPath"
        daphne_msg "Applying 0002-absl-stdmax-params.patch"
        patch -Np1 -i "${patchDir}/0002-absl-stdmax-params.patch" -d "$abslPath"
        dependency_download_success "absl_v${abslVersion}"
    fi
    if ! is_dependency_installed "absl_v${abslVersion}"; then
        cmake -S "$abslPath" -B "$buildPrefix/absl" -G Ninja -DCMAKE_POSITION_INDEPENDENT_CODE=TRUE \
            -DCMAKE_INSTALL_PREFIX="$installPrefix" -DCMAKE_CXX_STANDARD=17 -DABSL_PROPAGATE_CXX_STD=ON
        cmake --build "$buildPrefix/absl" --target install/strip
        dependency_install_success "absl_v${abslVersion}"
    else
        daphne_msg "No need to build Abseil again."
    fi

    #------------------------------------------------------------------------------
    # MPI (Default is MPI library is OpenMPI but cut can be any)
    #------------------------------------------------------------------------------
    MPIZipName=openmpi-$openMPIVersion.tar.gz
    MPIInstDirName=$installPrefix
    if ! is_dependency_downloaded "openmpi_v${openMPIVersion}"; then
        daphne_msg "Get openmpi version ${openMPIVersion}"
        wget "https://download.open-mpi.org/release/open-mpi/v4.1/$MPIZipName" -qO "${cacheDir}/${MPIZipName}"
        tar -xf "$cacheDir/$MPIZipName" --directory "$sourcePrefix"
        dependency_download_success "openmpi_v${openMPIVersion}"
        mkdir --parents "$MPIInstDirName"
    fi
    if ! is_dependency_installed "openmpi_v${openMPIVersion}"; then
        cd "$sourcePrefix/openmpi-$openMPIVersion"
        ./configure --prefix="$MPIInstDirName"
        make -j"$(nproc)" all
        make install
        cd -
        dependency_install_success "openmpi_v${openMPIVersion}"
    else
        daphne_msg "No need to build OpenMPI again"
    fi
    #------------------------------------------------------------------------------
    # gRPC
    #------------------------------------------------------------------------------
    grpcDirName="grpc"
    grpcInstDir=$installPrefix
    if ! is_dependency_downloaded "grpc_v${grpcVersion}"; then
        daphne_msg "Get grpc version ${grpcVersion}"
        # Download gRPC source code.
        if [ -d "${sourcePrefix}/${grpcDirName}" ]; then
            rm -rf "${sourcePrefix}/${grpcDirName:?}"
        fi
        git clone -b v$grpcVersion --depth 1 https://github.com/grpc/grpc "$sourcePrefix/$grpcDirName"
        pushd "$sourcePrefix/$grpcDirName"
        git submodule update --init --depth 1 third_party/boringssl-with-bazel
        git submodule update --init --depth 1 third_party/cares/cares
        git submodule update --init --depth 1 third_party/protobuf
        git submodule update --init --depth 1 third_party/re2
        daphne_msg "Applying 0003-protobuf-override.patch"
        patch -Np1 -i "${patchDir}/0003-protobuf-override.patch" -d "$sourcePrefix/$grpcDirName/third_party/protobuf"
        popd
        dependency_download_success "grpc_v${grpcVersion}"
    fi
    if ! is_dependency_installed "grpc_v${grpcVersion}"; then
        cmake -G Ninja -S "$sourcePrefix/$grpcDirName" -B "$buildPrefix/$grpcDirName" \
            -DCMAKE_INSTALL_PREFIX="$grpcInstDir" \
            -DCMAKE_BUILD_TYPE=Release \
            -DgRPC_INSTALL=ON \
            -DgRPC_BUILD_TESTS=OFF \
            -DCMAKE_CXX_STANDARD=17 \
            -DCMAKE_INCLUDE_PATH="$installPrefix/include" \
            -DgRPC_ABSL_PROVIDER=package \
            -DgRPC_ZLIB_PROVIDER=package
        cmake --build "$buildPrefix/$grpcDirName" --target install/strip
        dependency_install_success "grpc_v${grpcVersion}"
    else
        daphne_msg "No need to build GRPC again."
    fi
    #------------------------------------------------------------------------------
    # Arrow / Parquet
    #------------------------------------------------------------------------------
    arrowDirName="apache-arrow-$arrowVersion"
    arrowArtifactFileName=$arrowDirName.tar.gz
    if ! is_dependency_downloaded "arrow_v${arrowVersion}"; then
        rm -rf "${sourcePrefix:?}/${arrowDirName}"
        wget "https://dlcdn.apache.org/arrow/arrow-$arrowVersion/$arrowArtifactFileName" -qP "$cacheDir"
        tar xzf "$cacheDir/$arrowArtifactFileName" --directory="$sourcePrefix"
        daphne_msg "Applying 0004-arrow-git-log.patch"
        patch -Np0 -i "$patchDir/0004-arrow-git-log.patch" -d "$sourcePrefix/$arrowDirName"
        dependency_download_success "arrow_v${arrowVersion}"
    fi

    if ! is_dependency_installed "arrow_v${arrowVersion}"; then
        cmake -G Ninja -S "${sourcePrefix}/${arrowDirName}/cpp" -B "${buildPrefix}/${arrowDirName}" \
            -DCMAKE_INSTALL_PREFIX="${installPrefix}" \
            -DARROW_CSV=ON -DARROW_FILESYSTEM=ON -DARROW_PARQUET=ON
        cmake --build "${buildPrefix}/${arrowDirName}" --target install/strip
        dependency_install_success "arrow_v${arrowVersion}"
    else
        daphne_msg "No need to build Arrow again."
    fi

<<<<<<< HEAD
#------------------------------------------------------------------------------
# TSL (Template SIMD Library)
#------------------------------------------------------------------------------
if ! is_dependency_installed "TSL"; then
    daphne_msg "Install TSL."
    tsl_generator="${sourcePrefix}/TSLGenerator"
    tsl_output="${installPrefix}/include/TSL"
    # python3 ${tsl_generator} --no-workaround-warnings -o ${tsl_output}
    cmake ${tsl_generator} -B ${tsl_generator}/build -D GENERATOR_OUTPUT_PATH=${tsl_output}
    dependency_install_success "TSL"
else
    daphne_msg "No need to generate TSL again."
fi




#------------------------------------------------------------------------------
# Build MLIR
#------------------------------------------------------------------------------
# We rarely need to build MLIR/LLVM, only during the first build of the
# prototype and after upgrades of the LLVM sub-module. To avoid unnecessary
# builds (which take several seconds even if there is nothing to do), we store
# the LLVM commit hash we built into a file, and only rebuild MLIR/LLVM if this
# file does not exist (first build of the prototype) or does not contain the
# expected hash (upgrade of the LLVM sub-module).

llvmName="llvm-project"
llvmCommit="llvmCommit-local-none"
cd "${thirdpartyPath}/${llvmName}"
if [ -e .git ] # Note: .git in the submodule is not a directory.
then
  submodule_path=$(cat .git | cut -d ' ' -f 2)

  # if the third party directory was loaded from gh action cache, this path will not exist
  if [ -d $submodule_path ]; then
    llvmCommit="$(git log -1 --format=%H)"
  else
    llvmCommit="20d454c79bbca7822eee88d188afb7a8747dac58"
  fi
else
    # download and set up LLVM code if compilation is run without the local working copy being checked out from git
    # e.g., compiling from released source artifact
    llvmCommit="20d454c79bbca7822eee88d188afb7a8747dac58"
    llvmSnapshotArtifact="llvm_${llvmCommit}.tar.gz"
    llvmSnapshotPath="${cacheDir}/${llvmSnapshotArtifact}"
    if ! is_dependency_downloaded "llvm_${llvmCommit}"; then
        wget https://github.com/llvm/llvm-project/archive/${llvmCommit}.tar.gz -qO "${llvmSnapshotPath}"
        tar xzf "${llvmSnapshotPath}" --strip-components=1
        dependency_download_success "llvm_${llvmCommit}"
    fi
fi
=======
    #------------------------------------------------------------------------------
    # Build MLIR
    #------------------------------------------------------------------------------
    # We rarely need to build MLIR/LLVM, only during the first build of the
    # prototype and after upgrades of the LLVM sub-module. To avoid unnecessary
    # builds (which take several seconds even if there is nothing to do), we store
    # the LLVM commit hash we built into a file, and only rebuild MLIR/LLVM if this
    # file does not exist (first build of the prototype) or does not contain the
    # expected hash (upgrade of the LLVM sub-module).

    llvmCommit="llvmCommit-local-none"
    cd "${thirdpartyPath}/${llvmName}"
    if [ -e .git ]; then # Note: .git in the submodule is not a directory.
        submodule_path=$(cut -d ' ' -f 2 < .git)
>>>>>>> 71ffea11

        # if the third party directory was loaded from gh action cache, this path will not exist
        if [ -d "$submodule_path" ]; then
            llvmCommit="$(git log -1 --format=%H)"
        else
            llvmCommit="20d454c79bbca7822eee88d188afb7a8747dac58"
        fi
    else
        # download and set up LLVM code if compilation is run without the local working copy being checked out from git
        # e.g., compiling from released source artifact
        llvmCommit="20d454c79bbca7822eee88d188afb7a8747dac58"
        llvmSnapshotArtifact="llvm_${llvmCommit}.tar.gz"
        llvmSnapshotPath="${cacheDir}/${llvmSnapshotArtifact}"
        if ! is_dependency_downloaded "llvm_v${llvmCommit}"; then
            daphne_msg "Geting LLVM/MLIR snapshot ${llvmCommit}"
            wget https://github.com/llvm/llvm-project/archive/${llvmCommit}.tar.gz -qO "${llvmSnapshotPath}"
            tar xzf "${llvmSnapshotPath}" --strip-components=1
            dependency_download_success "llvm_v${llvmCommit}"
        fi
    fi

    cd - >/dev/null # return back from llvm 3rd party subdir

    if ! is_dependency_installed "llvm_v${llvmCommit}" || [ "$(cat "${llvmCommitFilePath}")" != "$llvmCommit" ]; then
        daphne_msg "Building LLVM/MLIR from ${llvmCommit}"
        cd "${thirdpartyPath}/${llvmName}"
        echo "Need to build MLIR/LLVM."
        cmake -G Ninja -S llvm -B "$buildPrefix/$llvmName" \
            -DLLVM_ENABLE_PROJECTS=mlir \
            -DLLVM_BUILD_EXAMPLES=OFF \
            -DLLVM_TARGETS_TO_BUILD="X86" \
            -DCMAKE_BUILD_TYPE=Release \
            -DLLVM_ENABLE_ASSERTIONS=ON \
            -DCMAKE_C_COMPILER=clang -DCMAKE_CXX_COMPILER=clang++ -DLLVM_ENABLE_LLD=ON \
            -DLLVM_ENABLE_RTTI=ON \
            -DCMAKE_INSTALL_PREFIX="$installPrefix"
        cmake --build "$buildPrefix/$llvmName" --target check-mlir
        cmake --build "$buildPrefix/$llvmName" --target install/strip
        echo "$llvmCommit" >"$llvmCommitFilePath"
        cd - >/dev/null
        dependency_install_success "llvm_v${llvmCommit}"
    else
        daphne_msg "No need to build MLIR/LLVM again."
    fi

    if [[ $BUILD_FPGAOPENCL = *"ON"* ]]; then
        FPGAOPENCL_BISTREAM_DIR="$projectRoot/src/runtime/local/kernels/FPGAOPENCL/bitstreams"
        FPGAOPENCL_BISTREAM_URL="https://github.com/daphne-eu/supplemental-binaries/raw/main/fpga_bitstreams/"
        if [ ! -d "$FPGAOPENCL_BISTREAM_DIR" ]; then
            echo fetching FPGA bitstreams
            mkdir -p "$FPGAOPENCL_BISTREAM_DIR"
            cd "$FPGAOPENCL_BISTREAM_DIR"
            wget $FPGAOPENCL_BISTREAM_URL/sgemm.aocx
            wget $FPGAOPENCL_BISTREAM_URL/sgemv.aocx
            wget $FPGAOPENCL_BISTREAM_URL/ssyrk.aocx
            cd - >/dev/null
        fi
    fi
fi

# *****************************************************************************
# Build DAPHNE target.
# *****************************************************************************

daphne_msg "Build Daphne"

cmake -S "$projectRoot" -B "$daphneBuildDir" -G Ninja -DANTLR_VERSION="$antlrVersion" \
    -DCMAKE_PREFIX_PATH="$installPrefix" \
    $BUILD_CUDA $BUILD_FPGAOPENCL $BUILD_DEBUG $BUILD_MPI

cmake --build "$daphneBuildDir" --target "$target"

build_ts_end=$(date +%s%N)
daphne_msg "Successfully built Daphne://${target} (took $(printableTimestamp $((build_ts_end - build_ts_begin))))"

set +e<|MERGE_RESOLUTION|>--- conflicted
+++ resolved
@@ -783,8 +783,8 @@
     else
         daphne_msg "No need to build Arrow again."
     fi
-
-<<<<<<< HEAD
+fi
+
 #------------------------------------------------------------------------------
 # TSL (Template SIMD Library)
 #------------------------------------------------------------------------------
@@ -802,42 +802,6 @@
 
 
 
-#------------------------------------------------------------------------------
-# Build MLIR
-#------------------------------------------------------------------------------
-# We rarely need to build MLIR/LLVM, only during the first build of the
-# prototype and after upgrades of the LLVM sub-module. To avoid unnecessary
-# builds (which take several seconds even if there is nothing to do), we store
-# the LLVM commit hash we built into a file, and only rebuild MLIR/LLVM if this
-# file does not exist (first build of the prototype) or does not contain the
-# expected hash (upgrade of the LLVM sub-module).
-
-llvmName="llvm-project"
-llvmCommit="llvmCommit-local-none"
-cd "${thirdpartyPath}/${llvmName}"
-if [ -e .git ] # Note: .git in the submodule is not a directory.
-then
-  submodule_path=$(cat .git | cut -d ' ' -f 2)
-
-  # if the third party directory was loaded from gh action cache, this path will not exist
-  if [ -d $submodule_path ]; then
-    llvmCommit="$(git log -1 --format=%H)"
-  else
-    llvmCommit="20d454c79bbca7822eee88d188afb7a8747dac58"
-  fi
-else
-    # download and set up LLVM code if compilation is run without the local working copy being checked out from git
-    # e.g., compiling from released source artifact
-    llvmCommit="20d454c79bbca7822eee88d188afb7a8747dac58"
-    llvmSnapshotArtifact="llvm_${llvmCommit}.tar.gz"
-    llvmSnapshotPath="${cacheDir}/${llvmSnapshotArtifact}"
-    if ! is_dependency_downloaded "llvm_${llvmCommit}"; then
-        wget https://github.com/llvm/llvm-project/archive/${llvmCommit}.tar.gz -qO "${llvmSnapshotPath}"
-        tar xzf "${llvmSnapshotPath}" --strip-components=1
-        dependency_download_success "llvm_${llvmCommit}"
-    fi
-fi
-=======
     #------------------------------------------------------------------------------
     # Build MLIR
     #------------------------------------------------------------------------------
@@ -852,7 +816,6 @@
     cd "${thirdpartyPath}/${llvmName}"
     if [ -e .git ]; then # Note: .git in the submodule is not a directory.
         submodule_path=$(cut -d ' ' -f 2 < .git)
->>>>>>> 71ffea11
 
         # if the third party directory was loaded from gh action cache, this path will not exist
         if [ -d "$submodule_path" ]; then
@@ -928,4 +891,4 @@
 build_ts_end=$(date +%s%N)
 daphne_msg "Successfully built Daphne://${target} (took $(printableTimestamp $((build_ts_end - build_ts_begin))))"
 
-set +e+set +e
