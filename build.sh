#!/bin/bash

# Copyright 2021 The DAPHNE Consortium
#
# Licensed under the Apache License, Version 2.0 (the "License");
# you may not use this file except in compliance with the License.
# You may obtain a copy of the License at
#
#     http://www.apache.org/licenses/LICENSE-2.0
#
# Unless required by applicable law or agreed to in writing, software
# distributed under the License is distributed on an "AS IS" BASIS,
# WITHOUT WARRANTIES OR CONDITIONS OF ANY KIND, either express or implied.
# See the License for the specific language governing permissions and
# limitations under the License.

# Stop immediately if any command fails.
set -e

build_ts_begin=$(date +%s%N)

#******************************************************************************
# Help message
#******************************************************************************

function printHelp {
    printLogo
    echo "Build the DAPHNE prototype."
    echo ""
    echo "Usage: $0 [-h|--help] [--target TARGET]"
    echo ""
    echo "This includes downloading and building all required third-party "
    echo "material, if necessary. Simply invoke this script without any "
    echo "arguments to build the prototype. You should only invoke it from "
    echo "the prototype's root directory (where this script resides)."
    echo ""
    echo "Optional arguments:"
    echo "  -h, --help        Print this help message and exit."
    echo "  --target TARGET   Build the cmake target TARGET (defaults to '$target')"
    echo "  --clean           Remove all temporary build directories for a fresh build"
    echo "  --cleanAll        Remove all thirdparty library directories for a build from scratch"
    echo "  -nf, --no-fancy   Suppress all colored and animated output"
    echo "  -y, --yes         Accept all prompts"
<<<<<<< HEAD
=======
    echo "  --arrow           Compile with support for Arrow/Parquet files"
>>>>>>> 6c398e6f
}

#******************************************************************************
# Build message helper
#******************************************************************************
# Daphne Colors
daphne_red_fg='\e[38;2;247;1;70m'
daphne_red_bg='\e[48;2;247;1;70m'
daphne_blue_fg='\e[38;2;120;137;251m'
daphne_blue_bg='\e[48;2;36;42;76m'
daphne_black_fg='\e[38;2;0;0;0m'
daphne_black_bg='\e[48;2;0;0;0m'
reset='\e[00m'
fancy="1"

# Prints info message with style ... Daphne style 8-)
function daphne_msg() {
    local message date dotSize dots textSize columnWidth
    # get width of terminal
    columnWidth="$(tput cols)"
    # check if output is directed to file, if true, set width to 120
    if ! [ -t 1 ]; then
        columnWidth=120
    fi
    prefix="[DAPHNE]"
    message="..${*}"
    date="[$(date +"%d.%m.%y %H:%M:%S")]"
    textSize=$(( ${columnWidth} - ${#date}-${#prefix} ))
    dotSize=$(( ${textSize} - ${#message} ))

    dots=""
    for (( i = 0; i < dotSize; i++)); do
        dots="${dots}."
    done

    message="${message}${dots}"

    # no fancy output (if disabled or not standard output, e.g. piped into file)
    if [ "$fancy" -eq 0 ] || ! [ -t 1 ] ; then
        printf "%s%s%s\n" "${prefix}" "${message}" "${date}"
        return 0
    fi

    # colored output
    printf "${daphne_red_fg}%s${daphne_blue_fg}%s${daphne_red_fg}%s${reset}\n" "${prefix}" "${message}" "${date}"
    return 0
}

function printableTimestamp () {
    local t="0"
    local result=""
    local tmp
    if [ -n "$1" ]; then
        t="$1"
    fi

    if [ "$t" -eq 0 ]; then
        printf "0ns"
        return 0
    fi

    tmp=$((t % 1000))
    if [ "$tmp" -gt 0 ]; then
        result="${tmp}ns"
    fi
    # t < 1000 ns
    if [ "$t" -lt 1000 ]; then
        printf "%s\n" "${result}"
        return 0
    fi
    # add space
    if [ "$tmp" -gt 0 ]; then result=" $result"; fi

    t="$((t / 1000))" #us
    tmp=$((t % 1000))
    if [ "$tmp" -gt 0 ]; then
        result="${tmp}us${result}"
    fi
    # t < 1000 us
    if [ "$t" -lt 1000 ]; then
        printf "%s\n" "${result}"
        return 0
    fi
    # add space
    if [ "$tmp" -gt 0 ]; then result=" $result"; fi

    t="$((t / 1000))" #ms
    tmp=$((t % 1000))
    if [ "$tmp" -gt 0 ]; then
        result="${tmp}ms${result}"
    fi
    # t < 1000 ms
    if [ "$t" -lt 1000 ]; then
        printf "%s\n" "${result}"
        return 0
    fi
    # add space
    if [ "$tmp" -gt 0 ]; then result=" $result"; fi

    t="$((t / 1000))" #s
    tmp=$((t % 60))
    if [ "$tmp" -gt 0 ]; then
        result="${tmp}s${result}"
    fi
    # t < 60 s
    if [ "$t" -lt 60 ]; then
        printf "%s\n" "${result}"
        return 0
    fi
    # add space
    if [ "$tmp" -gt 0 ]; then result=" $result"; fi

    t="$((t / 60))" #min
    tmp=$((t % 60))
    if [ "$tmp" -gt 0 ]; then
        result="${tmp}min${result}"
    fi
    # t < 60 min
    if [ "$t" -lt 60 ]; then
        printf "%s\n" "${result}"
        return 0
    fi
    # add space
    if [ "$tmp" -gt 0 ]; then result=" $result"; fi

    t="$((t / 60))" #h
    result="${t}h${result}"
    printf "%s\n" "${result}"
}

function printLogo(){
    daphne_msg ""
    daphne_msg ".Welcome to"
    daphne_msg ""
    daphne_msg ".._______.......................__"
    daphne_msg ".|       \\.....................|  \\"
    daphne_msg ".| €€€€€€€\\  ______    ______  | €€____   _______    ______"
    daphne_msg ".| €€  | €€ |      \\  /      \\ | €€    \\ |       \\  /      \\"
    daphne_msg ".| €€  | €€  \\€€€€€€\\|  €€€€€€\\| €€€€€€€\\| €€€€€€€\\|  €€€€€€\\"
    daphne_msg ".| €€  | €€ /      €€| €€  | €€| €€  | €€| €€  | €€| €€    €€"
    daphne_msg ".| €€__/ €€|  €€€€€€€| €€__/ €€| €€  | €€| €€  | €€| €€€€€€€€"
    daphne_msg ".| €€    €€ \\€€    €€| €€    €€| €€  | €€| €€  | €€ \€€     \\"
    daphne_msg ". \\€€€€€€€   \\€€€€€€€| €€€€€€€  \\€€   \\€€ \\€€   \\€€  \\€€€€€€€"
    daphne_msg ".....................| €€"
    daphne_msg ".....................| €€"
    daphne_msg "......................\\€€..................EU-H2020.//.957407"
    daphne_msg ""
    printf "\n\n"
}

#******************************************************************************
# Clean build directories
#******************************************************************************

function clean() {
    # Throw error, if clean is executed, but output is piped to a file. In this case the user has to accept the
    # cleaning via parameter --yes
    if ! [ -t 1 ] && ! [ "$par_acceptAll" -eq 1 ]; then
        >&2 printf "${daphne_red_fg}"
        printf "Error: To clean Daphne while piping the output into a file set the --yes option, to accept cleaning.\n" | tee /dev/stderr
        >&2 printf "${reset}"
        exit 1
    fi

    cd "$projectRoot"
    local -n __dirs
    local -n __files

    if [ "$#" -gt 0 ]; then
        if [ -n "$1" ]; then
            __dirs=$1
        fi
        shift
    fi

    if [ "$#" -gt 0 ]; then
        if [ -n "$1" ]; then
            __files=$1
        fi
        shift
    fi
    if [ "$fancy" -eq 0 ] || ! [ -t 1 ] ; then
        printf "WARNING. This will delete the following..."
    else
        printf "${daphne_red_fg}WARNING.${reset} This will delete following..."
    fi
    echo "Directories:"
    for dir in "${__dirs[@]}"; do
        echo " > $dir"
    done
    echo "Files:"
    for file in "${__files[@]}"; do
        echo " > $file"
    done

    echo

    # prompt confirmation, if not set by --yes
    if [ "$par_acceptAll" == "0" ]; then
        read -p "Are you sure? (y/n) " answer

        if [[ "$answer" != [yY] ]]; then
            echo "Abort."
            exit 0
        fi
    fi

    # Delete entire directories.
    for dir in "${__dirs[@]}"; do
        if [ -d "${dir}" ]; then
            echo "---- cleanup ${dir}"
            rm -rf "${dir}"
        else
            echo "---- cleanup ${dir} - non-existing"
        fi
    done

    # Delete individual files.
    for file in "${__files[@]}"; do
        if [ -f "$file" ]; then
            echo "---- cleanup $file"
            rm -f "$file"
        else
            echo "---- cleanup $file - non-existing"
        fi
    done
}

# Cleans all build directories
function cleanBuildDirs() {
    echo "-- Cleanup of build directories in ${projectRoot} ..."

<<<<<<< HEAD
    local dirs=("build" \
      "${thirdpartyPath}/llvm-project/build" \
      "${thirdpartyPath}/antlr/build" \
      "${thirdpartyPath}/antlr/run" \
      "${thirdpartyPath}/OpenBLAS/installed" \
      "${thirdpartyPath}/grpc/cmake/build")
    local files=(\
      "${thirdpartyPath}/antlr_v"*".install.success" \
      "${thirdpartyPath}/grpc_v"*".install.success" \
      "${thirdpartyPath}/openBlas_v"*".install.success" \
      "${thirdpartyPath}/llvm_v"*".install.success" \
      "${llvmCommitFilePath}")
=======
    local dirs=("${daphneBuildDir}" "${buildPrefix}" "${installPrefix}")
    local files=(\
      "${thirdpartyPath}/absl_v"*".install.success" \
      "${thirdpartyPath}/antlr_v"*".install.success" \
      "${thirdpartyPath}/catch2_v"*".install.success" \
      "${thirdpartyPath}/grpc_v"*".install.success" \
      "${thirdpartyPath}/nlohmannjson_v"*".install.success" \
      "${thirdpartyPath}/openBlas_v"*".install.success" \
      "${thirdpartyPath}/llvm_v"*".install.success" \
      "${thirdpartyPath}/arrow_v"*".install.success" \
      "${llvmCommitFilePath}")
    
>>>>>>> 6c398e6f
    clean dirs files
}

# Cleans build directory and all dependencies
function cleanAll() {
    echo "-- Cleanup of build and library directories in ${projectRoot} ..."

<<<<<<< HEAD
    local dirs=("build" \
      # only delete build directory from llvm
      "${thirdpartyPath}/llvm-project/build" \
      "${thirdpartyPath}/antlr" \
      "${thirdpartyPath}/OpenBLAS" \
      "${thirdpartyPath}/catch2" \
      "${thirdpartyPath}/grpc")
    local files=(\
=======
    local dirs=("${daphneBuildDir}" "${buildPrefix}" "${sourcePrefix}" "${installPrefix}" "${cacheDir}")
    local files=(\
      "${thirdpartyPath}/absl_v"*".install.success" \
      "${thirdpartyPath}/absl_v"*".download.success" \
>>>>>>> 6c398e6f
      "${thirdpartyPath}/antlr_v"*".install.success" \
      "${thirdpartyPath}/antlr_v"*".download.success" \
      "${thirdpartyPath}/catch2_v"*".install.success" \
      "${thirdpartyPath}/grpc_v"*".install.success" \
      "${thirdpartyPath}/grpc_v"*".download.success" \
<<<<<<< HEAD
      "${thirdpartyPath}/openBlas_v"*".install.success" \
      "${thirdpartyPath}/openBlas_v"*".download.success" \
      "${thirdpartyPath}/llvm_v"*".install.success" \
=======
      "${thirdpartyPath}/nlohmannjson_v"*".install.success" \
      "${thirdpartyPath}/openBlas_v"*".install.success" \
      "${thirdpartyPath}/openBlas_v"*".download.success" \
      "${thirdpartyPath}/llvm_v"*".install.success" \
      "${thirdpartyPath}/arrow_v"*".install.success" \
      "${thirdpartyPath}/arrow_v"*".download.success" \
>>>>>>> 6c398e6f
      "${llvmCommitFilePath}")

    clean dirs files
}

#******************************************************************************
# Create / Check Indicator-files
#******************************************************************************

#// creates indicator file which indicates successful dependency installation in <projectRoot>/thirdparty/
#// param 1 dependency name
function dependency_install_success() {
    daphne_msg "Successfully installed ${1}."
    touch "${thirdpartyPath}/${1}.install.success"
}
function dependency_download_success() {
    daphne_msg "Successfully downloaded ${1}."
    touch "${thirdpartyPath}/${1}.download.success"
}

#// checks if dependency is installed successfully
#// param 1 dependency name
function is_dependency_installed() {
    [ -e "${thirdpartyPath}/${1}.install.success" ]
}
function is_dependency_downloaded() {
    [ -e "${thirdpartyPath}/${1}.download.success" ]
}

#******************************************************************************
# versions of third party dependencies
#******************************************************************************
antlrVersion=4.9.2
catch2Version=2.13.8
openBlasVersion=0.3.19
abslVersion=20211102.0
grpcVersion=1.38.0
nlohmannjsonVersion=3.10.5
arrowVersion=d9d78946607f36e25e9d812a5cc956bd00ab2bc9

#******************************************************************************
# Set some prefixes, paths and dirs
#******************************************************************************

projectRoot="$(pwd)"
thirdpartyPath="${projectRoot}/thirdparty"

# a convenience indirection to set build/cache/install/source dirs at once (e.g., to /tmp/daphne)
myPrefix=$thirdpartyPath
#myPrefix=/tmp/daphne

<<<<<<< HEAD
projectRoot="$(pwd)"
thirdpartyPath="${projectRoot}/thirdparty"
llvmCommitFilePath="${thirdpartyPath}/llvm-last-built-commit.txt"

# a hotfix, to solve issue #216 @todo investigate possible side effects
installLibDir="lib"
=======
daphneBuildDir="$projectRoot/build"
llvmCommitFilePath="${thirdpartyPath}/llvm-last-built-commit.txt"
patchDir="$thirdpartyPath/patches"
installPrefix="${myPrefix}/installed"
buildPrefix="${myPrefix}/build"
sourcePrefix="${myPrefix}/sources"
cacheDir="${myPrefix}/download-cache"

mkdir -p "$cacheDir"
>>>>>>> 6c398e6f

#******************************************************************************
# Parse arguments
#******************************************************************************

# Defaults.
target="daphne"
par_printHelp="0"
par_clean="0"
par_acceptAll="0"
unknown_options=""
<<<<<<< HEAD
=======
BUILD_CUDA="-DUSE_CUDA=OFF"
BUILD_ARROW="-DUSE_ARROW=OFF"
BUILD_DEBUG="-DCMAKE_BUILD_TYPE=Release"
>>>>>>> 6c398e6f

while [[ $# -gt 0 ]]; do
    key=$1
    shift
    case $key in
        -h|--help)
            par_printHelp="1"
            ;;
        --clean)
            par_clean="1"
            ;;
        --cleanAll)
            par_clean="2"
            ;;
        --target)
            target=$1
            shift
            ;;
        -nf|--no-fancy)
            fancy="0"
            ;;
        -y|--yes)
            par_acceptAll="1"
            ;;
<<<<<<< HEAD
=======
        --cuda)
            echo using CUDA
            export BUILD_CUDA="-DUSE_CUDA=ON"
            ;;
        --arrow)
            echo using ARROW
            BUILD_ARROW="-DUSE_ARROW=ON"
            ;;
        --debug)
            echo building DEBUG version
            export BUILD_DEBUG="-DCMAKE_BUILD_TYPE=Debug"
            ;;
>>>>>>> 6c398e6f
        *)
            unknown_options="${unknown_options} ${key}"
            ;;
    esac
done


if [ -n "$unknown_options" ]; then
    printf "Unknown option(s): '%s'\n\n" "$unknown_options"
    printHelp
    exit 1
fi

if [ "$par_printHelp" -eq 1 ]; then
    printHelp
    exit 0
fi

if [ "$par_clean" -eq 1 ]; then
    cleanBuildDirs
    exit 0
fi
if [ "$par_clean" -eq 2 ]; then
    cleanAll
    exit 0
fi


# Print Daphne-Logo when first time executing
if [ ! -d "${projectRoot}/build" ]; then
    printLogo
    sleep 1
fi


# Make sure that the submodule(s) have been updated since the last clone/pull.
# But only if this is a git repo.
<<<<<<< HEAD
#if [ -d .git ]; then
#    git submodule update --init --recursive
#fi
=======
if [ -d .git ]; then
    git submodule update --init --recursive
fi
>>>>>>> 6c398e6f


#******************************************************************************
# Download and install third-party material if necessary
#******************************************************************************

#------------------------------------------------------------------------------
# Antlr4 (parser)
#------------------------------------------------------------------------------
<<<<<<< HEAD
antlrDirName="antlr"
antlrVersion="4.9.2"
antlrJarName="antlr-${antlrVersion}-complete.jar"
antlrCppRuntimeDirName="v${antlrVersion}"
antlrCppRuntimeZipName="antlr4-cpp-runtime-${antlrVersion}-source.zip"
antlrRuntimeDir="${thirdpartyPath}/${antlrDirName}/${antlrCppRuntimeDirName}"
=======
antlrJarName="antlr-${antlrVersion}-complete.jar"
antlrCppRuntimeDirName="antlr4-cpp-runtime-${antlrVersion}-source"
antlrCppRuntimeZipName="${antlrCppRuntimeDirName}.zip"
>>>>>>> 6c398e6f

# Download antlr4 C++ run-time if it does not exist yet.
if ! is_dependency_downloaded "antlr_v${antlrVersion}"; then
    daphne_msg "Get Antlr version ${antlrVersion}"
<<<<<<< HEAD
    mkdir --parents "${thirdpartyPath}/${antlrDirName}"
    cd "${thirdpartyPath}/${antlrDirName}"
    # Download antlr4 jar if it does not exist yet.
    daphne_msg "Download Antlr v${antlrVersion} java executable"
    wget "https://www.antlr.org/download/${antlrJarName}"
    daphne_msg "Download Antlr v${antlrVersion} Runtime"
    rm -rf "${antlrRuntimeDir}"
    mkdir --parents "${antlrRuntimeDir}"
    wget "https://www.antlr.org/download/${antlrCppRuntimeZipName}"
    unzip "$antlrCppRuntimeZipName" -d "$antlrCppRuntimeDirName"
=======
    # Download antlr4 jar if it does not exist yet.
    daphne_msg "Download Antlr v${antlrVersion} java archive"
    wget "https://www.antlr.org/download/${antlrJarName}" -qO "${cacheDir}/${antlrJarName}"
    daphne_msg "Download Antlr v${antlrVersion} Runtime"
    wget https://www.antlr.org/download/${antlrCppRuntimeZipName} -qO "${cacheDir}/${antlrCppRuntimeZipName}"
    rm -rf "${sourcePrefix:?}/$antlrCppRuntimeDirName"
    mkdir --parents "$sourcePrefix/$antlrCppRuntimeDirName"
    unzip -q "$cacheDir/$antlrCppRuntimeZipName" -d "$sourcePrefix/$antlrCppRuntimeDirName"
>>>>>>> 6c398e6f
    dependency_download_success "antlr_v${antlrVersion}"
fi
# build antlr4 C++ run-time
if ! is_dependency_installed "antlr_v${antlrVersion}"; then
<<<<<<< HEAD
    # GitHub disabled the unauthenticated git:// protocol, patch antlr4 to use https://
    # until we upgrade to antlr4-4.9.3+
    sed -i 's#git://github.com#https://github.com#' "${antlrRuntimeDir}/runtime/CMakeLists.txt"

    cd "${thirdpartyPath}/${antlrDirName}"
    rm -rf ./build
    mkdir -p build
    mkdir -p run
    cd build

    daphne_msg "Build Antlr v${antlrVersion}"
    cmake ../${antlrCppRuntimeDirName} -G Ninja -DANTLR_JAR_LOCATION=../$antlrJarName -DANTLR4_INSTALL=ON -DCMAKE_INSTALL_PREFIX=../run/usr/local -DCMAKE_INSTALL_LIBDIR="$installLibDir"
    cmake --build . --target install
=======
    mkdir -p "$installPrefix"/share/antlr4/
    cp "$cacheDir/$antlrJarName" "$installPrefix/share/antlr4/$antlrJarName"
    
    daphne_msg "Applying 0000-antlr-silence-compiler-warnings.patch"
    # disable fail on error as first build might fail and patches might be rejected
    set +e
    patch -Np0 -i "$patchDir/0000-antlr-silence-compiler-warnings.patch" \
      -d "$sourcePrefix/$antlrCppRuntimeDirName"
    # Github disabled the unauthenticated git:// protocol, patch antlr4 to use https://
    # until we upgrade to antlr4-4.9.3+
    sed -i 's#git://github.com#https://github.com#' "$sourcePrefix/$antlrCppRuntimeDirName/runtime/CMakeLists.txt"

    daphne_msg "Build Antlr v${antlrVersion}"
    cmake -S "$sourcePrefix/$antlrCppRuntimeDirName" -B "${buildPrefix}/${antlrCppRuntimeDirName}" \
      -G Ninja -DANTLR4_INSTALL=ON -DCMAKE_INSTALL_PREFIX="$installPrefix" -DCMAKE_BUILD_TYPE=Release
    cmake --build "${buildPrefix}/${antlrCppRuntimeDirName}"
    daphne_msg "Applying 0001-antlr-gtest-silence-warnings.patch"
    patch -Np1 -i "$patchDir/0001-antlr-gtest-silence-warnings.patch" \
      -d "$buildPrefix/$antlrCppRuntimeDirName/runtime/thirdparty/utfcpp/extern/gtest/"

    # enable fail on error again
    set -e
    cmake --build "${buildPrefix}/${antlrCppRuntimeDirName}" --target install

>>>>>>> 6c398e6f
    dependency_install_success "antlr_v${antlrVersion}"
else
    daphne_msg "No need to build Antlr4 again."
fi


<<<<<<< HEAD

=======
>>>>>>> 6c398e6f
#------------------------------------------------------------------------------
# catch2 (unit test framework)
#------------------------------------------------------------------------------
# Download catch2 release zip (if necessary), and unpack the single header file
# (if necessary).
catch2Name="catch2"
<<<<<<< HEAD
catch2Version="2.13.8" # for upgrades, it suffices to simply change the version here
catch2ZipName="v$catch2Version.zip"
catch2SingleHeaderName="catch.hpp"
=======
catch2ZipName="v$catch2Version.zip"
catch2SingleHeaderInstalledPath=$installPrefix/include/catch.hpp
>>>>>>> 6c398e6f
if ! is_dependency_installed "catch2_v${catch2Version}"; then
    daphne_msg "Get catch2 version ${catch2Version}"
    mkdir --parents "${thirdpartyPath}/${catch2Name}"
    cd "${thirdpartyPath}/${catch2Name}"
<<<<<<< HEAD
    if [ ! -f "$catch2ZipName" ] || [ ! -f "$catch2SingleHeaderName" ]
    then
        daphne_msg "Download catch2 version ${catch2Version}"
        wget "https://github.com/catchorg/Catch2/archive/refs/tags/${catch2ZipName}"
        unzip -p "$catch2ZipName" "Catch2-${catch2Version}/single_include/catch2/catch.hpp" \
            > "$catch2SingleHeaderName"
=======
    if [ ! -f "$catch2ZipName" ] || [ ! -f "$catch2SingleHeaderInstalledPath" ]
    then
        daphne_msg "Download catch2 version ${catch2Version}"
        wget "https://github.com/catchorg/Catch2/archive/refs/tags/${catch2ZipName}" -qO "${cacheDir}/catch2-${catch2ZipName}"
        unzip -q -p "$cacheDir/$catch2Name-$catch2ZipName" "Catch2-$catch2Version/single_include/catch2/catch.hpp" \
            > "$catch2SingleHeaderInstalledPath"
>>>>>>> 6c398e6f
    fi
    dependency_install_success "catch2_v${catch2Version}"
else
    daphne_msg "No need to download Catch2 again."
fi


#------------------------------------------------------------------------------
# OpenBLAS (basic linear algebra subprograms)
#------------------------------------------------------------------------------
<<<<<<< HEAD
openBlasDirName="OpenBLAS"
openBlasVersion="0.3.19"
openBlasZipName="OpenBLAS-$openBlasVersion.zip"
openBlasInstDirName="installed"
if ! is_dependency_downloaded "openBlas_v${openBlasVersion}"; then
    daphne_msg "Get OpenBlas version ${catch2Version}"
    mkdir --parents "${thirdpartyPath}/${openBlasDirName}"
    cd "${thirdpartyPath}/${openBlasDirName}"
    wget "https://github.com/xianyi/OpenBLAS/releases/download/v${openBlasVersion}/${openBlasZipName}"
    unzip "$openBlasZipName"
    dependency_download_success "openBlas_v${openBlasVersion}"
fi
if ! is_dependency_installed "openBlas_v${openBlasVersion}"; then
    cd "${thirdpartyPath}/${openBlasDirName}"
    mkdir --parents "$openBlasInstDirName"
    cd "OpenBLAS-${openBlasVersion}"
    make -j
    make install PREFIX=../$openBlasInstDirName
    dependency_install_success "openBlas_v${openBlasVersion}"
else
    daphne_msg "No need to build OpenBlas again."
fi
=======
openBlasDirName="OpenBLAS-$openBlasVersion"
openBlasZipName="${openBlasDirName}.zip"
openBlasInstDirName=$installPrefix
if ! is_dependency_downloaded "openBlas_v${openBlasVersion}"; then
    daphne_msg "Get OpenBlas version ${openBlasVersion}"
    wget "https://github.com/xianyi/OpenBLAS/releases/download/v${openBlasVersion}/${openBlasZipName}" \
        -qO "${cacheDir}/${openBlasZipName}"
    unzip -q "$cacheDir/$openBlasZipName" -d "$sourcePrefix"
    dependency_download_success "openBlas_v${openBlasVersion}"
fi
if ! is_dependency_installed "openBlas_v${openBlasVersion}"; then
    cd "$sourcePrefix/$openBlasDirName"
    make -j"$(nproc)"
    make PREFIX="$openBlasInstDirName" install
    cd -
    dependency_install_success "openBlas_v${openBlasVersion}"
else
    daphne_msg "No need to build OpenBlas again."
fi

>>>>>>> 6c398e6f

#------------------------------------------------------------------------------
# nlohmann/json (library for JSON parsing)
#------------------------------------------------------------------------------
nlohmannjsonDirName=nlohmannjson
nlohmannjsonSingleHeaderName=json.hpp
if ! is_dependency_installed "nlohmannjson_v${nlohmannjsonVersion}"; then
    daphne_msg "Get nlohmannjson version ${nlohmannjsonVersion}"
<<<<<<< HEAD
    mkdir --parents "${thirdpartyPath}/${nlohmannjsonDirName}"
    cd "${thirdpartyPath}/${nlohmannjsonDirName}"
    wget https://github.com/nlohmann/json/releases/download/v$nlohmannjsonVersion/$nlohmannjsonSingleHeaderName
    dependency_install_success "nlohmannjson_v${nlohmannjsonVersion}"
fi

#------------------------------------------------------------------------------
# DuckDB
#------------------------------------------------------------------------------
duckdbDirName=duckdb
duckdbVersion=0.3.3
duckdbZipName=libduckdb-linux-amd64.zip
if ! is_dependency_installed "duckdb_v${duckdbVersion}"; then
    daphne_msg "Get duckdb version ${duckdbVersion}"
    mkdir --parents "${thirdpartyPath}/${duckdbDirName}"
    cd "${thirdpartyPath}/${duckdbDirName}"
    wget "https://github.com/duckdb/duckdb/releases/download/v${duckdbVersion}/${duckdbZipName}"
    unzip "${duckdbZipName}" -d .
    dependency_install_success "duckdb_v${duckdbVersion}"
fi
=======
    mkdir -p "${installPrefix}/include/${nlohmannjsonDirName}"
    wget "https://github.com/nlohmann/json/releases/download/v$nlohmannjsonVersion/$nlohmannjsonSingleHeaderName" \
      -qO "${installPrefix}/include/${nlohmannjsonDirName}/${nlohmannjsonSingleHeaderName}"
    dependency_install_success "nlohmannjson_v${nlohmannjsonVersion}"
else
    daphne_msg "No need to download nlohmannjson again."
fi

#------------------------------------------------------------------------------
# abseil (compiled separately to apply a patch)
#------------------------------------------------------------------------------
abslPath=$sourcePrefix/abseil-cpp
if ! is_dependency_downloaded "absl_v${abslVersion}"; then
  daphne_msg "Get abseil version ${abslVersion}"
  rm -rf "$abslPath"
  git clone --depth 1 --branch "$abslVersion" https://github.com/abseil/abseil-cpp.git "$abslPath"
  daphne_msg "Applying 0002-absl-stdmax-params.patch"
  patch -Np1 -i "${patchDir}/0002-absl-stdmax-params.patch" -d "$abslPath"
  dependency_download_success "absl_v${abslVersion}"
fi
if ! is_dependency_installed "absl_v${abslVersion}"; then
    cmake -S "$abslPath" -B "$buildPrefix/absl" -G Ninja -DCMAKE_POSITION_INDEPENDENT_CODE=TRUE \
      -DCMAKE_INSTALL_PREFIX="$installPrefix" -DCMAKE_CXX_STANDARD=17 -DABSL_PROPAGATE_CXX_STD=ON
    cmake --build "$buildPrefix/absl" --target install
    dependency_install_success "absl_v${abslVersion}"
else
    daphne_msg "No need to build Abseil again."
fi

>>>>>>> 6c398e6f

#------------------------------------------------------------------------------
# gRPC
#------------------------------------------------------------------------------
grpcDirName="grpc"
<<<<<<< HEAD
grpcVersion="1.38.0"
grpcInstDir="${thirdpartyPath}/${grpcDirName}/installed"
if ! is_dependency_downloaded "grpc_v${grpcVersion}"; then
    daphne_msg "Get grpc version ${grpcVersion}"
    cd "${thirdpartyPath}"
    # Download gRPC source code.
    if [ -d "${thirdpartyPath}/${grpcDirName}" ]; then
      rm -rf "${thirdpartyPath}/${grpcDirName:?}"
    fi
    git clone --recurse-submodules -b v${grpcVersion} https://github.com/grpc/grpc $grpcDirName
    dependency_download_success "grpc_v${grpcVersion}"
fi
# build grpc
if ! is_dependency_installed "grpc_v${grpcVersion}"; then
    mkdir --parents "${grpcInstDir}"
    cd "${thirdpartyPath}/${grpcDirName}"
    # Install gRPC and its dependencies.
    mkdir -p "cmake/build"
    cd "cmake/build"
    daphne_msg "Build grpc version ${grpcVersion}"
    cmake \
      -DCMAKE_INSTALL_PREFIX="${grpcInstDir}" \
      -DCMAKE_BUILD_TYPE=Release \
      -DgRPC_INSTALL=ON \
      -DgRPC_BUILD_TESTS=OFF \
      ../..
      #-DgRPC_ABSL_PROVIDER=package \
    make -j4 install
    cd "${thirdpartyPath}/${grpcDirName}"

    # Install abseil.
    mkdir -p "third_party/abseil-cpp/cmake/build"
    cd "third_party/abseil-cpp/cmake/build"
    cmake -DCMAKE_INSTALL_PREFIX="${grpcInstDir}" \
        -DCMAKE_POSITION_INDEPENDENT_CODE=TRUE \
        ../..
    make -j
    make install
    dependency_install_success "grpc_v${grpcVersion}"
else
    daphne_msg "No need to build GRPC again."
=======
grpcInstDir=$installPrefix
if ! is_dependency_downloaded "grpc_v${grpcVersion}"; then
    daphne_msg "Get grpc version ${grpcVersion}"
    # Download gRPC source code.
    if [ -d "${sourcePrefix}/${grpcDirName}" ]; then
      rm -rf "${sourcePrefix}/${grpcDirName:?}"
    fi
    git clone -b v$grpcVersion --depth 1 https://github.com/grpc/grpc "$sourcePrefix/$grpcDirName"
    pushd "$sourcePrefix/$grpcDirName"
    git submodule update --init --depth 1 third_party/boringssl-with-bazel
    git submodule update --init --depth 1 third_party/cares/cares
    git submodule update --init --depth 1 third_party/protobuf
    git submodule update --init --depth 1 third_party/re2
    daphne_msg "Applying 0003-protobuf-override.patch"
    patch -Np1 -i "${patchDir}/0003-protobuf-override.patch" -d "$sourcePrefix/$grpcDirName/third_party/protobuf"
    popd
    dependency_download_success "grpc_v${grpcVersion}"
fi
if ! is_dependency_installed "grpc_v${grpcVersion}"; then
    cmake -G Ninja -S "$sourcePrefix/$grpcDirName" -B "$buildPrefix/$grpcDirName" \
      -DCMAKE_INSTALL_PREFIX="$grpcInstDir" \
      -DCMAKE_BUILD_TYPE=Release \
      -DgRPC_INSTALL=ON \
      -DgRPC_BUILD_TESTS=OFF \
      -DCMAKE_CXX_STANDARD=17 \
      -DCMAKE_INCLUDE_PATH="$installPrefix/include" \
      -DgRPC_ABSL_PROVIDER=package \
      -DgRPC_ZLIB_PROVIDER=package
    cmake --build "$buildPrefix/$grpcDirName" --target install
    dependency_install_success "grpc_v${grpcVersion}"
else
    daphne_msg "No need to build GRPC again."
fi

#------------------------------------------------------------------------------
# Arrow / Parquet
#------------------------------------------------------------------------------
arrowDirName="arrow"
if [[ "$BUILD_ARROW" == "-DUSE_ARROW=ON" ]]; then
    if ! is_dependency_downloaded "arrow_v${arrowVersion}"; then
        rm -rf ${sourcePrefix}/${arrowDirName}
        git clone -n https://github.com/apache/arrow.git ${sourcePrefix}/${arrowDirName}
        cd ${sourcePrefix}/${arrowDirName}
        git checkout $arrowVersion
        dependency_download_success "arrow_v${arrowVersion}"
    fi
    if ! is_dependency_installed "arrow_v${arrowVersion}"; then
        cmake -G Ninja -S "${sourcePrefix}/${arrowDirName}/cpp" -B "${buildPrefix}/${arrowDirName}" \
            -DCMAKE_INSTALL_PREFIX=${installPrefix} \
            -DARROW_CSV=ON -DARROW_FILESYSTEM=ON -DARROW_PARQUET=ON
        cmake --build "${buildPrefix}/${arrowDirName}" --target install
        dependency_install_success "arrow_v${arrowVersion}"
    else
        daphne_msg "No need to build Arrow again."
    fi
>>>>>>> 6c398e6f
fi



#------------------------------------------------------------------------------
# Build MLIR
#------------------------------------------------------------------------------
# We rarely need to build MLIR/LLVM, only during the first build of the
# prototype and after upgrades of the LLVM sub-module. To avoid unnecessary
# builds (which take several seconds even if there is nothing to do), we store
# the LLVM commit hash we built into a file, and only rebuild MLIR/LLVM if this
# file does not exist (first build of the prototype) or does not contain the
# expected hash (upgrade of the LLVM sub-module).

llvmName="llvm-project"
llvmCommit="llvmCommit-local-none"
cd "${thirdpartyPath}/${llvmName}"
if [ -e .git ] # Note: .git in the submodule is not a directory.
then
    llvmCommit="$(git log -1 --format=%H)"
fi

if ! is_dependency_installed "llvm_v${llvmCommit}" || [ "$(cat "${llvmCommitFilePath}")" != "$llvmCommit" ]; then
    daphne_msg "Build llvm version ${llvmCommit}"
    cd "${thirdpartyPath}/${llvmName}"
    echo "Need to build MLIR/LLVM."
<<<<<<< HEAD
    mkdir --parents "build"
    cd "build"
    cmake -G Ninja ../llvm \
=======
    cmake -G Ninja -S llvm -B "$buildPrefix/$llvmName" \
>>>>>>> 6c398e6f
       -DLLVM_ENABLE_PROJECTS=mlir \
       -DLLVM_BUILD_EXAMPLES=OFF \
       -DLLVM_TARGETS_TO_BUILD="X86" \
       -DCMAKE_BUILD_TYPE=Release \
       -DLLVM_ENABLE_ASSERTIONS=ON \
<<<<<<< HEAD
       -DCMAKE_C_COMPILER=clang \
       -DCMAKE_CXX_COMPILER=clang++ \
       -DLLVM_ENABLE_LLD=ON \
       -DLLVM_ENABLE_RTTI=ON
    cmake --build . --target check-mlir
=======
       -DCMAKE_C_COMPILER=clang -DCMAKE_CXX_COMPILER=clang++ -DLLVM_ENABLE_LLD=ON \
       -DLLVM_ENABLE_RTTI=ON \
       -DCMAKE_INSTALL_PREFIX="$installPrefix"
    cmake --build "$buildPrefix/$llvmName" --target check-mlir
>>>>>>> 6c398e6f
    echo "$llvmCommit" > "$llvmCommitFilePath"
    dependency_install_success "llvm_v${llvmCommit}"
else
    daphne_msg "No need to build MLIR/LLVM again."
fi


# *****************************************************************************
# Build DAPHNE target.
# *****************************************************************************

daphne_msg "Build Daphne"
<<<<<<< HEAD
mkdir --parents "${projectRoot}/build"
cd "${projectRoot}/build"
cmake -G Ninja .. \
    -DMLIR_DIR="$thirdpartyPath/$llvmName/build/lib/cmake/mlir/" \
    -DLLVM_DIR="$thirdpartyPath/$llvmName/build/lib/cmake/llvm/" \
    -DANTLR4_RUNTIME_DIR="${thirdpartyPath}/${antlrDirName}" \
    -DANTLR4_JAR_LOCATION="$thirdpartyPath/$antlrDirName/$antlrJarName" \
    -DOPENBLAS_INST_DIR="$thirdpartyPath/$openBlasDirName/$openBlasInstDirName" \
    -DCMAKE_PREFIX_PATH="$grpcInstDir"\
    -DCMAKE_INSTALL_LIBDIR="$installLibDir"

# optional cmake flags (to be added to the command above):
# -DUSE_CUDA=ON
# -DUSE_ARROW=ON
# -DCMAKE_BUILD_TYPE=Debug

cmake --build . --target "$target"
build_ts_end=$(date +%s%N)
daphne_msg "Successfully build Daphne://${target} (took $(printableTimestamp $((build_ts_end - build_ts_begin))))"
=======

cmake -S "$projectRoot" -B "$daphneBuildDir" -G Ninja $BUILD_CUDA $BUILD_ARROW $BUILD_DEBUG \
  -DCMAKE_PREFIX_PATH="$installPrefix" -DANTLR_VERSION="$antlrVersion"  \
  -DMLIR_DIR="$buildPrefix/$llvmName/lib/cmake/mlir/" \
  -DLLVM_DIR="$buildPrefix/$llvmName/lib/cmake/llvm/"

cmake --build "$daphneBuildDir" --target "$target"

build_ts_end=$(date +%s%N)
daphne_msg "Successfully built Daphne://${target} (took $(printableTimestamp $((build_ts_end - build_ts_begin))))"
>>>>>>> 6c398e6f

set +e<|MERGE_RESOLUTION|>--- conflicted
+++ resolved
@@ -41,10 +41,7 @@
     echo "  --cleanAll        Remove all thirdparty library directories for a build from scratch"
     echo "  -nf, --no-fancy   Suppress all colored and animated output"
     echo "  -y, --yes         Accept all prompts"
-<<<<<<< HEAD
-=======
     echo "  --arrow           Compile with support for Arrow/Parquet files"
->>>>>>> 6c398e6f
 }
 
 #******************************************************************************
@@ -277,20 +274,6 @@
 function cleanBuildDirs() {
     echo "-- Cleanup of build directories in ${projectRoot} ..."
 
-<<<<<<< HEAD
-    local dirs=("build" \
-      "${thirdpartyPath}/llvm-project/build" \
-      "${thirdpartyPath}/antlr/build" \
-      "${thirdpartyPath}/antlr/run" \
-      "${thirdpartyPath}/OpenBLAS/installed" \
-      "${thirdpartyPath}/grpc/cmake/build")
-    local files=(\
-      "${thirdpartyPath}/antlr_v"*".install.success" \
-      "${thirdpartyPath}/grpc_v"*".install.success" \
-      "${thirdpartyPath}/openBlas_v"*".install.success" \
-      "${thirdpartyPath}/llvm_v"*".install.success" \
-      "${llvmCommitFilePath}")
-=======
     local dirs=("${daphneBuildDir}" "${buildPrefix}" "${installPrefix}")
     local files=(\
       "${thirdpartyPath}/absl_v"*".install.success" \
@@ -302,8 +285,7 @@
       "${thirdpartyPath}/llvm_v"*".install.success" \
       "${thirdpartyPath}/arrow_v"*".install.success" \
       "${llvmCommitFilePath}")
-    
->>>>>>> 6c398e6f
+
     clean dirs files
 }
 
@@ -311,38 +293,21 @@
 function cleanAll() {
     echo "-- Cleanup of build and library directories in ${projectRoot} ..."
 
-<<<<<<< HEAD
-    local dirs=("build" \
-      # only delete build directory from llvm
-      "${thirdpartyPath}/llvm-project/build" \
-      "${thirdpartyPath}/antlr" \
-      "${thirdpartyPath}/OpenBLAS" \
-      "${thirdpartyPath}/catch2" \
-      "${thirdpartyPath}/grpc")
-    local files=(\
-=======
     local dirs=("${daphneBuildDir}" "${buildPrefix}" "${sourcePrefix}" "${installPrefix}" "${cacheDir}")
     local files=(\
       "${thirdpartyPath}/absl_v"*".install.success" \
       "${thirdpartyPath}/absl_v"*".download.success" \
->>>>>>> 6c398e6f
       "${thirdpartyPath}/antlr_v"*".install.success" \
       "${thirdpartyPath}/antlr_v"*".download.success" \
       "${thirdpartyPath}/catch2_v"*".install.success" \
       "${thirdpartyPath}/grpc_v"*".install.success" \
       "${thirdpartyPath}/grpc_v"*".download.success" \
-<<<<<<< HEAD
-      "${thirdpartyPath}/openBlas_v"*".install.success" \
-      "${thirdpartyPath}/openBlas_v"*".download.success" \
-      "${thirdpartyPath}/llvm_v"*".install.success" \
-=======
       "${thirdpartyPath}/nlohmannjson_v"*".install.success" \
       "${thirdpartyPath}/openBlas_v"*".install.success" \
       "${thirdpartyPath}/openBlas_v"*".download.success" \
       "${thirdpartyPath}/llvm_v"*".install.success" \
       "${thirdpartyPath}/arrow_v"*".install.success" \
       "${thirdpartyPath}/arrow_v"*".download.success" \
->>>>>>> 6c398e6f
       "${llvmCommitFilePath}")
 
     clean dirs files
@@ -394,14 +359,6 @@
 myPrefix=$thirdpartyPath
 #myPrefix=/tmp/daphne
 
-<<<<<<< HEAD
-projectRoot="$(pwd)"
-thirdpartyPath="${projectRoot}/thirdparty"
-llvmCommitFilePath="${thirdpartyPath}/llvm-last-built-commit.txt"
-
-# a hotfix, to solve issue #216 @todo investigate possible side effects
-installLibDir="lib"
-=======
 daphneBuildDir="$projectRoot/build"
 llvmCommitFilePath="${thirdpartyPath}/llvm-last-built-commit.txt"
 patchDir="$thirdpartyPath/patches"
@@ -411,7 +368,6 @@
 cacheDir="${myPrefix}/download-cache"
 
 mkdir -p "$cacheDir"
->>>>>>> 6c398e6f
 
 #******************************************************************************
 # Parse arguments
@@ -423,12 +379,9 @@
 par_clean="0"
 par_acceptAll="0"
 unknown_options=""
-<<<<<<< HEAD
-=======
 BUILD_CUDA="-DUSE_CUDA=OFF"
 BUILD_ARROW="-DUSE_ARROW=OFF"
 BUILD_DEBUG="-DCMAKE_BUILD_TYPE=Release"
->>>>>>> 6c398e6f
 
 while [[ $# -gt 0 ]]; do
     key=$1
@@ -453,8 +406,6 @@
         -y|--yes)
             par_acceptAll="1"
             ;;
-<<<<<<< HEAD
-=======
         --cuda)
             echo using CUDA
             export BUILD_CUDA="-DUSE_CUDA=ON"
@@ -467,7 +418,6 @@
             echo building DEBUG version
             export BUILD_DEBUG="-DCMAKE_BUILD_TYPE=Debug"
             ;;
->>>>>>> 6c398e6f
         *)
             unknown_options="${unknown_options} ${key}"
             ;;
@@ -505,15 +455,9 @@
 
 # Make sure that the submodule(s) have been updated since the last clone/pull.
 # But only if this is a git repo.
-<<<<<<< HEAD
-#if [ -d .git ]; then
-#    git submodule update --init --recursive
-#fi
-=======
 if [ -d .git ]; then
     git submodule update --init --recursive
 fi
->>>>>>> 6c398e6f
 
 
 #******************************************************************************
@@ -523,34 +467,13 @@
 #------------------------------------------------------------------------------
 # Antlr4 (parser)
 #------------------------------------------------------------------------------
-<<<<<<< HEAD
-antlrDirName="antlr"
-antlrVersion="4.9.2"
-antlrJarName="antlr-${antlrVersion}-complete.jar"
-antlrCppRuntimeDirName="v${antlrVersion}"
-antlrCppRuntimeZipName="antlr4-cpp-runtime-${antlrVersion}-source.zip"
-antlrRuntimeDir="${thirdpartyPath}/${antlrDirName}/${antlrCppRuntimeDirName}"
-=======
 antlrJarName="antlr-${antlrVersion}-complete.jar"
 antlrCppRuntimeDirName="antlr4-cpp-runtime-${antlrVersion}-source"
 antlrCppRuntimeZipName="${antlrCppRuntimeDirName}.zip"
->>>>>>> 6c398e6f
 
 # Download antlr4 C++ run-time if it does not exist yet.
 if ! is_dependency_downloaded "antlr_v${antlrVersion}"; then
     daphne_msg "Get Antlr version ${antlrVersion}"
-<<<<<<< HEAD
-    mkdir --parents "${thirdpartyPath}/${antlrDirName}"
-    cd "${thirdpartyPath}/${antlrDirName}"
-    # Download antlr4 jar if it does not exist yet.
-    daphne_msg "Download Antlr v${antlrVersion} java executable"
-    wget "https://www.antlr.org/download/${antlrJarName}"
-    daphne_msg "Download Antlr v${antlrVersion} Runtime"
-    rm -rf "${antlrRuntimeDir}"
-    mkdir --parents "${antlrRuntimeDir}"
-    wget "https://www.antlr.org/download/${antlrCppRuntimeZipName}"
-    unzip "$antlrCppRuntimeZipName" -d "$antlrCppRuntimeDirName"
-=======
     # Download antlr4 jar if it does not exist yet.
     daphne_msg "Download Antlr v${antlrVersion} java archive"
     wget "https://www.antlr.org/download/${antlrJarName}" -qO "${cacheDir}/${antlrJarName}"
@@ -559,29 +482,13 @@
     rm -rf "${sourcePrefix:?}/$antlrCppRuntimeDirName"
     mkdir --parents "$sourcePrefix/$antlrCppRuntimeDirName"
     unzip -q "$cacheDir/$antlrCppRuntimeZipName" -d "$sourcePrefix/$antlrCppRuntimeDirName"
->>>>>>> 6c398e6f
     dependency_download_success "antlr_v${antlrVersion}"
 fi
 # build antlr4 C++ run-time
 if ! is_dependency_installed "antlr_v${antlrVersion}"; then
-<<<<<<< HEAD
-    # GitHub disabled the unauthenticated git:// protocol, patch antlr4 to use https://
-    # until we upgrade to antlr4-4.9.3+
-    sed -i 's#git://github.com#https://github.com#' "${antlrRuntimeDir}/runtime/CMakeLists.txt"
-
-    cd "${thirdpartyPath}/${antlrDirName}"
-    rm -rf ./build
-    mkdir -p build
-    mkdir -p run
-    cd build
-
-    daphne_msg "Build Antlr v${antlrVersion}"
-    cmake ../${antlrCppRuntimeDirName} -G Ninja -DANTLR_JAR_LOCATION=../$antlrJarName -DANTLR4_INSTALL=ON -DCMAKE_INSTALL_PREFIX=../run/usr/local -DCMAKE_INSTALL_LIBDIR="$installLibDir"
-    cmake --build . --target install
-=======
     mkdir -p "$installPrefix"/share/antlr4/
     cp "$cacheDir/$antlrJarName" "$installPrefix/share/antlr4/$antlrJarName"
-    
+
     daphne_msg "Applying 0000-antlr-silence-compiler-warnings.patch"
     # disable fail on error as first build might fail and patches might be rejected
     set +e
@@ -603,50 +510,30 @@
     set -e
     cmake --build "${buildPrefix}/${antlrCppRuntimeDirName}" --target install
 
->>>>>>> 6c398e6f
     dependency_install_success "antlr_v${antlrVersion}"
 else
     daphne_msg "No need to build Antlr4 again."
 fi
 
 
-<<<<<<< HEAD
-
-=======
->>>>>>> 6c398e6f
 #------------------------------------------------------------------------------
 # catch2 (unit test framework)
 #------------------------------------------------------------------------------
 # Download catch2 release zip (if necessary), and unpack the single header file
 # (if necessary).
 catch2Name="catch2"
-<<<<<<< HEAD
-catch2Version="2.13.8" # for upgrades, it suffices to simply change the version here
-catch2ZipName="v$catch2Version.zip"
-catch2SingleHeaderName="catch.hpp"
-=======
 catch2ZipName="v$catch2Version.zip"
 catch2SingleHeaderInstalledPath=$installPrefix/include/catch.hpp
->>>>>>> 6c398e6f
 if ! is_dependency_installed "catch2_v${catch2Version}"; then
     daphne_msg "Get catch2 version ${catch2Version}"
     mkdir --parents "${thirdpartyPath}/${catch2Name}"
     cd "${thirdpartyPath}/${catch2Name}"
-<<<<<<< HEAD
-    if [ ! -f "$catch2ZipName" ] || [ ! -f "$catch2SingleHeaderName" ]
-    then
-        daphne_msg "Download catch2 version ${catch2Version}"
-        wget "https://github.com/catchorg/Catch2/archive/refs/tags/${catch2ZipName}"
-        unzip -p "$catch2ZipName" "Catch2-${catch2Version}/single_include/catch2/catch.hpp" \
-            > "$catch2SingleHeaderName"
-=======
     if [ ! -f "$catch2ZipName" ] || [ ! -f "$catch2SingleHeaderInstalledPath" ]
     then
         daphne_msg "Download catch2 version ${catch2Version}"
         wget "https://github.com/catchorg/Catch2/archive/refs/tags/${catch2ZipName}" -qO "${cacheDir}/catch2-${catch2ZipName}"
         unzip -q -p "$cacheDir/$catch2Name-$catch2ZipName" "Catch2-$catch2Version/single_include/catch2/catch.hpp" \
             > "$catch2SingleHeaderInstalledPath"
->>>>>>> 6c398e6f
     fi
     dependency_install_success "catch2_v${catch2Version}"
 else
@@ -657,30 +544,6 @@
 #------------------------------------------------------------------------------
 # OpenBLAS (basic linear algebra subprograms)
 #------------------------------------------------------------------------------
-<<<<<<< HEAD
-openBlasDirName="OpenBLAS"
-openBlasVersion="0.3.19"
-openBlasZipName="OpenBLAS-$openBlasVersion.zip"
-openBlasInstDirName="installed"
-if ! is_dependency_downloaded "openBlas_v${openBlasVersion}"; then
-    daphne_msg "Get OpenBlas version ${catch2Version}"
-    mkdir --parents "${thirdpartyPath}/${openBlasDirName}"
-    cd "${thirdpartyPath}/${openBlasDirName}"
-    wget "https://github.com/xianyi/OpenBLAS/releases/download/v${openBlasVersion}/${openBlasZipName}"
-    unzip "$openBlasZipName"
-    dependency_download_success "openBlas_v${openBlasVersion}"
-fi
-if ! is_dependency_installed "openBlas_v${openBlasVersion}"; then
-    cd "${thirdpartyPath}/${openBlasDirName}"
-    mkdir --parents "$openBlasInstDirName"
-    cd "OpenBLAS-${openBlasVersion}"
-    make -j
-    make install PREFIX=../$openBlasInstDirName
-    dependency_install_success "openBlas_v${openBlasVersion}"
-else
-    daphne_msg "No need to build OpenBlas again."
-fi
-=======
 openBlasDirName="OpenBLAS-$openBlasVersion"
 openBlasZipName="${openBlasDirName}.zip"
 openBlasInstDirName=$installPrefix
@@ -701,7 +564,6 @@
     daphne_msg "No need to build OpenBlas again."
 fi
 
->>>>>>> 6c398e6f
 
 #------------------------------------------------------------------------------
 # nlohmann/json (library for JSON parsing)
@@ -710,11 +572,33 @@
 nlohmannjsonSingleHeaderName=json.hpp
 if ! is_dependency_installed "nlohmannjson_v${nlohmannjsonVersion}"; then
     daphne_msg "Get nlohmannjson version ${nlohmannjsonVersion}"
-<<<<<<< HEAD
-    mkdir --parents "${thirdpartyPath}/${nlohmannjsonDirName}"
-    cd "${thirdpartyPath}/${nlohmannjsonDirName}"
-    wget https://github.com/nlohmann/json/releases/download/v$nlohmannjsonVersion/$nlohmannjsonSingleHeaderName
+    mkdir -p "${installPrefix}/include/${nlohmannjsonDirName}"
+    wget "https://github.com/nlohmann/json/releases/download/v$nlohmannjsonVersion/$nlohmannjsonSingleHeaderName" \
+      -qO "${installPrefix}/include/${nlohmannjsonDirName}/${nlohmannjsonSingleHeaderName}"
     dependency_install_success "nlohmannjson_v${nlohmannjsonVersion}"
+else
+    daphne_msg "No need to download nlohmannjson again."
+fi
+
+#------------------------------------------------------------------------------
+# abseil (compiled separately to apply a patch)
+#------------------------------------------------------------------------------
+abslPath=$sourcePrefix/abseil-cpp
+if ! is_dependency_downloaded "absl_v${abslVersion}"; then
+  daphne_msg "Get abseil version ${abslVersion}"
+  rm -rf "$abslPath"
+  git clone --depth 1 --branch "$abslVersion" https://github.com/abseil/abseil-cpp.git "$abslPath"
+  daphne_msg "Applying 0002-absl-stdmax-params.patch"
+  patch -Np1 -i "${patchDir}/0002-absl-stdmax-params.patch" -d "$abslPath"
+  dependency_download_success "absl_v${abslVersion}"
+fi
+if ! is_dependency_installed "absl_v${abslVersion}"; then
+    cmake -S "$abslPath" -B "$buildPrefix/absl" -G Ninja -DCMAKE_POSITION_INDEPENDENT_CODE=TRUE \
+      -DCMAKE_INSTALL_PREFIX="$installPrefix" -DCMAKE_CXX_STANDARD=17 -DABSL_PROPAGATE_CXX_STD=ON
+    cmake --build "$buildPrefix/absl" --target install
+    dependency_install_success "absl_v${abslVersion}"
+else
+    daphne_msg "No need to build Abseil again."
 fi
 
 #------------------------------------------------------------------------------
@@ -731,85 +615,11 @@
     unzip "${duckdbZipName}" -d .
     dependency_install_success "duckdb_v${duckdbVersion}"
 fi
-=======
-    mkdir -p "${installPrefix}/include/${nlohmannjsonDirName}"
-    wget "https://github.com/nlohmann/json/releases/download/v$nlohmannjsonVersion/$nlohmannjsonSingleHeaderName" \
-      -qO "${installPrefix}/include/${nlohmannjsonDirName}/${nlohmannjsonSingleHeaderName}"
-    dependency_install_success "nlohmannjson_v${nlohmannjsonVersion}"
-else
-    daphne_msg "No need to download nlohmannjson again."
-fi
-
-#------------------------------------------------------------------------------
-# abseil (compiled separately to apply a patch)
-#------------------------------------------------------------------------------
-abslPath=$sourcePrefix/abseil-cpp
-if ! is_dependency_downloaded "absl_v${abslVersion}"; then
-  daphne_msg "Get abseil version ${abslVersion}"
-  rm -rf "$abslPath"
-  git clone --depth 1 --branch "$abslVersion" https://github.com/abseil/abseil-cpp.git "$abslPath"
-  daphne_msg "Applying 0002-absl-stdmax-params.patch"
-  patch -Np1 -i "${patchDir}/0002-absl-stdmax-params.patch" -d "$abslPath"
-  dependency_download_success "absl_v${abslVersion}"
-fi
-if ! is_dependency_installed "absl_v${abslVersion}"; then
-    cmake -S "$abslPath" -B "$buildPrefix/absl" -G Ninja -DCMAKE_POSITION_INDEPENDENT_CODE=TRUE \
-      -DCMAKE_INSTALL_PREFIX="$installPrefix" -DCMAKE_CXX_STANDARD=17 -DABSL_PROPAGATE_CXX_STD=ON
-    cmake --build "$buildPrefix/absl" --target install
-    dependency_install_success "absl_v${abslVersion}"
-else
-    daphne_msg "No need to build Abseil again."
-fi
-
->>>>>>> 6c398e6f
 
 #------------------------------------------------------------------------------
 # gRPC
 #------------------------------------------------------------------------------
 grpcDirName="grpc"
-<<<<<<< HEAD
-grpcVersion="1.38.0"
-grpcInstDir="${thirdpartyPath}/${grpcDirName}/installed"
-if ! is_dependency_downloaded "grpc_v${grpcVersion}"; then
-    daphne_msg "Get grpc version ${grpcVersion}"
-    cd "${thirdpartyPath}"
-    # Download gRPC source code.
-    if [ -d "${thirdpartyPath}/${grpcDirName}" ]; then
-      rm -rf "${thirdpartyPath}/${grpcDirName:?}"
-    fi
-    git clone --recurse-submodules -b v${grpcVersion} https://github.com/grpc/grpc $grpcDirName
-    dependency_download_success "grpc_v${grpcVersion}"
-fi
-# build grpc
-if ! is_dependency_installed "grpc_v${grpcVersion}"; then
-    mkdir --parents "${grpcInstDir}"
-    cd "${thirdpartyPath}/${grpcDirName}"
-    # Install gRPC and its dependencies.
-    mkdir -p "cmake/build"
-    cd "cmake/build"
-    daphne_msg "Build grpc version ${grpcVersion}"
-    cmake \
-      -DCMAKE_INSTALL_PREFIX="${grpcInstDir}" \
-      -DCMAKE_BUILD_TYPE=Release \
-      -DgRPC_INSTALL=ON \
-      -DgRPC_BUILD_TESTS=OFF \
-      ../..
-      #-DgRPC_ABSL_PROVIDER=package \
-    make -j4 install
-    cd "${thirdpartyPath}/${grpcDirName}"
-
-    # Install abseil.
-    mkdir -p "third_party/abseil-cpp/cmake/build"
-    cd "third_party/abseil-cpp/cmake/build"
-    cmake -DCMAKE_INSTALL_PREFIX="${grpcInstDir}" \
-        -DCMAKE_POSITION_INDEPENDENT_CODE=TRUE \
-        ../..
-    make -j
-    make install
-    dependency_install_success "grpc_v${grpcVersion}"
-else
-    daphne_msg "No need to build GRPC again."
-=======
 grpcInstDir=$installPrefix
 if ! is_dependency_downloaded "grpc_v${grpcVersion}"; then
     daphne_msg "Get grpc version ${grpcVersion}"
@@ -865,7 +675,6 @@
     else
         daphne_msg "No need to build Arrow again."
     fi
->>>>>>> 6c398e6f
 fi
 
 
@@ -892,30 +701,16 @@
     daphne_msg "Build llvm version ${llvmCommit}"
     cd "${thirdpartyPath}/${llvmName}"
     echo "Need to build MLIR/LLVM."
-<<<<<<< HEAD
-    mkdir --parents "build"
-    cd "build"
-    cmake -G Ninja ../llvm \
-=======
     cmake -G Ninja -S llvm -B "$buildPrefix/$llvmName" \
->>>>>>> 6c398e6f
        -DLLVM_ENABLE_PROJECTS=mlir \
        -DLLVM_BUILD_EXAMPLES=OFF \
        -DLLVM_TARGETS_TO_BUILD="X86" \
        -DCMAKE_BUILD_TYPE=Release \
        -DLLVM_ENABLE_ASSERTIONS=ON \
-<<<<<<< HEAD
-       -DCMAKE_C_COMPILER=clang \
-       -DCMAKE_CXX_COMPILER=clang++ \
-       -DLLVM_ENABLE_LLD=ON \
-       -DLLVM_ENABLE_RTTI=ON
-    cmake --build . --target check-mlir
-=======
        -DCMAKE_C_COMPILER=clang -DCMAKE_CXX_COMPILER=clang++ -DLLVM_ENABLE_LLD=ON \
        -DLLVM_ENABLE_RTTI=ON \
        -DCMAKE_INSTALL_PREFIX="$installPrefix"
     cmake --build "$buildPrefix/$llvmName" --target check-mlir
->>>>>>> 6c398e6f
     echo "$llvmCommit" > "$llvmCommitFilePath"
     dependency_install_success "llvm_v${llvmCommit}"
 else
@@ -928,27 +723,6 @@
 # *****************************************************************************
 
 daphne_msg "Build Daphne"
-<<<<<<< HEAD
-mkdir --parents "${projectRoot}/build"
-cd "${projectRoot}/build"
-cmake -G Ninja .. \
-    -DMLIR_DIR="$thirdpartyPath/$llvmName/build/lib/cmake/mlir/" \
-    -DLLVM_DIR="$thirdpartyPath/$llvmName/build/lib/cmake/llvm/" \
-    -DANTLR4_RUNTIME_DIR="${thirdpartyPath}/${antlrDirName}" \
-    -DANTLR4_JAR_LOCATION="$thirdpartyPath/$antlrDirName/$antlrJarName" \
-    -DOPENBLAS_INST_DIR="$thirdpartyPath/$openBlasDirName/$openBlasInstDirName" \
-    -DCMAKE_PREFIX_PATH="$grpcInstDir"\
-    -DCMAKE_INSTALL_LIBDIR="$installLibDir"
-
-# optional cmake flags (to be added to the command above):
-# -DUSE_CUDA=ON
-# -DUSE_ARROW=ON
-# -DCMAKE_BUILD_TYPE=Debug
-
-cmake --build . --target "$target"
-build_ts_end=$(date +%s%N)
-daphne_msg "Successfully build Daphne://${target} (took $(printableTimestamp $((build_ts_end - build_ts_begin))))"
-=======
 
 cmake -S "$projectRoot" -B "$daphneBuildDir" -G Ninja $BUILD_CUDA $BUILD_ARROW $BUILD_DEBUG \
   -DCMAKE_PREFIX_PATH="$installPrefix" -DANTLR_VERSION="$antlrVersion"  \
@@ -959,6 +733,5 @@
 
 build_ts_end=$(date +%s%N)
 daphne_msg "Successfully built Daphne://${target} (took $(printableTimestamp $((build_ts_end - build_ts_begin))))"
->>>>>>> 6c398e6f
 
 set +e