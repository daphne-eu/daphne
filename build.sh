#!/bin/bash

# Copyright 2021 The DAPHNE Consortium
#
# Licensed under the Apache License, Version 2.0 (the "License");
# you may not use this file except in compliance with the License.
# You may obtain a copy of the License at
#
#     http://www.apache.org/licenses/LICENSE-2.0
#
# Unless required by applicable law or agreed to in writing, software
# distributed under the License is distributed on an "AS IS" BASIS,
# WITHOUT WARRANTIES OR CONDITIONS OF ANY KIND, either express or implied.
# See the License for the specific language governing permissions and
# limitations under the License.

# Stop immediately if any command fails.
set -e

build_ts_begin=$(date +%s%N)

#******************************************************************************
# Help message
#******************************************************************************

function printHelp {
    printLogo
    echo "Build the DAPHNE prototype."
    echo ""
    echo "Usage: $0 [-h|--help] [--target TARGET]"
    echo ""
    echo "This includes downloading and building all required third-party "
    echo "material, if necessary. Simply invoke this script without any "
    echo "arguments to build the prototype. You should only invoke it from "
    echo "the prototype's root directory (where this script resides)."
    echo ""
    echo "Optional arguments:"
    echo "  -h, --help        Print this help message and exit."
    echo "  --target TARGET   Build the cmake target TARGET (defaults to '$target')"
    echo "  --clean           Remove all temporary build directories for a fresh build"
    echo "  --cleanAll        Remove all thirdparty library directories for a build from scratch"
    echo "  -nf, --no-fancy   Suppress all colored and animated output"
    echo "  -y, --yes         Accept all prompts"
    echo "  --arrow           Compile with support for Arrow/Parquet files"
}

#******************************************************************************
# Build message helper
#******************************************************************************
# Daphne Colors
daphne_red_fg='\e[38;2;247;1;70m'
daphne_red_bg='\e[48;2;247;1;70m'
daphne_blue_fg='\e[38;2;120;137;251m'
daphne_blue_bg='\e[48;2;36;42;76m'
daphne_black_fg='\e[38;2;0;0;0m'
daphne_black_bg='\e[48;2;0;0;0m'
reset='\e[00m'
fancy="1"

# Prints info message with style ... Daphne style 8-)
function daphne_msg() {
    local message date dotSize dots textSize columnWidth
    # get width of terminal
    columnWidth="$(tput cols)"
    # check if output is directed to file, if true, set width to 120
    if ! [ -t 1 ]; then
        columnWidth=120
    fi
    prefix="[DAPHNE]"
    message="..${*}"
    date="[$(date +"%d.%m.%y %H:%M:%S")]"
    textSize=$(( ${columnWidth} - ${#date}-${#prefix} ))
    dotSize=$(( ${textSize} - ${#message} ))

    dots=""
    for (( i = 0; i < dotSize; i++)); do
        dots="${dots}."
    done

    message="${message}${dots}"

    # no fancy output (if disabled or not standard output, e.g. piped into file)
    if [ "$fancy" -eq 0 ] || ! [ -t 1 ] ; then
        printf "%s%s%s\n" "${prefix}" "${message}" "${date}"
        return 0
    fi

    # colored output
    printf "${daphne_red_fg}%s${daphne_blue_fg}%s${daphne_red_fg}%s${reset}\n" "${prefix}" "${message}" "${date}"
    return 0
}

function printableTimestamp () {
    local t="0"
    local result=""
    local tmp
    if [ -n "$1" ]; then
        t="$1"
    fi

    if [ "$t" -eq 0 ]; then
        printf "0ns"
        return 0
    fi

    tmp=$((t % 1000))
    if [ "$tmp" -gt 0 ]; then
        result="${tmp}ns"
    fi
    # t < 1000 ns
    if [ "$t" -lt 1000 ]; then
        printf "%s\n" "${result}"
        return 0
    fi
    # add space
    if [ "$tmp" -gt 0 ]; then result=" $result"; fi

    t="$((t / 1000))" #us
    tmp=$((t % 1000))
    if [ "$tmp" -gt 0 ]; then
        result="${tmp}us${result}"
    fi
    # t < 1000 us
    if [ "$t" -lt 1000 ]; then
        printf "%s\n" "${result}"
        return 0
    fi
    # add space
    if [ "$tmp" -gt 0 ]; then result=" $result"; fi

    t="$((t / 1000))" #ms
    tmp=$((t % 1000))
    if [ "$tmp" -gt 0 ]; then
        result="${tmp}ms${result}"
    fi
    # t < 1000 ms
    if [ "$t" -lt 1000 ]; then
        printf "%s\n" "${result}"
        return 0
    fi
    # add space
    if [ "$tmp" -gt 0 ]; then result=" $result"; fi

    t="$((t / 1000))" #s
    tmp=$((t % 60))
    if [ "$tmp" -gt 0 ]; then
        result="${tmp}s${result}"
    fi
    # t < 60 s
    if [ "$t" -lt 60 ]; then
        printf "%s\n" "${result}"
        return 0
    fi
    # add space
    if [ "$tmp" -gt 0 ]; then result=" $result"; fi

    t="$((t / 60))" #min
    tmp=$((t % 60))
    if [ "$tmp" -gt 0 ]; then
        result="${tmp}min${result}"
    fi
    # t < 60 min
    if [ "$t" -lt 60 ]; then
        printf "%s\n" "${result}"
        return 0
    fi
    # add space
    if [ "$tmp" -gt 0 ]; then result=" $result"; fi

    t="$((t / 60))" #h
    result="${t}h${result}"
    printf "%s\n" "${result}"
}

function printLogo(){
    daphne_msg ""
    daphne_msg ".Welcome to"
    daphne_msg ""
    daphne_msg ".._______.......................__"
    daphne_msg ".|       \\.....................|  \\"
    daphne_msg ".| €€€€€€€\\  ______    ______  | €€____   _______    ______"
    daphne_msg ".| €€  | €€ |      \\  /      \\ | €€    \\ |       \\  /      \\"
    daphne_msg ".| €€  | €€  \\€€€€€€\\|  €€€€€€\\| €€€€€€€\\| €€€€€€€\\|  €€€€€€\\"
    daphne_msg ".| €€  | €€ /      €€| €€  | €€| €€  | €€| €€  | €€| €€    €€"
    daphne_msg ".| €€__/ €€|  €€€€€€€| €€__/ €€| €€  | €€| €€  | €€| €€€€€€€€"
    daphne_msg ".| €€    €€ \\€€    €€| €€    €€| €€  | €€| €€  | €€ \€€     \\"
    daphne_msg ". \\€€€€€€€   \\€€€€€€€| €€€€€€€  \\€€   \\€€ \\€€   \\€€  \\€€€€€€€"
    daphne_msg ".....................| €€"
    daphne_msg ".....................| €€"
    daphne_msg "......................\\€€..................EU-H2020.//.957407"
    daphne_msg ""
    printf "\n\n"
}

#******************************************************************************
# Clean build directories
#******************************************************************************

function clean() {
    # Throw error, if clean is executed, but output is piped to a file. In this case the user has to accept the
    # cleaning via parameter --yes
    if ! [ -t 1 ] && ! [ "$par_acceptAll" -eq 1 ]; then
        >&2 printf "${daphne_red_fg}"
        printf "Error: To clean Daphne while piping the output into a file set the --yes option, to accept cleaning.\n" | tee /dev/stderr
        >&2 printf "${reset}"
        exit 1
    fi

    cd "$projectRoot"
    local -n __dirs
    local -n __files

    if [ "$#" -gt 0 ]; then
        if [ -n "$1" ]; then
            __dirs=$1
        fi
        shift
    fi

    if [ "$#" -gt 0 ]; then
        if [ -n "$1" ]; then
            __files=$1
        fi
        shift
    fi
    if [ "$fancy" -eq 0 ] || ! [ -t 1 ] ; then
        printf "WARNING. This will delete the following..."
    else
        printf "${daphne_red_fg}WARNING.${reset} This will delete following..."
    fi
    echo "Directories:"
    for dir in "${__dirs[@]}"; do
        echo " > $dir"
    done
    echo "Files:"
    for file in "${__files[@]}"; do
        echo " > $file"
    done

    echo

    # prompt confirmation, if not set by --yes
    if [ "$par_acceptAll" == "0" ]; then
        read -p "Are you sure? (y/n) " answer

        if [[ "$answer" != [yY] ]]; then
            echo "Abort."
            exit 0
        fi
    fi

    # Delete entire directories.
    for dir in "${__dirs[@]}"; do
        if [ -d "${dir}" ]; then
            echo "---- cleanup ${dir}"
            rm -rf "${dir}"
        else
            echo "---- cleanup ${dir} - non-existing"
        fi
    done

    # Delete individual files.
    for file in "${__files[@]}"; do
        if [ -f "$file" ]; then
            echo "---- cleanup $file"
            rm -f "$file"
        else
            echo "---- cleanup $file - non-existing"
        fi
    done
}

# Cleans all build directories
function cleanBuildDirs() {
    echo "-- Cleanup of build directories in ${projectRoot} ..."

    local dirs=("${daphneBuildDir}" "${buildPrefix}" "${installPrefix}")
    local files=(\
      "${thirdpartyPath}/absl_v"*".install.success" \
      "${thirdpartyPath}/antlr_v"*".install.success" \
      "${thirdpartyPath}/catch2_v"*".install.success" \
      "${thirdpartyPath}/grpc_v"*".install.success" \
      "${thirdpartyPath}/nlohmannjson_v"*".install.success" \
      "${thirdpartyPath}/openBlas_v"*".install.success" \
      "${thirdpartyPath}/llvm_v"*".install.success" \
      "${thirdpartyPath}/arrow_v"*".install.success" \
      "${llvmCommitFilePath}")
    
    clean dirs files
}

# Cleans build directory and all dependencies
function cleanAll() {
    echo "-- Cleanup of build and library directories in ${projectRoot} ..."

    local dirs=("${daphneBuildDir}" "${buildPrefix}" "${sourcePrefix}" "${installPrefix}" "${cacheDir}")
    local files=(\
      "${thirdpartyPath}/absl_v"*".install.success" \
      "${thirdpartyPath}/absl_v"*".download.success" \
      "${thirdpartyPath}/antlr_v"*".install.success" \
      "${thirdpartyPath}/antlr_v"*".download.success" \
      "${thirdpartyPath}/catch2_v"*".install.success" \
      "${thirdpartyPath}/grpc_v"*".install.success" \
      "${thirdpartyPath}/grpc_v"*".download.success" \
      "${thirdpartyPath}/nlohmannjson_v"*".install.success" \
      "${thirdpartyPath}/openBlas_v"*".install.success" \
      "${thirdpartyPath}/openBlas_v"*".download.success" \
      "${thirdpartyPath}/llvm_v"*".install.success" \
      "${thirdpartyPath}/arrow_v"*".install.success" \
      "${thirdpartyPath}/arrow_v"*".download.success" \
      "${llvmCommitFilePath}")

    clean dirs files
}

#******************************************************************************
# Create / Check Indicator-files
#******************************************************************************

#// creates indicator file which indicates successful dependency installation in <projectRoot>/thirdparty/
#// param 1 dependency name
function dependency_install_success() {
    daphne_msg "Successfully installed ${1}."
    touch "${thirdpartyPath}/${1}.install.success"
}
function dependency_download_success() {
    daphne_msg "Successfully downloaded ${1}."
    touch "${thirdpartyPath}/${1}.download.success"
}

#// checks if dependency is installed successfully
#// param 1 dependency name
function is_dependency_installed() {
    [ -e "${thirdpartyPath}/${1}.install.success" ]
}
function is_dependency_downloaded() {
    [ -e "${thirdpartyPath}/${1}.download.success" ]
}

#******************************************************************************
# versions of third party dependencies
#******************************************************************************
antlrVersion=4.9.2
catch2Version=2.13.8
openBlasVersion=0.3.19
abslVersion=20211102.0
grpcVersion=1.38.0
nlohmannjsonVersion=3.10.5
arrowVersion=d9d78946607f36e25e9d812a5cc956bd00ab2bc9

#******************************************************************************
# Set some prefixes, paths and dirs
#******************************************************************************

projectRoot="$(pwd)"
thirdpartyPath="${projectRoot}/thirdparty"

# a convenience indirection to set build/cache/install/source dirs at once (e.g., to /tmp/daphne)
myPrefix=$thirdpartyPath
#myPrefix=/tmp/daphne

daphneBuildDir="$projectRoot/build"
llvmCommitFilePath="${thirdpartyPath}/llvm-last-built-commit.txt"
patchDir="$thirdpartyPath/patches"
installPrefix="${myPrefix}/installed"
buildPrefix="${myPrefix}/build"
sourcePrefix="${myPrefix}/sources"
cacheDir="${myPrefix}/download-cache"

mkdir -p "$cacheDir"

#******************************************************************************
# Parse arguments
#******************************************************************************

# Defaults.
target="daphne"
par_printHelp="0"
par_clean="0"
par_acceptAll="0"
unknown_options=""
BUILD_CUDA="-DUSE_CUDA=OFF"
BUILD_ARROW="-DUSE_ARROW=OFF"
BUILD_FPGAOPENCL="-DUSE_FPGAOPENCL=OFF"
BUILD_DEBUG="-DCMAKE_BUILD_TYPE=Release"

while [[ $# -gt 0 ]]; do
    key=$1
    shift
    case $key in
        -h|--help)
            par_printHelp="1"
            ;;
        --clean)
            par_clean="1"
            ;;
        --cleanAll)
            par_clean="2"
            ;;
        --target)
            target=$1
            shift
            ;;
        -nf|--no-fancy)
            fancy="0"
            ;;
        -y|--yes)
            par_acceptAll="1"
            ;;
        --cuda)
            echo using CUDA
            export BUILD_CUDA="-DUSE_CUDA=ON"
            ;;
        --arrow)
            echo using ARROW
            BUILD_ARROW="-DUSE_ARROW=ON"
            ;;
        --fpgaopencl)
            echo using FPGAOPENCL
            export BUILD_FPGAOPENCL="-DUSE_FPGAOPENCL=ON"
            ;;
        --debug)
            echo building DEBUG version
            export BUILD_DEBUG="-DCMAKE_BUILD_TYPE=Debug"
            ;;
        *)
            unknown_options="${unknown_options} ${key}"
            ;;
    esac
done


if [ -n "$unknown_options" ]; then
    printf "Unknown option(s): '%s'\n\n" "$unknown_options"
    printHelp
    exit 1
fi

if [ "$par_printHelp" -eq 1 ]; then
    printHelp
    exit 0
fi

if [ "$par_clean" -eq 1 ]; then
    cleanBuildDirs
    exit 0
fi
if [ "$par_clean" -eq 2 ]; then
    cleanAll
    exit 0
fi


# Print Daphne-Logo when first time executing
if [ ! -d "${projectRoot}/build" ]; then
    printLogo
    sleep 1
fi


# Make sure that the submodule(s) have been updated since the last clone/pull.
# But only if this is a git repo.
if [ -d .git ]; then
    git submodule update --init --recursive
fi


#******************************************************************************
# Download and install third-party material if necessary
#******************************************************************************

#------------------------------------------------------------------------------
# Antlr4 (parser)
#------------------------------------------------------------------------------
antlrJarName="antlr-${antlrVersion}-complete.jar"
antlrCppRuntimeDirName="antlr4-cpp-runtime-${antlrVersion}-source"
antlrCppRuntimeZipName="${antlrCppRuntimeDirName}.zip"

# Download antlr4 C++ run-time if it does not exist yet.
if ! is_dependency_downloaded "antlr_v${antlrVersion}"; then
    daphne_msg "Get Antlr version ${antlrVersion}"
    # Download antlr4 jar if it does not exist yet.
    daphne_msg "Download Antlr v${antlrVersion} java archive"
    wget "https://www.antlr.org/download/${antlrJarName}" -qO "${cacheDir}/${antlrJarName}"
    daphne_msg "Download Antlr v${antlrVersion} Runtime"
    wget https://www.antlr.org/download/${antlrCppRuntimeZipName} -qO "${cacheDir}/${antlrCppRuntimeZipName}"
    rm -rf "${sourcePrefix:?}/$antlrCppRuntimeDirName"
    mkdir --parents "$sourcePrefix/$antlrCppRuntimeDirName"
    unzip -q "$cacheDir/$antlrCppRuntimeZipName" -d "$sourcePrefix/$antlrCppRuntimeDirName"
    dependency_download_success "antlr_v${antlrVersion}"
fi
# build antlr4 C++ run-time
if ! is_dependency_installed "antlr_v${antlrVersion}"; then
    mkdir -p "$installPrefix"/share/antlr4/
    cp "$cacheDir/$antlrJarName" "$installPrefix/share/antlr4/$antlrJarName"
    
    daphne_msg "Applying 0000-antlr-silence-compiler-warnings.patch"
    # disable fail on error as first build might fail and patches might be rejected
    set +e
    patch -Np0 -i "$patchDir/0000-antlr-silence-compiler-warnings.patch" \
      -d "$sourcePrefix/$antlrCppRuntimeDirName"
    # Github disabled the unauthenticated git:// protocol, patch antlr4 to use https://
    # until we upgrade to antlr4-4.9.3+
    sed -i 's#git://github.com#https://github.com#' "$sourcePrefix/$antlrCppRuntimeDirName/runtime/CMakeLists.txt"

    daphne_msg "Build Antlr v${antlrVersion}"
    cmake -S "$sourcePrefix/$antlrCppRuntimeDirName" -B "${buildPrefix}/${antlrCppRuntimeDirName}" \
      -G Ninja -DANTLR4_INSTALL=ON -DCMAKE_INSTALL_PREFIX="$installPrefix" -DCMAKE_BUILD_TYPE=Release
    cmake --build "${buildPrefix}/${antlrCppRuntimeDirName}"
    daphne_msg "Applying 0001-antlr-gtest-silence-warnings.patch"
    patch -Np1 -i "$patchDir/0001-antlr-gtest-silence-warnings.patch" \
      -d "$buildPrefix/$antlrCppRuntimeDirName/runtime/thirdparty/utfcpp/extern/gtest/"

    # enable fail on error again
    set -e
    cmake --build "${buildPrefix}/${antlrCppRuntimeDirName}" --target install

    dependency_install_success "antlr_v${antlrVersion}"
else
    daphne_msg "No need to build Antlr4 again."
fi


#------------------------------------------------------------------------------
# catch2 (unit test framework)
#------------------------------------------------------------------------------
# Download catch2 release zip (if necessary), and unpack the single header file
# (if necessary).
catch2Name="catch2"
catch2ZipName="v$catch2Version.zip"
catch2SingleHeaderInstalledPath=$installPrefix/include/catch.hpp
if ! is_dependency_installed "catch2_v${catch2Version}"; then
    daphne_msg "Get catch2 version ${catch2Version}"
    mkdir --parents "${thirdpartyPath}/${catch2Name}"
    cd "${thirdpartyPath}/${catch2Name}"
    if [ ! -f "$catch2ZipName" ] || [ ! -f "$catch2SingleHeaderInstalledPath" ]
    then
        daphne_msg "Download catch2 version ${catch2Version}"
        wget "https://github.com/catchorg/Catch2/archive/refs/tags/${catch2ZipName}" -qO "${cacheDir}/catch2-${catch2ZipName}"
        unzip -q -p "$cacheDir/$catch2Name-$catch2ZipName" "Catch2-$catch2Version/single_include/catch2/catch.hpp" \
            > "$catch2SingleHeaderInstalledPath"
    fi
    dependency_install_success "catch2_v${catch2Version}"
else
    daphne_msg "No need to download Catch2 again."
fi


#------------------------------------------------------------------------------
# OpenBLAS (basic linear algebra subprograms)
#------------------------------------------------------------------------------
openBlasDirName="OpenBLAS-$openBlasVersion"
openBlasZipName="${openBlasDirName}.zip"
openBlasInstDirName=$installPrefix
if ! is_dependency_downloaded "openBlas_v${openBlasVersion}"; then
    daphne_msg "Get OpenBlas version ${openBlasVersion}"
    wget "https://github.com/xianyi/OpenBLAS/releases/download/v${openBlasVersion}/${openBlasZipName}" \
        -qO "${cacheDir}/${openBlasZipName}"
    unzip -q "$cacheDir/$openBlasZipName" -d "$sourcePrefix"
    dependency_download_success "openBlas_v${openBlasVersion}"
fi
if ! is_dependency_installed "openBlas_v${openBlasVersion}"; then
    cd "$sourcePrefix/$openBlasDirName"
    make -j"$(nproc)"
    make PREFIX="$openBlasInstDirName" install
    cd -
    dependency_install_success "openBlas_v${openBlasVersion}"
else
    daphne_msg "No need to build OpenBlas again."
fi


#------------------------------------------------------------------------------
# nlohmann/json (library for JSON parsing)
#------------------------------------------------------------------------------
nlohmannjsonDirName=nlohmannjson
nlohmannjsonSingleHeaderName=json.hpp
if ! is_dependency_installed "nlohmannjson_v${nlohmannjsonVersion}"; then
    daphne_msg "Get nlohmannjson version ${nlohmannjsonVersion}"
    mkdir -p "${installPrefix}/include/${nlohmannjsonDirName}"
    wget "https://github.com/nlohmann/json/releases/download/v$nlohmannjsonVersion/$nlohmannjsonSingleHeaderName" \
      -qO "${installPrefix}/include/${nlohmannjsonDirName}/${nlohmannjsonSingleHeaderName}"
    dependency_install_success "nlohmannjson_v${nlohmannjsonVersion}"
else
    daphne_msg "No need to download nlohmannjson again."
fi

#------------------------------------------------------------------------------
# abseil (compiled separately to apply a patch)
#------------------------------------------------------------------------------
abslPath=$sourcePrefix/abseil-cpp
if ! is_dependency_downloaded "absl_v${abslVersion}"; then
  daphne_msg "Get abseil version ${abslVersion}"
  rm -rf "$abslPath"
  git clone --depth 1 --branch "$abslVersion" https://github.com/abseil/abseil-cpp.git "$abslPath"
  daphne_msg "Applying 0002-absl-stdmax-params.patch"
  patch -Np1 -i "${patchDir}/0002-absl-stdmax-params.patch" -d "$abslPath"
  dependency_download_success "absl_v${abslVersion}"
fi
if ! is_dependency_installed "absl_v${abslVersion}"; then
    cmake -S "$abslPath" -B "$buildPrefix/absl" -G Ninja -DCMAKE_POSITION_INDEPENDENT_CODE=TRUE \
      -DCMAKE_INSTALL_PREFIX="$installPrefix" -DCMAKE_CXX_STANDARD=17 -DABSL_PROPAGATE_CXX_STD=ON
    cmake --build "$buildPrefix/absl" --target install
    dependency_install_success "absl_v${abslVersion}"
else
    daphne_msg "No need to build Abseil again."
fi


#------------------------------------------------------------------------------
# MPI (Default is MPI library is OpenMPI but cut can be any)
#------------------------------------------------------------------------------
MPIDirName="OpenMPI"
MPIVersion="4.1.3"
MPIZipName=openmpi-$MPIVersion.tar.gz
MPIInstDirName=$installPrefix
if ! is_dependency_downloaded "openmpi_v${MPIVersion}"; then
    daphne_msg "Get openmpi version ${MPIVersion}"
    wget "https://download.open-mpi.org/release/open-mpi/v4.1/$MPIZipName" -qO "${cacheDir}/${MPIZipName}"
    tar -xf "$cacheDir/$MPIZipName" --directory "$sourcePrefix"
    dependency_download_success "openmpi_v${MPIVersion}"
    mkdir --parents $MPIInstDirName
fi
if ! is_dependency_installed "openmpi_v${MPIVersion}"; then
    cd "$sourcePrefix/openmpi-$MPIVersion"
    ./configure --with-slurm --prefix="$MPIInstDirName"
    make all install
    cd -
    dependency_install_success "openmpi_v${MPIVersion}"
else
    daphne_msg "No need to build OpenMPI again"
fi    
export PATH=$MPIInstDirName/bin/:$PATH
export LD_LIBRARY_PATH=$MPIInstDirName/lib/:$LD_LIBRARY_PATH
#-----------------------------------------------------------------------------
# gRPC
#------------------------------------------------------------------------------
grpcDirName="grpc"
grpcInstDir=$installPrefix
if ! is_dependency_downloaded "grpc_v${grpcVersion}"; then
    daphne_msg "Get grpc version ${grpcVersion}"
    # Download gRPC source code.
    if [ -d "${sourcePrefix}/${grpcDirName}" ]; then
      rm -rf "${sourcePrefix}/${grpcDirName:?}"
    fi
    git clone -b v$grpcVersion --depth 1 https://github.com/grpc/grpc "$sourcePrefix/$grpcDirName"
    pushd "$sourcePrefix/$grpcDirName"
    git submodule update --init --depth 1 third_party/boringssl-with-bazel
    git submodule update --init --depth 1 third_party/cares/cares
    git submodule update --init --depth 1 third_party/protobuf
    git submodule update --init --depth 1 third_party/re2
    daphne_msg "Applying 0003-protobuf-override.patch"
    patch -Np1 -i "${patchDir}/0003-protobuf-override.patch" -d "$sourcePrefix/$grpcDirName/third_party/protobuf"
    popd
    dependency_download_success "grpc_v${grpcVersion}"
fi
if ! is_dependency_installed "grpc_v${grpcVersion}"; then
    cmake -G Ninja -S "$sourcePrefix/$grpcDirName" -B "$buildPrefix/$grpcDirName" \
      -DCMAKE_INSTALL_PREFIX="$grpcInstDir" \
      -DCMAKE_BUILD_TYPE=Release \
      -DgRPC_INSTALL=ON \
      -DgRPC_BUILD_TESTS=OFF \
      -DCMAKE_CXX_STANDARD=17 \
      -DCMAKE_INCLUDE_PATH="$installPrefix/include" \
      -DgRPC_ABSL_PROVIDER=package \
      -DgRPC_ZLIB_PROVIDER=package
    cmake --build "$buildPrefix/$grpcDirName" --target install
    dependency_install_success "grpc_v${grpcVersion}"
else
    daphne_msg "No need to build GRPC again."
fi

#------------------------------------------------------------------------------
# Arrow / Parquet
#------------------------------------------------------------------------------
arrowDirName="arrow"
if [[ "$BUILD_ARROW" == "-DUSE_ARROW=ON" ]]; then
    if ! is_dependency_downloaded "arrow_v${arrowVersion}"; then
        rm -rf ${sourcePrefix}/${arrowDirName}
        git clone -n https://github.com/apache/arrow.git ${sourcePrefix}/${arrowDirName}
        cd ${sourcePrefix}/${arrowDirName}
        git checkout $arrowVersion
        dependency_download_success "arrow_v${arrowVersion}"
    fi
    if ! is_dependency_installed "arrow_v${arrowVersion}"; then
        cmake -G Ninja -S "${sourcePrefix}/${arrowDirName}/cpp" -B "${buildPrefix}/${arrowDirName}" \
            -DCMAKE_INSTALL_PREFIX=${installPrefix} \
            -DARROW_CSV=ON -DARROW_FILESYSTEM=ON -DARROW_PARQUET=ON
        cmake --build "${buildPrefix}/${arrowDirName}" --target install
        dependency_install_success "arrow_v${arrowVersion}"
    else
        daphne_msg "No need to build Arrow again."
    fi
fi

#------------------------------------------------------------------------------
# Build MLIR
#------------------------------------------------------------------------------
# We rarely need to build MLIR/LLVM, only during the first build of the
# prototype and after upgrades of the LLVM sub-module. To avoid unnecessary
# builds (which take several seconds even if there is nothing to do), we store
# the LLVM commit hash we built into a file, and only rebuild MLIR/LLVM if this
# file does not exist (first build of the prototype) or does not contain the
# expected hash (upgrade of the LLVM sub-module).

llvmName="llvm-project"
llvmCommit="llvmCommit-local-none"
cd "${thirdpartyPath}/${llvmName}"
if [ -e .git ] # Note: .git in the submodule is not a directory.
then
    llvmCommit="$(git log -1 --format=%H)"
fi

if ! is_dependency_installed "llvm_v${llvmCommit}" || [ "$(cat "${llvmCommitFilePath}")" != "$llvmCommit" ]; then
    daphne_msg "Build llvm version ${llvmCommit}"
    cd "${thirdpartyPath}/${llvmName}"
    echo "Need to build MLIR/LLVM."
    cmake -G Ninja -S llvm -B "$buildPrefix/$llvmName" \
       -DLLVM_ENABLE_PROJECTS=mlir \
       -DLLVM_BUILD_EXAMPLES=OFF \
       -DLLVM_TARGETS_TO_BUILD="X86" \
       -DCMAKE_BUILD_TYPE=Release \
       -DLLVM_ENABLE_ASSERTIONS=ON \
       -DCMAKE_C_COMPILER=clang -DCMAKE_CXX_COMPILER=clang++ -DLLVM_ENABLE_LLD=ON \
       -DLLVM_ENABLE_RTTI=ON \
       -DCMAKE_INSTALL_PREFIX="$installPrefix"
    cmake --build "$buildPrefix/$llvmName" --target check-mlir
    echo "$llvmCommit" > "$llvmCommitFilePath"
    dependency_install_success "llvm_v${llvmCommit}"
else
    daphne_msg "No need to build MLIR/LLVM again."
fi

if [[ $BUILD_FPGAOPENCL = *"ON"* ]]; then
  FPGAOPENCL_BISTREAM_DIR="$projectRoot/src/runtime/local/kernels/FPGAOPENCL/bitstreams"
  FPGAOPENCL_BISTREAM_URL="https://github.com/daphne-eu/supplemental-binaries/raw/main/fpga_bitstreams/"
  if [ ! -d $FPGAOPENCL_BISTREAM_DIR ]; then
    echo fetching FPGA bitstreams
    mkdir -p $FPGAOPENCL_BISTREAM_DIR
    cd $FPGAOPENCL_BISTREAM_DIR
    wget $FPGAOPENCL_BISTREAM_URL/sgemm.aocx
    cd -
  fi
fi

# *****************************************************************************
# Build DAPHNE target.
# *****************************************************************************

daphne_msg "Build Daphne"

<<<<<<< HEAD
cmake -S "$projectRoot" -B "$daphneBuildDir" -G Ninja $BUILD_CUDA $BUILD_ARROW $BUILD_DEBUG \
  -DMPI_INST_DIR=$MPIInstDirName \
  -DCMAKE_C_COMPILER=mpicc -DCMAKE_CXX_COMPILER=mpic++ \
=======
cmake -S "$projectRoot" -B "$daphneBuildDir" -G Ninja $BUILD_CUDA $BUILD_ARROW $BUILD_FPGAOPENCL  $BUILD_DEBUG \
>>>>>>> b501c599
  -DCMAKE_PREFIX_PATH="$installPrefix" -DANTLR_VERSION="$antlrVersion"  \
  -DMLIR_DIR="$buildPrefix/$llvmName/lib/cmake/mlir/" \
  -DLLVM_DIR="$buildPrefix/$llvmName/lib/cmake/llvm/"

cmake --build "$daphneBuildDir" --target "$target"

build_ts_end=$(date +%s%N)
daphne_msg "Successfully built Daphne://${target} (took $(printableTimestamp $((build_ts_end - build_ts_begin))))"

set +e<|MERGE_RESOLUTION|>--- conflicted
+++ resolved
@@ -749,13 +749,7 @@
 
 daphne_msg "Build Daphne"
 
-<<<<<<< HEAD
-cmake -S "$projectRoot" -B "$daphneBuildDir" -G Ninja $BUILD_CUDA $BUILD_ARROW $BUILD_DEBUG \
-  -DMPI_INST_DIR=$MPIInstDirName \
-  -DCMAKE_C_COMPILER=mpicc -DCMAKE_CXX_COMPILER=mpic++ \
-=======
 cmake -S "$projectRoot" -B "$daphneBuildDir" -G Ninja $BUILD_CUDA $BUILD_ARROW $BUILD_FPGAOPENCL  $BUILD_DEBUG \
->>>>>>> b501c599
   -DCMAKE_PREFIX_PATH="$installPrefix" -DANTLR_VERSION="$antlrVersion"  \
   -DMLIR_DIR="$buildPrefix/$llvmName/lib/cmake/mlir/" \
   -DLLVM_DIR="$buildPrefix/$llvmName/lib/cmake/llvm/"
