/*
 * Copyright 2021 The DAPHNE Consortium
 *
 * Licensed under the Apache License, Version 2.0 (the "License");
 * you may not use this file except in compliance with the License.
 * You may obtain a copy of the License at
 *
 *     http://www.apache.org/licenses/LICENSE-2.0
 *
 * Unless required by applicable law or agreed to in writing, software
 * distributed under the License is distributed on an "AS IS" BASIS,
 * WITHOUT WARRANTIES OR CONDITIONS OF ANY KIND, either express or implied.
 * See the License for the specific language governing permissions and
 * limitations under the License.
 */

#ifndef SRC_PARSER_DAPHNEDSL_DAPHNEDSLVISITOR_H
#define SRC_PARSER_DAPHNEDSL_DAPHNEDSLVISITOR_H

#include <parser/daphnedsl/DaphneDSLBuiltins.h>
#include <parser/ParserUtils.h>
#include <parser/ScopedSymbolTable.h>

#include "antlr4-runtime.h"
#include "DaphneDSLGrammarParser.h"
#include "DaphneDSLGrammarVisitor.h"

#include <mlir/IR/Builders.h>
#include <mlir/IR/Value.h>

class DaphneDSLVisitor : public DaphneDSLGrammarVisitor {
    // By inheriting from DaphneDSLGrammarVisitor (as opposed to
    // DaphneDSLGrammarBaseVisitor), we ensure that any newly added visitor
    // function (e.g. after a change to the grammar file) needs to be
    // considered here. This is to force us not to forget anything.

    /**
     * The OpBuilder used to generate DaphneIR operations.
     */
    mlir::OpBuilder & builder;

    /**
     * Maps a variable name from the input DaphneDSL script to the MLIR SSA
     * value that has been assigned to it most recently.
     */
    ScopedSymbolTable symbolTable;

    /**
     * @brief General utilities for parsing to DaphneIR.
     */
    ParserUtils utils;

    /**
     * @brief Utility for creating DaphneIR operations for DaphneDSL built-in
     * functions.
     */
    DaphneDSLBuiltins builtins;

public:
    DaphneDSLVisitor(mlir::OpBuilder & builder) : builder(builder), utils(builder), builtins(builder) {
        //
    };

    antlrcpp::Any visitScript(DaphneDSLGrammarParser::ScriptContext * ctx) override;

    antlrcpp::Any visitStatement(DaphneDSLGrammarParser::StatementContext * ctx) override;

    antlrcpp::Any visitBlockStatement(DaphneDSLGrammarParser::BlockStatementContext * ctx) override;

    antlrcpp::Any visitExprStatement(DaphneDSLGrammarParser::ExprStatementContext * ctx) override;

    antlrcpp::Any visitAssignStatement(DaphneDSLGrammarParser::AssignStatementContext * ctx) override;

    antlrcpp::Any visitIfStatement(DaphneDSLGrammarParser::IfStatementContext * ctx) override;

    antlrcpp::Any visitWhileStatement(DaphneDSLGrammarParser::WhileStatementContext * ctx) override;

    antlrcpp::Any visitForStatement(DaphneDSLGrammarParser::ForStatementContext * ctx) override;

    antlrcpp::Any visitLiteralExpr(DaphneDSLGrammarParser::LiteralExprContext * ctx) override;

    antlrcpp::Any visitIdentifierExpr(DaphneDSLGrammarParser::IdentifierExprContext * ctx) override;

    antlrcpp::Any visitParanthesesExpr(DaphneDSLGrammarParser::ParanthesesExprContext * ctx) override;

    antlrcpp::Any visitCallExpr(DaphneDSLGrammarParser::CallExprContext * ctx) override;

<<<<<<< HEAD
    antlrcpp::Any visitRightIdxExpr(DaphneDSLGrammarParser::RightIdxExprContext * ctx) override;

=======
    antlrcpp::Any visitCastExpr(DaphneDSLGrammarParser::CastExprContext * ctx) override;

    antlrcpp::Any visitRightIdxFilterExpr(DaphneDSLGrammarParser::RightIdxFilterExprContext * ctx) override;

    antlrcpp::Any visitRightIdxExtractExpr(DaphneDSLGrammarParser::RightIdxExtractExprContext * ctx) override;
    
>>>>>>> 1408b412
    antlrcpp::Any visitMatmulExpr(DaphneDSLGrammarParser::MatmulExprContext * ctx) override;

    antlrcpp::Any visitPowExpr(DaphneDSLGrammarParser::PowExprContext * ctx) override;

    antlrcpp::Any visitMulExpr(DaphneDSLGrammarParser::MulExprContext * ctx) override;

    antlrcpp::Any visitAddExpr(DaphneDSLGrammarParser::AddExprContext * ctx) override;

    antlrcpp::Any visitCmpExpr(DaphneDSLGrammarParser::CmpExprContext * ctx) override;

    antlrcpp::Any visitLiteral(DaphneDSLGrammarParser::LiteralContext * ctx) override;

    antlrcpp::Any visitBoolLiteral(DaphneDSLGrammarParser::BoolLiteralContext * ctx) override;
};

#endif //SRC_PARSER_DAPHNEDSL_DAPHNEDSLVISITOR_H<|MERGE_RESOLUTION|>--- conflicted
+++ resolved
@@ -85,17 +85,12 @@
 
     antlrcpp::Any visitCallExpr(DaphneDSLGrammarParser::CallExprContext * ctx) override;
 
-<<<<<<< HEAD
-    antlrcpp::Any visitRightIdxExpr(DaphneDSLGrammarParser::RightIdxExprContext * ctx) override;
-
-=======
     antlrcpp::Any visitCastExpr(DaphneDSLGrammarParser::CastExprContext * ctx) override;
 
     antlrcpp::Any visitRightIdxFilterExpr(DaphneDSLGrammarParser::RightIdxFilterExprContext * ctx) override;
 
     antlrcpp::Any visitRightIdxExtractExpr(DaphneDSLGrammarParser::RightIdxExtractExprContext * ctx) override;
-    
->>>>>>> 1408b412
+
     antlrcpp::Any visitMatmulExpr(DaphneDSLGrammarParser::MatmulExprContext * ctx) override;
 
     antlrcpp::Any visitPowExpr(DaphneDSLGrammarParser::PowExprContext * ctx) override;
