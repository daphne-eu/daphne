/*
 * Copyright 2021 The DAPHNE Consortium
 *
 * Licensed under the Apache License, Version 2.0 (the "License");
 * you may not use this file except in compliance with the License.
 * You may obtain a copy of the License at
 *
 *     http://www.apache.org/licenses/LICENSE-2.0
 *
 * Unless required by applicable law or agreed to in writing, software
 * distributed under the License is distributed on an "AS IS" BASIS,
 * WITHOUT WARRANTIES OR CONDITIONS OF ANY KIND, either express or implied.
 * See the License for the specific language governing permissions and
 * limitations under the License.
 */

#include <ir/daphneir/Daphne.h>
#include <parser/daphnedsl/DaphneDSLBuiltins.h>
#include <runtime/local/datastructures/Frame.h>
#include <runtime/local/io/FileMetaData.h>

#include "antlr4-runtime.h"

#include <stdexcept>
#include <string>
#include <vector>

#include <cstdlib>

// ************************************************************************
// Checking number of arguments
// ************************************************************************

void DaphneDSLBuiltins::checkNumArgsExact(const std::string & func, size_t numArgs, size_t numArgsExact) {
    if(numArgs != numArgsExact)
        throw std::runtime_error(
                "built-in function '" + func + "' expects exactly " +
                std::to_string(numArgsExact) + " argument(s), but got " +
                std::to_string(numArgs)
        );
}

void DaphneDSLBuiltins::checkNumArgsBetween(const std::string & func, size_t numArgs, size_t numArgsMin, size_t numArgsMax) {
    if(numArgs < numArgsMin || numArgs > numArgsMax)
        throw std::runtime_error(
                "built-in function '" + func + "' expects between " +
                std::to_string(numArgsMin) + " and " + std::to_string(numArgsMax) +
                " argument(s), but got " + std::to_string(numArgs)
        );
}

void DaphneDSLBuiltins::checkNumArgsMin(const std::string & func, size_t numArgs, size_t numArgsMin) {
    if(numArgs < numArgsMin)
        throw std::runtime_error(
                "built-in function '" + func + "' at least " +
                std::to_string(numArgsMin) + " argument(s), but got " +
                std::to_string(numArgs)
        );
}

void DaphneDSLBuiltins::checkNumArgsEven(const std::string & func, size_t numArgs) {
    if(numArgs % 2)
        throw std::runtime_error(
                "built-in function '" + func +
                "' expects an even number of arguments, but got " +
                std::to_string(numArgs)
        );
}

// ************************************************************************
// Creating similar DaphneIR operations
// ************************************************************************

template<class NumOp>
mlir::Value DaphneDSLBuiltins::createNumOp(mlir::Location loc, const std::string & func, const std::vector<mlir::Value> & args) {
    checkNumArgsExact(func, args.size(), 1);
    return static_cast<mlir::Value>(builder.create<NumOp>(
            loc, utils.sizeType, args[0]
    ));
}

template<class EwUnaryOp>
mlir::Value DaphneDSLBuiltins::createEwUnaryOp(mlir::Location loc, const std::string & func, const std::vector<mlir::Value> & args) {
    checkNumArgsExact(func, args.size(), 1);
    return static_cast<mlir::Value>(builder.create<EwUnaryOp>(
            loc, args[0].getType(), args[0]
    ));
}

template<class EwBinaryOp>
mlir::Value DaphneDSLBuiltins::createEwBinaryOp(mlir::Location loc, const std::string & func, const std::vector<mlir::Value> & args) {
    checkNumArgsExact(func, args.size(), 2);
    return static_cast<mlir::Value>(builder.create<EwBinaryOp>(
            loc, args[0], args[1]
    ));
}

template<class RowAggOp, class ColAggOp>
mlir::Value DaphneDSLBuiltins::createRowOrColAggOp(mlir::Location loc, const std::string & func, const std::vector<mlir::Value> & args) {
    checkNumArgsExact(func, args.size(), 2);
    if(auto co = args[1].getDefiningOp<mlir::daphne::ConstantOp>()) {
        llvm::APInt axis = co.value().dyn_cast<mlir::IntegerAttr>().getValue();
        if(axis == 0)
            return static_cast<mlir::Value>(
                    builder.create<RowAggOp>(
                            loc, args[0].getType(), args[0]
                    )
            );
        else if(axis == 1)
            return static_cast<mlir::Value>(
                    builder.create<ColAggOp>(
                            loc, args[0].getType(), args[0]
                    )
            );
        else
            throw std::runtime_error("invalid axis");
    }
    else
        throw std::runtime_error("second argument of aggregation must be a constant");
}

template<class GrpAggOp>
mlir::Value DaphneDSLBuiltins::createGrpAggOp(mlir::Location loc, const std::string & func, const std::vector<mlir::Value> & args) {
    checkNumArgsExact(func, args.size(), 3);
    mlir::Value arg = args[0];
    mlir::Value groupIds = args[1];
    mlir::Value numGroups = utils.castSizeIf(args[2]);
    return static_cast<mlir::Value>(builder.create<GrpAggOp>(
            loc, args[0].getType(), arg, groupIds, numGroups
    ));
}

template<class AllAggOp, class RowAggOp, class ColAggOp, class GrpAggOp>
mlir::Value DaphneDSLBuiltins::createAnyAggOp(mlir::Location loc, const std::string & func, const std::vector<mlir::Value> & args) {
    const size_t numArgs = args.size();
    checkNumArgsBetween(func, numArgs, 1, 3);
    if(args.size() == 1)
        return static_cast<mlir::Value>(
                builder.create<AllAggOp>(
                        // TODO this crashes if the input is not a matrix
                        loc, args[0].getType().dyn_cast<mlir::daphne::MatrixType>().getElementType(), args[0]
                )
        );
    else if(numArgs == 2)
        return createRowOrColAggOp<RowAggOp, ColAggOp>(loc, func, args);
    else // numArgs == 3
        return createGrpAggOp<GrpAggOp>(loc, func, args);
}

template<class CumAggOp>
mlir::Value DaphneDSLBuiltins::createCumAggOp(mlir::Location loc, const std::string & func, const std::vector<mlir::Value> & args) {
    checkNumArgsExact(func, args.size(), 1);
    return static_cast<mlir::Value>(builder.create<CumAggOp>(
            loc, args[0].getType(), args[0]
    ));
}

#if 0
template<class BindOp>
mlir::Value DaphneDSLBuiltins::createBindOp(mlir::Location loc, const std::string & func, const std::vector<mlir::Value> & args) {
    checkNumArgsExact(func, args.size(), 2);
    return static_cast<mlir::Value>(builder.create<BindOp>(
            // TODO This is not Frame-aware (for ColBindOp, we need to concat
            // the column types.
            loc, args[0].getType(), args[0], args[1]
    ));
}
#endif

template<class TheOp>
mlir::Value DaphneDSLBuiltins::createSameTypeUnaryOp(mlir::Location loc, const std::string & func, const std::vector<mlir::Value> & args) {
    checkNumArgsExact(func, args.size(), 1);
    return static_cast<mlir::Value>(builder.create<TheOp>(
            loc, args[0].getType(), args[0]
    ));
}

mlir::Value DaphneDSLBuiltins::createTriOp(mlir::Location loc, const std::string & func, const std::vector<mlir::Value> & args, bool upper) {
    checkNumArgsExact(func, args.size(), 3);
    mlir::Value arg = args[0];
    mlir::Value upper2 = builder.create<mlir::daphne::ConstantOp>(loc, builder.getIntegerAttr(builder.getI1Type(), upper));
    mlir::Value diag = utils.castBoolIf(args[1]);
    mlir::Value values = utils.castBoolIf(args[2]);
    return static_cast<mlir::Value>(builder.create<mlir::daphne::TriOp>(
            loc, arg.getType(), arg, upper2, diag, values
    ));
}

template<class SetOp>
mlir::Value DaphneDSLBuiltins::createSetOp(mlir::Location loc, const std::string & func, const std::vector<mlir::Value> & args) {
    checkNumArgsExact(func, args.size(), 2);
    return static_cast<mlir::Value>(builder.create<SetOp>(
            loc, args[0].getType(), args[0], args[1]
    ));
}

template<class JoinOp>
mlir::Value DaphneDSLBuiltins::createJoinOp(mlir::Location loc, const std::string & func, const std::vector<mlir::Value> & args) {
    const size_t numArgs = args.size();
    checkNumArgsMin(func, numArgs, 4);
    checkNumArgsEven(func, numArgs);
    mlir::Value lhs = args[0];
    mlir::Value rhs = args[1];
    std::vector<mlir::Value> leftOn;
    std::vector<mlir::Value> rightOn;
    const size_t numCols = (numArgs - 2) / 2;
    for(size_t i = 0; i < numCols; i++) {
        leftOn.push_back(utils.castSizeIf(args[2 + i]));
        rightOn.push_back(utils.castSizeIf(args[2 + numCols + i]));
    }
    std::vector<mlir::Type> colTypes;
    for(mlir::Type t : lhs.getType().dyn_cast<mlir::daphne::FrameType>().getColumnTypes())
        colTypes.push_back(t);
    for(mlir::Type t : rhs.getType().dyn_cast<mlir::daphne::FrameType>().getColumnTypes())
        colTypes.push_back(t);
    mlir::Type t = mlir::daphne::FrameType::get(builder.getContext(), colTypes);
    return static_cast<mlir::Value>(builder.create<JoinOp>(
            loc, t, lhs, rhs, leftOn, rightOn
    ));
}

antlrcpp::Any DaphneDSLBuiltins::build(mlir::Location loc, const std::string & func, const std::vector<mlir::Value> & args) {
    using namespace mlir::daphne;

    const size_t numArgs = args.size();

    // Basically, for each DaphneDSL built-in function we need to:
    // - check if the number of provided arguments is valid
    // - if required by the DaphneIR operation to be created: ensure that the
    //   arguments have the right types (by inserting DaphneIR casts)
    // - create and return the DaphneIR operation represented by the DaphneDSL
    //   built-in function (including the inference of the result type)
    // TODO Outsource the result type inference (issue #44) in an MLIR way.

    // Note that some built-in functions require some more advanced steps.

    // There are several groups of DaphneIR operations that are very similar
    // w.r.t. their arguments and results; so there are specific template
    // functions for creating them.

    // ********************************************************************
    // Data generation
    // ********************************************************************

    if(func == "fill") {
        checkNumArgsExact(func, numArgs, 3);
        mlir::Value arg = args[0];
        mlir::Value numRows = utils.castSizeIf(args[1]);
        mlir::Value numCols = utils.castSizeIf(args[2]);
        return static_cast<mlir::Value>(builder.create<FillOp>(
                loc, utils.matrixOf(arg), arg, numRows, numCols
        ));
    }
    if(func == "frame") {
        checkNumArgsMin(func, numArgs, 1);
        // Determine which arguments are column matrices and which are labels.
        std::vector<mlir::Type> colTypes;
        std::vector<mlir::Value> cols;
        std::vector<mlir::Value> labels;
        bool expectCol = true;
        for(auto arg : args) {
            mlir::Type t = arg.getType();
            auto mt = t.dyn_cast<MatrixType>();
            if(expectCol && mt) {
                colTypes.push_back(mt.getElementType());
                cols.push_back(arg);
            }
            else if(t.isa<mlir::daphne::StringType>()) {
                expectCol = false;
                labels.push_back(arg);
            }
            else
                throw std::runtime_error(
                        "arguments to frame() built-in function must be one or "
                        "more matrices optionally followed by equally many "
                        "strings"
                );
        }
        // Use default labels, if necessary.
        const size_t numCols = cols.size();
        const size_t numLabels = labels.size();
        if(!numLabels)
            for(size_t i = 0; i < numCols; i++) {
                const std::string dl(Frame::getDefaultLabel(i));
                labels.push_back(builder.create<ConstantOp>(
                        loc, dl
                ));
            }
        else if(numLabels != numCols)
            throw std::runtime_error(
                    "frame built-in function expects either no column labels "
                    "or as many labels as columns"
            );
        // Create CreateFrameOp.
        mlir::Type t = FrameType::get(builder.getContext(), colTypes);
        return static_cast<mlir::Value>(
                builder.create<CreateFrameOp>(loc, t, cols, labels)
        );
    }
    if(func == "diagMatrix")
        return createSameTypeUnaryOp<DiagMatrixOp>(loc, func, args);
    if(func == "rand") {
        checkNumArgsExact(func, numArgs, 6);
        mlir::Value numRows = utils.castSizeIf(args[0]);
        mlir::Value numCols = utils.castSizeIf(args[1]);
        mlir::Value min = args[2];
        mlir::Value max = args[3];
        mlir::Value sparsity = utils.castIf(builder.getF64Type(), args[4]);
        mlir::Value seed = utils.castSeedIf(args[5]);
        return static_cast<mlir::Value>(builder.create<RandMatrixOp>(
                loc,
                MatrixType::get(builder.getContext(), min.getType()),
                numRows, numCols, min, max, sparsity, seed
        ));
    }
    if(func == "sample") {
        checkNumArgsExact(func, numArgs, 4);
        mlir::Value range = utils.castSizeIf(args[0]);
        mlir::Value size = utils.castSizeIf(args[1]);
        mlir::Value withReplacement = utils.castBoolIf(args[2]);
        mlir::Value seed = utils.castSeedIf(args[3]);
        return static_cast<mlir::Value>(
                builder.create<SampleOp>(
                        loc, utils.matrixOfSizeType, range, size, withReplacement, seed
                )
        );
    }
    if(func == "seq") {
        checkNumArgsExact(func, numArgs, 3);
        mlir::Value from = args[0];
        mlir::Value to = args[1];
        mlir::Value inc= args[2];
        return static_cast<mlir::Value>(
                builder.create<SeqOp>(
                        loc, utils.matrixOf(from), from, to, inc
                )
        );
    }

    // ********************************************************************
    // Matrix/frame dimensions
    // ********************************************************************

    if(func == "nrow")
        return createNumOp<NumRowsOp>(loc, func, args);
    if(func == "ncol")
        return createNumOp<NumColsOp>(loc, func, args);
    if(func == "ncell")
        return createNumOp<NumCellsOp>(loc, func, args);

    // ********************************************************************
    // Elementwise unary
    // ********************************************************************

    // --------------------------------------------------------------------
    // Arithmetic/general math
    // --------------------------------------------------------------------

    if(func == "abs")
        return createEwUnaryOp<EwAbsOp>(loc, func, args);
    if(func == "sign")
        return createEwUnaryOp<EwSignOp>(loc, func, args);
    if(func == "exp")
        return createEwUnaryOp<EwExpOp>(loc, func, args);
    if(func == "ln")
        return createEwUnaryOp<EwLnOp>(loc, func, args);
    if(func == "sqrt")
        return createEwUnaryOp<EwSqrtOp>(loc, func, args);

    // --------------------------------------------------------------------
    // Rounding
    // --------------------------------------------------------------------

    if(func == "round")
        return createEwUnaryOp<EwRoundOp>(loc, func, args);
    if(func == "floor")
        return createEwUnaryOp<EwFloorOp>(loc, func, args);
    if(func == "ceil")
        return createEwUnaryOp<EwCeilOp>(loc, func, args);

    // --------------------------------------------------------------------
    // Trigonometric
    // --------------------------------------------------------------------

    if(func == "sin")
        return createEwUnaryOp<EwSinOp>(loc, func, args);
    if(func == "cos")
        return createEwUnaryOp<EwCosOp>(loc, func, args);
    if(func == "tan")
        return createEwUnaryOp<EwTanOp>(loc, func, args);
    if(func == "sinh")
        return createEwUnaryOp<EwSinhOp>(loc, func, args);
    if(func == "cosh")
        return createEwUnaryOp<EwCoshOp>(loc, func, args);
    if(func == "tanh")
        return createEwUnaryOp<EwTanhOp>(loc, func, args);
    if(func == "asin")
        return createEwUnaryOp<EwAsinOp>(loc, func, args);
    if(func == "acos")
        return createEwUnaryOp<EwAcosOp>(loc, func, args);
    if(func == "atan")
        return createEwUnaryOp<EwAtanOp>(loc, func, args);

    // ********************************************************************
    // Elementwise binary
    // ********************************************************************

    // --------------------------------------------------------------------
    // Arithmetic
    // --------------------------------------------------------------------

    if(func == "pow")
        return createEwBinaryOp<EwPowOp>(loc, func, args);
    if(func == "log")
        return createEwBinaryOp<EwLogOp>(loc, func, args);

    // --------------------------------------------------------------------
    // Min/max
    // --------------------------------------------------------------------

    if(func == "min")
        return createEwBinaryOp<EwMinOp>(loc, func, args);
    if(func == "max")
        return createEwBinaryOp<EwMaxOp>(loc, func, args);

    // ********************************************************************
    // Aggregation and statistical
    // ********************************************************************

    // --------------------------------------------------------------------
    // Full aggregation, row/column-wise aggregation, grouped aggregation
    // --------------------------------------------------------------------
    // These four kinds of aggregation all have the same built-in function
    // names and are distinguished by their arguments.

    if(func == "sum")
        return createAnyAggOp<AllAggSumOp, RowAggSumOp, ColAggSumOp, GrpAggSumOp>(loc, func, args);
    if(func == "aggMin") // otherwise name clash with elementwise functions (cannot be resolved by types)
        return createAnyAggOp<AllAggMinOp, RowAggMinOp, ColAggMinOp, GrpAggMinOp>(loc, func, args);
    if(func == "aggMax") // otherwise name clash with elementwise functions (cannot be resolved by types)
        return createAnyAggOp<AllAggMaxOp, RowAggMaxOp, ColAggMaxOp, GrpAggMaxOp>(loc, func, args);
    if(func == "mean")
        return createAnyAggOp<AllAggMeanOp, RowAggMeanOp, ColAggMeanOp, GrpAggMeanOp>(loc, func, args);
    if(func == "var")
        return createAnyAggOp<AllAggVarOp, RowAggVarOp, ColAggVarOp, GrpAggVarOp>(loc, func, args);
    if(func == "stddev")
        return createAnyAggOp<AllAggStddevOp, RowAggStddevOp, ColAggStddevOp, GrpAggStddevOp>(loc, func, args);
    if(func == "idxMin")
        return createRowOrColAggOp<RowAggIdxMinOp, ColAggIdxMinOp>(loc, func, args);
    if(func == "idxMax")
        return createRowOrColAggOp<RowAggIdxMaxOp, ColAggIdxMaxOp>(loc, func, args);
    if(func == "count")
        return createGrpAggOp<GrpAggCountOp>(loc, func, args);

    // --------------------------------------------------------------------
    // Cumulative aggregation
    // --------------------------------------------------------------------

    if(func == "cumSum")
        return createCumAggOp<CumAggSumOp>(loc, func, args);
    if(func == "cumProd")
        return createCumAggOp<CumAggProdOp>(loc, func, args);
    if(func == "cumMin")
        return createCumAggOp<CumAggMinOp>(loc, func, args);
    if(func == "cumMax")
        return createCumAggOp<CumAggMaxOp>(loc, func, args);

    // --------------------------------------------------------------------
    // Statistical for column matrices
    // --------------------------------------------------------------------

    // TODO Add built-in functions for those.

    // ********************************************************************
    // Reorganization
    // ********************************************************************

    if(func == "reshape") {
        checkNumArgsExact(func, numArgs, 3);
        mlir::Value arg = args[0];
        mlir::Value numRows = utils.castSizeIf(args[1]);
        mlir::Value numCols = utils.castSizeIf(args[2]);
        return static_cast<mlir::Value>(builder.create<ReshapeOp>(
                loc, arg.getType(), arg, numRows, numCols
        ));
    }
    if(func == "transpose" || func == "t") {
        checkNumArgsExact(func, numArgs, 1);
        return static_cast<mlir::Value>(builder.create<TransposeOp>(
                loc, args[0]
        ));
    }
    if(func == "cbind") {
#if 0
        return createBindOp<ColBindOp>(loc, func, args);
#else
        checkNumArgsExact(func, numArgs, 2);
        auto op = builder.create<ColBindOp>(
                loc, args[0].getType(), args[0], args[1]
        );
        op.inferTypes();
        return static_cast<mlir::Value>(op);
#endif
    }
    if(func == "rbind") {
#if 0
        return createBindOp<RowBindOp>(loc, func, args);
#else
        checkNumArgsExact(func, numArgs, 2);
        return static_cast<mlir::Value>(builder.create<RowBindOp>(
                loc, args[0].getType(), args[0], args[1]
        ));
#endif
    }
    if(func == "reverse")
        return createSameTypeUnaryOp<ReverseOp>(loc, func, args);
    if(func == "order") {
        checkNumArgsMin(func, numArgs, 4);
        checkNumArgsEven(func, numArgs);
        mlir::Value arg = args[0];
        std::vector<mlir::Value> colIdxs;
        std::vector<mlir::Value> ascs;
        bool returnIdxs = false; // TODO Don't hardcode this.
        const size_t numCols = (numArgs - 2) / 2;
        for(size_t i = 0; i < numCols; i++) {
            colIdxs.push_back(utils.castSizeIf(args[1 + i]));
            ascs.push_back(utils.castBoolIf(args[1 + numCols + i]));
        }
        return static_cast<mlir::Value>(builder.create<OrderOp>(
                loc, args[0].getType(), arg, colIdxs, ascs, returnIdxs
        ));
    }

    // ********************************************************************
    // Matrix decompositions & co
    // ********************************************************************

    // TODO Add built-in functions for those.

    // ********************************************************************
    // Deep neural network
    // ********************************************************************

    // TODO Add built-in functions for those.

    // ********************************************************************
    // Other matrix operations
    // ********************************************************************

    if(func == "diagVector")
        return createSameTypeUnaryOp<DiagVectorOp>(loc, func, args);
    if(func == "lowerTri")
        return createTriOp(loc, func, args, false);
    if(func == "upperTri")
        return createTriOp(loc, func, args, true);
    if(func == "solve") {
        checkNumArgsExact(func, numArgs, 2);
        mlir::Value a = args[0];
        mlir::Value b = args[1];
        return static_cast<mlir::Value>(builder.create<SolveOp>(
                loc, b.getType(), a, b
        ));
    }
    if(func == "replace") {
        checkNumArgsExact(func, numArgs, 3);
        mlir::Value arg = args[0];
        mlir::Value pattern = args[1];
        mlir::Value replacement = args[2];
        return static_cast<mlir::Value>(builder.create<ReplaceOp>(
                loc, arg.getType(), arg, pattern, replacement
        ));
    }
    if(func == "ctable") {
        checkNumArgsExact(func, numArgs, 5);
        mlir::Value lhs = args[0];
        mlir::Value rhs = args[1];
        mlir::Value weights = args[2];
        mlir::Value outHeight = utils.castSizeIf(args[3]);
        mlir::Value outWidth = utils.castSizeIf(args[4]);
        return static_cast<mlir::Value>(builder.create<CTableOp>(
                loc, lhs.getType(), lhs, rhs, weights, outHeight, outWidth
        ));
    }

    // ********************************************************************
    // Extended relational algebra
    // ********************************************************************

    // ----------------------------------------------------------------------------
    // Entire SQL query
    // ----------------------------------------------------------------------------

    if(func == "sql") {
        checkNumArgsExact(func, numArgs, 1);
        if(auto co = args[0].getDefiningOp<mlir::daphne::ConstantOp>()) {
            mlir::Attribute attr = co.value();
            if(attr.isa<mlir::StringAttr>()) {
                // TODO How to know the column types, or how to not need to
                // know them here? For now, we just leave them blank here.
                std::vector<mlir::Type> colTypes;
                colTypes.push_back(builder.getF64Type()); // Hardcoded because otherwise no idea how it works
                co.erase();
                return static_cast<mlir::Value>(builder.create<SqlOp>(
                        loc,
                        FrameType::get(builder.getContext(), colTypes),
                        attr.dyn_cast<mlir::StringAttr>()
                ));
            }
        }
        throw std::runtime_error("SqlOp requires a SQL query as a constant string");
    }

    if(func == "registerView") {
        checkNumArgsExact(func, numArgs, 2);
        auto co = args[0].getDefiningOp<mlir::daphne::ConstantOp>();
        mlir::Attribute attr = co.value();
        mlir::Value view = args[1];
        if(attr.isa<mlir::StringAttr>()) {
            co.erase();
            return builder.create<RegisterOp>(
                    loc,
                    attr.dyn_cast<mlir::StringAttr>(),
                    view
            );
        }

        throw std::runtime_error("registerView requires a Viewname as a constant string, and a something that get's assigned to that name.");

    }

    // --------------------------------------------------------------------
    // Set operations
    // --------------------------------------------------------------------

    if(func == "intersect")
        return createSetOp<IntersectOp>(loc, func, args);
    if(func == "merge")
        return createSetOp<IntersectOp>(loc, func, args);
    if(func == "except")
        return createSetOp<IntersectOp>(loc, func, args);

    // --------------------------------------------------------------------
    // Cartesian product and joins
    // --------------------------------------------------------------------

    if(func == "cartesian") {
        checkNumArgsMin(func, numArgs, 2);
        std::vector<mlir::Type> colTypes;
        for(auto arg : args)
            for(mlir::Type t : arg.getType().dyn_cast<FrameType>().getColumnTypes())
                colTypes.push_back(t);
        return static_cast<mlir::Value>(builder.create<CartesianOp>(
                loc, FrameType::get(builder.getContext(), colTypes), args
        ));
    }
    if(func == "innerJoin")
        return createJoinOp<InnerJoinOp>(loc, func, args);
    if(func == "fullOuterJoin")
        return createJoinOp<FullOuterJoinOp>(loc, func, args);
    if(func == "leftOuterJoin")
        return createJoinOp<LeftOuterJoinOp>(loc, func, args);
    if(func == "antiJoin")
        return createJoinOp<AntiJoinOp>(loc, func, args);
    if(func == "semiJoin")
        return createJoinOp<SemiJoinOp>(loc, func, args);
    if(func == "groupJoin") {
        checkNumArgsExact(func, numArgs, 5);
        mlir::Value lhs = args[0];
        mlir::Value rhs = args[1];
        mlir::Value lhsOn = args[2];
        mlir::Value rhsOn = args[3];
        mlir::Value rhsAgg = args[4];
        return builder.create<GroupJoinOp>(
                loc,
                FrameType::get(
                        builder.getContext(),
                        {utils.unknownType, utils.unknownType}
                ),
                utils.matrixOfSizeType,
                lhs, rhs, lhsOn, rhsOn, rhsAgg
        ).getResults();
    }
    
    // ********************************************************************
    // Frame label manipulation
    // ********************************************************************
    
    if(func == "setColLabels") {
        checkNumArgsMin(func, numArgs, 2);
        std::vector<mlir::Value> labels;
        for(size_t i = 1; i < numArgs; i++)
            labels.push_back(args[i]);
        return builder.create<SetColLabelsOp>(loc, args[0], labels);
    }
    if(func == "setColLabelsPrefix") {
        checkNumArgsExact(func, numArgs, 2);
        return builder.create<SetColLabelsPrefixOp>(loc, args[0], args[1]);
    }

    // ********************************************************************
    // Conversions, casts, and copying
    // ********************************************************************

    if(func == "copy")
        return createSameTypeUnaryOp<CopyOp>(loc, func, args);

    // ********************************************************************
    // Input/output
    // ********************************************************************

    if(func == "print") {
        checkNumArgsExact(func, numArgs, 1);
        return builder.create<PrintOp>(
                loc, args[0]
        );
    }
<<<<<<< HEAD
    // TODO read/write

=======
    if(func == "read") {
        checkNumArgsExact(func, numArgs, 1);
        
        mlir::Value filename = args[0];
        std::string filenameStr;
        bool found = false;
        
        // TODO Make getConstantString() from DaphneInferFrameLabelsOpInterface
        // a central utility and use it here.
        if(auto co = llvm::dyn_cast<mlir::daphne::ConstantOp>(filename.getDefiningOp()))
            if(auto strAttr = co.value().dyn_cast<mlir::StringAttr>()) {
                filenameStr = strAttr.getValue().str();
                found = true;
            }
        if(!found)
            throw std::runtime_error(
                    "built-in function read requires the filename to be a "
                    "string constant"
            );
        
        FileMetaData fmd = FileMetaData::ofFile(filenameStr);
        std::vector<mlir::Type> cts;
        for(ValueTypeCode vtc : fmd.schema)
            cts.push_back(utils.mlirTypeForCode(vtc));
        auto labels = new std::vector<std::string>(fmd.labels);
        
        return static_cast<mlir::Value>(builder.create<ReadOp>(
                loc,
                mlir::daphne::FrameType::get(builder.getContext(), cts, labels),
                filename
        ));
    }
    // TODO write
    
>>>>>>> 1408b412
    // ********************************************************************
    // Data preprocessing
    // ********************************************************************

    if(func == "oneHot") {
        checkNumArgsExact(func, numArgs, 2);
        mlir::Value arg = args[0];
        mlir::Value info = args[1];
        return static_cast<mlir::Value>(builder.create<OneHotOp>(
                loc, arg.getType(), arg, info
        ));
    }

    // ********************************************************************

    throw std::runtime_error("unknown built-in function: '" + func + "'");
}<|MERGE_RESOLUTION|>--- conflicted
+++ resolved
@@ -680,11 +680,11 @@
                 lhs, rhs, lhsOn, rhsOn, rhsAgg
         ).getResults();
     }
-    
+
     // ********************************************************************
     // Frame label manipulation
     // ********************************************************************
-    
+
     if(func == "setColLabels") {
         checkNumArgsMin(func, numArgs, 2);
         std::vector<mlir::Value> labels;
@@ -714,17 +714,13 @@
                 loc, args[0]
         );
     }
-<<<<<<< HEAD
-    // TODO read/write
-
-=======
     if(func == "read") {
         checkNumArgsExact(func, numArgs, 1);
-        
+
         mlir::Value filename = args[0];
         std::string filenameStr;
         bool found = false;
-        
+
         // TODO Make getConstantString() from DaphneInferFrameLabelsOpInterface
         // a central utility and use it here.
         if(auto co = llvm::dyn_cast<mlir::daphne::ConstantOp>(filename.getDefiningOp()))
@@ -737,13 +733,13 @@
                     "built-in function read requires the filename to be a "
                     "string constant"
             );
-        
+
         FileMetaData fmd = FileMetaData::ofFile(filenameStr);
         std::vector<mlir::Type> cts;
         for(ValueTypeCode vtc : fmd.schema)
             cts.push_back(utils.mlirTypeForCode(vtc));
         auto labels = new std::vector<std::string>(fmd.labels);
-        
+
         return static_cast<mlir::Value>(builder.create<ReadOp>(
                 loc,
                 mlir::daphne::FrameType::get(builder.getContext(), cts, labels),
@@ -751,8 +747,7 @@
         ));
     }
     // TODO write
-    
->>>>>>> 1408b412
+
     // ********************************************************************
     // Data preprocessing
     // ********************************************************************
