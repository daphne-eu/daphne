--- conflicted
+++ resolved
@@ -627,17 +627,14 @@
         mlir::Value arg = args[0];
         std::vector<mlir::Value> colIdxs;
         std::vector<mlir::Value> ascs;
-<<<<<<< HEAD
-=======
         mlir::Value returnIdxs = args[numArgs - 1];
->>>>>>> 83dd3c8a
         const size_t numCols = (numArgs - 2) / 2;
         for(size_t i = 0; i < numCols; i++) {
             colIdxs.push_back(utils.castSizeIf(args[1 + i]));
             ascs.push_back(utils.castBoolIf(args[1 + numCols + i]));
         }
         return static_cast<mlir::Value>(builder.create<OrderOp>(
-                loc, args[0].getType(), arg, colIdxs, ascs
+                loc, args[0].getType(), arg, colIdxs, ascs, returnIdxs
         ));
     }
 
