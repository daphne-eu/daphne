--- conflicted
+++ resolved
@@ -23,7 +23,6 @@
 
 #include <mlir/Dialect/SCF/SCF.h>
 
-#include <regex>
 #include <set>
 #include <stdexcept>
 #include <string>
@@ -33,11 +32,26 @@
 #include <cstdlib>
 
 // ****************************************************************************
+// Helper functions
+// ****************************************************************************
+
+mlir::Value valueOrError(antlrcpp::Any a) {
+    if(a.is<mlir::Value>())
+        return a.as<mlir::Value>();
+    throw std::runtime_error("something was expected to be an mlir::Value, but it was none");
+}
+
+mlir::Value DaphneDSLVisitor::castIf(mlir::Location loc, mlir::Type t, mlir::Value v) {
+    if(v.getType() == t)
+        return v;
+    return builder.create<mlir::daphne::CastOp>(loc, t, v);
+}
+
+// ****************************************************************************
 // Visitor functions
 // ****************************************************************************
 
 antlrcpp::Any DaphneDSLVisitor::visitScript(DaphneDSLGrammarParser::ScriptContext * ctx) {
-    dump(visitChildren(ctx));
     return visitChildren(ctx);
 }
 
@@ -60,18 +74,13 @@
     std::string var = ctx->var->getText();
     if(symbolTable.has(var) && symbolTable.get(var).isReadOnly)
         throw std::runtime_error("trying to assign read-only variable " + var);
-    symbolTable.put(var, ScopedSymbolTable::SymbolInfo(utils.valueOrError(visit(ctx->expr())), false));
+    symbolTable.put(var, ScopedSymbolTable::SymbolInfo(valueOrError(visit(ctx->expr())), false));
     return nullptr;
 }
 
 antlrcpp::Any DaphneDSLVisitor::visitIfStatement(DaphneDSLGrammarParser::IfStatementContext * ctx) {
-<<<<<<< HEAD
     mlir::Value cond = valueOrError(visit(ctx->cond));
 
-=======
-    mlir::Value cond = utils.valueOrError(visit(ctx->cond));
-    
->>>>>>> dcb3def0
     mlir::Location loc = builder.getUnknownLoc();
 
     // Save the current state of the builder.
@@ -151,24 +160,24 @@
 
 antlrcpp::Any DaphneDSLVisitor::visitWhileStatement(DaphneDSLGrammarParser::WhileStatementContext * ctx) {
     mlir::Location loc = builder.getUnknownLoc();
-    
+
     auto ip = builder.saveInsertionPoint();
-    
+
     // The two blocks for the SCF WhileOp.
     auto beforeBlock = new mlir::Block;
     auto afterBlock = new mlir::Block;
-    
+
     const bool isDoWhile = ctx->KW_DO();
-    
+
     mlir::Value cond;
     ScopedSymbolTable::SymbolTable ow;
     if(isDoWhile) { // It's a do-while loop.
         builder.setInsertionPointToEnd(beforeBlock);
-        
+
         // Scope for body and condition, such that condition can see the body's
         // updates to variables existing before the loop.
         symbolTable.pushScope();
-        
+
         // The body gets its own scope to not expose variables created inside
         // the body to the condition. While this is unnecessary if the body is
         // a block statement, there are nasty cases if no block statement is
@@ -176,24 +185,24 @@
         symbolTable.pushScope();
         visit(ctx->bodyStmt);
         ow = symbolTable.popScope();
-        
+
         // Make the body's updates visible to the condition.
         symbolTable.put(ow);
-        
-        cond = utils.valueOrError(visit(ctx->cond));
-        
+
+        cond = valueOrError(visit(ctx->cond));
+
         symbolTable.popScope();
     }
     else { // It's a while loop.
         builder.setInsertionPointToEnd(beforeBlock);
-        cond = utils.valueOrError(visit(ctx->cond));
+        cond = valueOrError(visit(ctx->cond));
 
         builder.setInsertionPointToEnd(afterBlock);
         symbolTable.pushScope();
         visit(ctx->bodyStmt);
         ow = symbolTable.popScope();
     }
-    
+
     // Determine which variables created before the loop are updated in the
     // loop's body. These become the arguments and results of the WhileOp and
     // its "before" and "after" region.
@@ -203,38 +212,38 @@
     for(auto it = ow.begin(); it != ow.end(); it++) {
         mlir::Value owVal = it->second.value;
         mlir::Type type = owVal.getType();
-        
+
         owVals.push_back(owVal);
         resultTypes.push_back(type);
-        
+
         mlir::Value oldVal = symbolTable.get(it->first).value;
         whileOperands.push_back(oldVal);
-        
+
         beforeBlock->addArgument(type);
         afterBlock->addArgument(type);
     }
-    
+
     // Create the ConditionOp of the "before" block.
     builder.setInsertionPointToEnd(beforeBlock);
     if(isDoWhile)
         builder.create<mlir::scf::ConditionOp>(loc, cond, owVals);
     else
         builder.create<mlir::scf::ConditionOp>(loc, cond, beforeBlock->getArguments());
-    
+
     // Create the YieldOp of the "after" block.
     builder.setInsertionPointToEnd(afterBlock);
     if(isDoWhile)
         builder.create<mlir::scf::YieldOp>(loc, afterBlock->getArguments());
     else
         builder.create<mlir::scf::YieldOp>(loc, owVals);
-    
+
     builder.restoreInsertionPoint(ip);
-    
+
     // Create the SCF WhileOp and insert the "before" and "after" blocks.
     auto whileOp = builder.create<mlir::scf::WhileOp>(loc, resultTypes, whileOperands);
     whileOp.before().push_back(beforeBlock);
     whileOp.after().push_back(afterBlock);
-    
+
     size_t i = 0;
     for(auto it = ow.begin(); it != ow.end(); it++) {
         // Replace usages of the variables updated in the loop's body by the
@@ -247,28 +256,28 @@
             auto parentRegion = operand.getOwner()->getBlock()->getParent();
             return parentRegion != nullptr && whileOp.after().isAncestor(parentRegion);
         });
-        
+
         // Rewire the results of the WhileOp to their variable names.
         symbolTable.put(it->first, whileOp.results()[i++]);
     }
-    
+
     return nullptr;
 }
 
 antlrcpp::Any DaphneDSLVisitor::visitForStatement(DaphneDSLGrammarParser::ForStatementContext * ctx) {
     mlir::Location loc = builder.getUnknownLoc();
-    
+
     // The type we assume for from, to, and step.
     mlir::Type t = builder.getIntegerType(64, true);
-    
+
     // Parse from, to, and step.
-    mlir::Value from = utils.castIf(t, utils.valueOrError(visit(ctx->from)));
-    mlir::Value to = utils.castIf(t, utils.valueOrError(visit(ctx->to)));
+    mlir::Value from = castIf(loc, t, valueOrError(visit(ctx->from)));
+    mlir::Value to = castIf(loc, t, valueOrError(visit(ctx->to)));
     mlir::Value step;
     mlir::Value direction; // count upwards (+1) or downwards (-1)
     if(ctx->step) {
         // If the step is given, parse it and derive the counting direction.
-        step = utils.castIf(t, utils.valueOrError(visit(ctx->step)));
+        step = castIf(loc, t, valueOrError(visit(ctx->step)));
         direction = builder.create<mlir::daphne::EwSignOp>(loc, t, step);
     }
     else {
@@ -280,7 +289,7 @@
                 builder.create<mlir::daphne::EwMulOp>(
                         loc,
                         builder.create<mlir::daphne::ConstantOp>(loc, builder.getIntegerAttr(t, 2)),
-                        utils.castIf(t, builder.create<mlir::daphne::EwGeOp>(loc, to, from))
+                        castIf(loc, t, builder.create<mlir::daphne::EwGeOp>(loc, to, from))
                 )
         );
         direction = step;
@@ -295,17 +304,17 @@
     // Compensate for the fact that SCF's ForOp expects its parameters to be of
     // MLIR's IndexType.
     mlir::Type idxType = builder.getIndexType();
-    from = utils.castIf(idxType, from);
-    to   = utils.castIf(idxType, to);
-    step = utils.castIf(idxType, step);
-    
+    from = castIf(loc, idxType, from);
+    to   = castIf(loc, idxType, to);
+    step = castIf(loc, idxType, step);
+
     auto ip = builder.saveInsertionPoint();
 
     // A block for the body of the for-loop.
     mlir::Block bodyBlock;
     builder.setInsertionPointToEnd(&bodyBlock);
     symbolTable.pushScope();
-    
+
     // A placeholder for the loop's induction variable, since we do not know it
     // yet; will be replaced later.
     mlir::Value ph = builder.create<mlir::daphne::ConstantOp>(loc, builder.getIndexAttr(123));
@@ -315,7 +324,7 @@
             ScopedSymbolTable::SymbolInfo(
                     // Un-compensate for counting direction.
                     builder.create<mlir::daphne::EwMulOp>(
-                            loc, utils.castIf(t, ph), direction
+                            loc, castIf(loc, t, ph), direction
                     ),
                     true // the for-loop's induction variable is read-only
             )
@@ -323,7 +332,7 @@
 
     // Parse the loop's body.
     visit(ctx->bodyStmt);
-    
+
     // Determine which variables created before the loop are updated in the
     // loop's body. These become the arguments and results of the ForOp.
     ScopedSymbolTable::SymbolTable ow = symbolTable.popScope();
@@ -333,23 +342,23 @@
         resVals.push_back(it->second.value);
         forOperands.push_back(symbolTable.get(it->first).value);
     }
-    
+
     builder.create<mlir::scf::YieldOp>(loc, resVals);
-    
+
     builder.restoreInsertionPoint(ip);
-    
+
     // Helper function for moving the operations in the block created above
     // into the actual body of the ForOp.
     auto insertBodyBlock = [&](mlir::OpBuilder & nested, mlir::Location loc, mlir::Value iv, mlir::ValueRange lcv) {
         nested.getBlock()->getOperations().splice(nested.getBlock()->end(), bodyBlock.getOperations());
     };
-    
+
     // Create the actual ForOp.
     auto forOp = builder.create<mlir::scf::ForOp>(loc, from, to, step, forOperands, insertBodyBlock);
 
     // Substitute the induction variable, now that we know it.
     ph.replaceAllUsesWith(forOp.getInductionVar());
-    
+
     size_t i = 0;
     for(auto it = ow.begin(); it != ow.end(); it++) {
         // Replace usages of the variables updated in the loop's body by the
@@ -358,13 +367,13 @@
             auto parentRegion = operand.getOwner()->getBlock()->getParent();
             return parentRegion != nullptr && forOp.getLoopBody().isAncestor(parentRegion);
         });
-        
+
         // Rewire the results of the ForOp to their variable names.
         symbolTable.put(it->first, forOp.results()[i]);
-        
+
         i++;
     }
-    
+
     return nullptr;
 }
 
@@ -387,79 +396,65 @@
 }
 
 antlrcpp::Any DaphneDSLVisitor::visitCallExpr(DaphneDSLGrammarParser::CallExprContext * ctx) {
+    // TODO Reduce the code duplication here.
     std::string func = ctx->func->getText();
-    mlir::Location loc = builder.getUnknownLoc();
- 
-    // Parse arguments.
-    std::vector<mlir::Value> args;
-    for(unsigned i = 0; i < ctx->expr().size(); i++)
-        args.push_back(utils.valueOrError(visit(ctx->expr(i))));
-    
-    // Create DaphneIR operation for the built-in function.
-    return builtins.build(loc, func, args);
-}
-
-antlrcpp::Any DaphneDSLVisitor::visitRightIdxExpr(DaphneDSLGrammarParser::RightIdxExprContext * ctx) {
-    mlir::Value obj = utils.valueOrError(visit(ctx->obj));
-    if(ctx->rows)
-        throw std::runtime_error("right indexing does not support selecting rows yet");
-    else if(ctx->cols) {
-        mlir::Value cols = utils.valueOrError(visit(ctx->cols));
-        mlir::Type t = cols.getType();
-        if(t.isInteger(64) || t.isF64()) // TODO consider all supported value types
-            cols = utils.castSizeIf(cols);
-        return static_cast<mlir::Value>(builder.create<mlir::daphne::ExtractColOp>(
-                builder.getUnknownLoc(), obj.getType(), obj, cols
-        ));
-    }
-    else
-        // TODO Actually, this would be okay, but we should think about whether
-        // it should be a no-op or a copy.
-        throw std::runtime_error("right indexing requires the specification of rows and/or columns");
+    const size_t numArgs = ctx->expr().size();
+    mlir::Location loc = builder.getUnknownLoc();
+    mlir::Type sizeType = builder.getIndexType();
+    if(func == "print") {
+        if(numArgs != 1)
+            throw std::runtime_error("function print expects exactly 1 argument(s)");
+        return builder.create<mlir::daphne::PrintOp>(
+                loc, valueOrError(visit(ctx->expr(0)))
+        );
+    }
+    if(func == "rand") {
+        if(numArgs != 6)
+            throw std::runtime_error("function rand expects exactly 6 argument(s)");
+        mlir::Value numRows = castIf(loc, sizeType, valueOrError(visit(ctx->expr(0))));
+        mlir::Value numCols = castIf(loc, sizeType, valueOrError(visit(ctx->expr(1))));
+        mlir::Value min = valueOrError(visit(ctx->expr(2)));
+        mlir::Value max = valueOrError(visit(ctx->expr(3)));
+        mlir::Value sparsity = valueOrError(visit(ctx->expr(4)));
+        mlir::Value seed = valueOrError(visit(ctx->expr(5)));
+        return static_cast<mlir::Value>(
+                builder.create<mlir::daphne::RandMatrixOp>(
+                        loc,
+                        mlir::daphne::MatrixType::get(builder.getContext(), min.getType()),
+                        numRows, numCols, min, max, sparsity, seed
+                )
+        );
+    }
+    if(func == "t") {
+        if(numArgs != 1)
+            throw std::runtime_error("function t expects exactly 1 argument(s)");
+        return static_cast<mlir::Value>(
+                builder.create<mlir::daphne::TransposeOp>(
+                        loc, valueOrError(visit(ctx->expr(0)))
+                )
+        );
+    }
+    throw std::runtime_error("unexpected func");
 }
 
 antlrcpp::Any DaphneDSLVisitor::visitMatmulExpr(DaphneDSLGrammarParser::MatmulExprContext * ctx) {
     std::string op = ctx->op->getText();
     mlir::Location loc = builder.getUnknownLoc();
-<<<<<<< HEAD
     mlir::Value lhs = valueOrError(visit(ctx->lhs));
     mlir::Value rhs = valueOrError(visit(ctx->rhs));
 
-=======
-    mlir::Value lhs = utils.valueOrError(visit(ctx->lhs));
-    mlir::Value rhs = utils.valueOrError(visit(ctx->rhs));
-    
->>>>>>> dcb3def0
     if(op == "@")
         return static_cast<mlir::Value>(builder.create<mlir::daphne::MatMulOp>(loc, lhs.getType(), lhs, rhs));
 
     throw std::runtime_error("unexpected op symbol");
 }
 
-antlrcpp::Any DaphneDSLVisitor::visitPowExpr(DaphneDSLGrammarParser::PowExprContext * ctx) {
-    std::string op = ctx->op->getText();
-    mlir::Location loc = builder.getUnknownLoc();
-    mlir::Value lhs = utils.valueOrError(visit(ctx->lhs));
-    mlir::Value rhs = utils.valueOrError(visit(ctx->rhs));
-    
-    if(op == "^")
-        return static_cast<mlir::Value>(builder.create<mlir::daphne::EwPowOp>(loc, lhs, rhs));
-    
-    throw std::runtime_error("unexpected op symbol");
-}
-
 antlrcpp::Any DaphneDSLVisitor::visitMulExpr(DaphneDSLGrammarParser::MulExprContext * ctx) {
     std::string op = ctx->op->getText();
     mlir::Location loc = builder.getUnknownLoc();
-<<<<<<< HEAD
     mlir::Value lhs = valueOrError(visit(ctx->lhs));
     mlir::Value rhs = valueOrError(visit(ctx->rhs));
 
-=======
-    mlir::Value lhs = utils.valueOrError(visit(ctx->lhs));
-    mlir::Value rhs = utils.valueOrError(visit(ctx->rhs));
-    
->>>>>>> dcb3def0
     if(op == "*")
         return static_cast<mlir::Value>(builder.create<mlir::daphne::EwMulOp>(loc, lhs, rhs));
     if(op == "/")
@@ -471,38 +466,21 @@
 antlrcpp::Any DaphneDSLVisitor::visitAddExpr(DaphneDSLGrammarParser::AddExprContext * ctx) {
     std::string op = ctx->op->getText();
     mlir::Location loc = builder.getUnknownLoc();
-<<<<<<< HEAD
     mlir::Value lhs = valueOrError(visit(ctx->lhs));
     mlir::Value rhs = valueOrError(visit(ctx->rhs));
 
     if(op == "+")
         return static_cast<mlir::Value>(builder.create<mlir::daphne::EwAddOp>(loc, lhs, rhs));
 
-=======
-    mlir::Value lhs = utils.valueOrError(visit(ctx->lhs));
-    mlir::Value rhs = utils.valueOrError(visit(ctx->rhs));
-    
-    if(op == "+")
-        return static_cast<mlir::Value>(builder.create<mlir::daphne::EwAddOp>(loc, lhs, rhs));
-    if(op == "-")
-        return static_cast<mlir::Value>(builder.create<mlir::daphne::EwSubOp>(loc, lhs, rhs));
-    
->>>>>>> dcb3def0
     throw std::runtime_error("unexpected op symbol");
 }
 
 antlrcpp::Any DaphneDSLVisitor::visitCmpExpr(DaphneDSLGrammarParser::CmpExprContext * ctx) {
     std::string op = ctx->op->getText();
     mlir::Location loc = builder.getUnknownLoc();
-<<<<<<< HEAD
     mlir::Value lhs = valueOrError(visit(ctx->lhs));
     mlir::Value rhs = valueOrError(visit(ctx->rhs));
 
-=======
-    mlir::Value lhs = utils.valueOrError(visit(ctx->lhs));
-    mlir::Value rhs = utils.valueOrError(visit(ctx->rhs));
-    
->>>>>>> dcb3def0
     if(op == "==")
         return static_cast<mlir::Value>(builder.create<mlir::daphne::EwEqOp>(loc, lhs, rhs));
     if(op == "!=")
@@ -539,44 +517,5 @@
                 )
         );
     }
-    if(ctx->bl)
-        return visit(ctx->bl);
-    if(auto lit = ctx->STRING_LITERAL()) {
-        std::string val = lit->getText();
-        
-        // Remove quotation marks.
-        val = val.substr(1, val.size() - 2);
-        
-        // Replace escape sequences.
-        val = std::regex_replace(val, std::regex(R"(\\b)"), "\b");
-        val = std::regex_replace(val, std::regex(R"(\\f)"), "\f");
-        val = std::regex_replace(val, std::regex(R"(\\n)"), "\n");
-        val = std::regex_replace(val, std::regex(R"(\\r)"), "\r");
-        val = std::regex_replace(val, std::regex(R"(\\t)"), "\t");
-        val = std::regex_replace(val, std::regex(R"(\\\")"), "\"");
-        val = std::regex_replace(val, std::regex(R"(\\\\)"), "\\");
-        
-        return static_cast<mlir::Value>(
-                builder.create<mlir::daphne::ConstantOp>(loc, val)
-        );
-    }
     throw std::runtime_error("unexpected literal");
-}
-
-antlrcpp::Any DaphneDSLVisitor::visitBoolLiteral(DaphneDSLGrammarParser::BoolLiteralContext * ctx) {
-    mlir::Location loc = builder.getUnknownLoc();
-    bool val;
-    if(ctx->KW_TRUE())
-        val = true;
-    else if(ctx->KW_FALSE())
-        val = false;
-    else
-        throw std::runtime_error("unexpected bool literal");
-
-    return static_cast<mlir::Value>(
-        builder.create<mlir::daphne::ConstantOp>(
-                loc,
-                builder.getBoolAttr(val)
-        )
-    );
 }