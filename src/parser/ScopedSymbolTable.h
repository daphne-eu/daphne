--- conflicted
+++ resolved
@@ -45,15 +45,7 @@
     struct SymbolInfo {
         mlir::Value value;
         bool isReadOnly;
-<<<<<<< HEAD
-
-=======
-        
-        SymbolInfo() : value(nullptr), isReadOnly(false) {
-            // nothing to do
-        }
-        
->>>>>>> dcb3def0
+
         SymbolInfo(mlir::Value value, bool isReadOnly)
         : value(value), isReadOnly(isReadOnly) {
             // nothing to do
@@ -141,23 +133,6 @@
     }
 
     /**
-     * @brief Returns the SSA value associated with the given symbol, or throws
-     * an exception if the symbol is unknown.
-     *
-     * Starting at the current scope, all hierarchy levels are searched until
-     * the first occurrence of the symbol is found.
-     *
-     * @param sym The symbol (variable name) to look for.
-     * @return The associated SSA value.
-     */
-    mlir::Value getCurrentScope(const std::string & sym) {
-        int i = scopes.size() - 1;
-        auto it = scopes[i].find(sym);
-        if(it != scopes[i].end())
-            return it->second;
-        throw std::runtime_error("symbol not found: '" + sym + "'");
-    }
-    /**
      * @brief Associates the given symbol information (including an SSA value)
      * with the given symbol.
      *
@@ -168,7 +143,7 @@
      * @param info The symbol information, including the SSA value.
      */
     void put(std::string sym, SymbolInfo info) {
-        scopes.back()[sym] = info;
+        scopes.back().emplace(sym, info);
     }
 
     /**
