/*
 * Copyright 2021 The DAPHNE Consortium
 *
 * Licensed under the Apache License, Version 2.0 (the "License");
 * you may not use this file except in compliance with the License.
 * You may obtain a copy of the License at
 *
 *     http://www.apache.org/licenses/LICENSE-2.0
 *
 * Unless required by applicable law or agreed to in writing, software
 * distributed under the License is distributed on an "AS IS" BASIS,
 * WITHOUT WARRANTIES OR CONDITIONS OF ANY KIND, either express or implied.
 * See the License for the specific language governing permissions and
 * limitations under the License.
 */


#include <ir/daphneir/Daphne.h>
#include <parser/sql/SQLVisitor.h>
#include "antlr4-runtime.h"
#include "mlir/IR/Attributes.h"
#include "mlir/IR/OpDefinition.h"

#include <stdexcept>
#include <string>
#include <vector>
#include <sstream>
#include <algorithm>

#include <cstdint>
#include <regex>

// ****************************************************************************
// Helper functions
// ****************************************************************************
/**
 * @brief Test if the flag at the position is set and returns result
 */
bool isBitSet(int64_t flag, int64_t position){
    return ((flag >> position) & 1) == 1;
}

/**
 * @brief Sets the Flag at the given position with a value
 */
void setBit(int64_t& flag, int64_t position, int64_t val){
    val = !!val;
    flag ^= (-val ^ flag) & (0b1 << position);
}

/**
 * @brief Flips the bit of the Flag at the position
 */
void toggleBit(int64_t& flag, int64_t position){
    setBit(flag, position, !isBitSet(flag, position));
}

/**
 * @brief Creates a lower cast version of a string
 */
std::string toLower(std::string str){
    std::transform(str.begin(), str.end(), str.begin(), ::tolower);
    return str;
}

// ****************************************************************************
// Member Helper functions
// ****************************************************************************

template<typename T>
T fetch(std::unordered_map <std::string, T> x, const std::string& name) {
    auto search = x.find(name);
    return search != x.end() ? search->second : nullptr;
}

template<>
std::string fetch<std::string>(
    std::unordered_map <std::string, std::string> x,
    const std::string& name
)
{
    auto search = x.find(name);
    if(search != x.end()){
        return search->second;
    }
    return "";
}

void SQLVisitor::registerAlias(const std::string& name, mlir::Value arg){
    alias[name] = arg;
}

std::string SQLVisitor::setFramePrefix(
    const std::string& framename,
    const std::string& prefix,
    bool necessary = true,
    bool ignore = false
)
{
    bool frameHasPrefix = !fetch<std::string>(framePrefix, framename).empty();
    if(frameHasPrefix){
        if(necessary){
            std::stringstream x;
            x << "Error: " << framename << " is marked as necessary for Prefix generation, but already got a Prefix. Please consider an Alias\n";
            throw std::runtime_error(x.str());
        }else{
            return "";
        }
    }
    bool inuse = !fetch<std::string>(reverseFramePrefix, prefix).empty() && !ignore;
    std::string newPrefix = prefix;
    int i = 1;
    while(inuse){
        std::stringstream x;
        x << prefix << i;
        newPrefix = x.str();
        inuse = !fetch<std::string>(reverseFramePrefix, newPrefix).empty();
    }

    if(!ignore){
        reverseFramePrefix[newPrefix] = framename;
    }
    framePrefix[framename] = newPrefix;

    return newPrefix;
}

[[maybe_unused]] mlir::Value SQLVisitor::fetchAlias(const std::string& name){
    auto res = fetch<mlir::Value>(alias, name);
    if(res != nullptr){
        return res;
    }
    std::stringstream x;
    x << "Error: " << name << " does not name an Alias\n";
    throw std::runtime_error(x.str());
}

mlir::Value SQLVisitor::fetchMLIR(const std::string& name){
    mlir::Value res;
    res = fetch<mlir::Value>(alias, name);
    if(res != nullptr){
        return res;
    }
    res = fetch<mlir::Value>(view, name);
    if(res != nullptr){
        return res;
    }
    std::stringstream x;
    x << "Error: " << name << " was not registered with the Function \"registerView\" or were given an alias\n";
    throw std::runtime_error(x.str());
}

std::string SQLVisitor::fetchPrefix(const std::string& name){
    auto prefix = fetch<std::string>(framePrefix, name);
    return prefix.empty() ? "" : prefix;
}

bool SQLVisitor::hasMLIR(const std::string& name){
    auto searchview = view.find(name);
    auto searchalias = alias.find(name);
    return (searchview != view.end() || searchalias != alias.end());
}

mlir::Value SQLVisitor::createStringConstant(std::string str){
    mlir::Location loc = builder.getUnknownLoc();
    // Replace escape sequences.
    str = std::regex_replace(str, std::regex(R"(\\b)"), "\b");
    str = std::regex_replace(str, std::regex(R"(\\f)"), "\f");
    str = std::regex_replace(str, std::regex(R"(\\n)"), "\n");
    str = std::regex_replace(str, std::regex(R"(\\r)"), "\r");
    str = std::regex_replace(str, std::regex(R"(\\t)"), "\t");
    str = std::regex_replace(str, std::regex(R"(\\\")"), "\"");
    str = std::regex_replace(str, std::regex(R"(\\\\)"), "\\");
    return static_cast<mlir::Value>(
        builder.create<mlir::daphne::ConstantOp>(loc, str)
    );
}

mlir::Value SQLVisitor::castToMatrixColumn(mlir::Value toCast){
    mlir::Location loc = builder.getUnknownLoc();

    if(toCast.getType().isa<mlir::daphne::MatrixType>()){
        return toCast;
    }else{
        mlir::Value numRow = static_cast<mlir::Value>(
            builder.create<mlir::daphne::NumRowsOp>(
                loc,
                utils.sizeType,
                currentFrame
            ));

        mlir::Value one = static_cast<mlir::Value>(
            builder.create<mlir::daphne::ConstantOp>(
                loc, static_cast<int64_t>(1)
            ));

        return static_cast<mlir::Value>(
            builder.create<mlir::daphne::FillOp>(
                loc,
                utils.matrixOf(toCast),
                toCast,
                numRow,
                utils.castSizeIf(one)
            ));
    }
}

mlir::Value SQLVisitor::castToIntMatrixColumn(mlir::Value toCast){
    mlir::Location loc = builder.getUnknownLoc();
    mlir::Value toCastMatrix = castToMatrixColumn(toCast);
    mlir::Type vt = utils.getValueTypeByName("si64");
    mlir::Type resType = utils.matrixOf(vt);

    if(toCastMatrix.getType() != resType){
        mlir::Value toCastFrame = matrixToFrame(toCastMatrix, "TempCol"); // We need this step because castOp can't cast a matrix to a matrix

        return static_cast<mlir::Value>(builder.create<mlir::daphne::CastOp>(
                loc, resType, toCastFrame
        ));
    }
    return toCastMatrix;
}

mlir::Value SQLVisitor::matrixToFrame(
    mlir::Value matrix,
    std::string newColumnName
)
{
    mlir::Location loc = builder.getUnknownLoc();
    if(matrix.getType().isa<mlir::daphne::MatrixType>()){
        //make a Frame from the Matrix.
        std::vector<mlir::Type> colTypes;
        std::vector<mlir::Value> cols;
        std::vector<mlir::Value> labels;

        colTypes.push_back(matrix.getType().dyn_cast<mlir::daphne::MatrixType>().getElementType());
        cols.push_back(matrix);
        labels.push_back(createStringConstant(newColumnName));

        mlir::Type t = mlir::daphne::FrameType::get(builder.getContext(), colTypes);
        return static_cast<mlir::Value>(
            builder.create<mlir::daphne::CreateFrameOp>(loc, t, cols, labels)
        );
    }else{
        std::stringstream err_msg;
        err_msg << "matrixToFrame expects a mlir::daphne::MatrixType\n";
        throw std::runtime_error(err_msg.str());
    }
}

mlir::Value SQLVisitor::addMatrixToCurrentFrame(
    mlir::Value matrix,
    std::string newColumnName
)
{
    mlir::Location loc = builder.getUnknownLoc();

    if(matrix.getType().isa<mlir::daphne::MatrixType>()){
        mlir::Value add = matrixToFrame(matrix, newColumnName);

        //ADD new Frame to currentFrame
        std::vector<mlir::Type> currentFrame_colTypes;
        for(mlir::Type t : currentFrame.getType().dyn_cast<mlir::daphne::FrameType>().getColumnTypes())
            currentFrame_colTypes.push_back(t);
        for(mlir::Type t : add.getType().dyn_cast<mlir::daphne::FrameType>().getColumnTypes())
            currentFrame_colTypes.push_back(t);
        mlir::Type resType = mlir::daphne::FrameType::get(builder.getContext(), currentFrame_colTypes);

        currentFrame = static_cast<mlir::Value>(
            builder.create<mlir::daphne::ColBindOp>(
                loc,
                resType,
                currentFrame,
                add
            )
        );
        return currentFrame;
    }else{
        std::stringstream err_msg;
        err_msg << "addMatrixToCurrentFrame expects a mlir::daphne::MatrixType\n";
        throw std::runtime_error(err_msg.str());
    }
}

mlir::Value SQLVisitor::getColIdx(
    mlir::Value frame,
    mlir::Value colName
)
{
    mlir::Location loc = builder.getUnknownLoc();

    return static_cast<mlir::Value>(
        builder.create<mlir::daphne::GetColIdxOp>(
            loc,
            utils.sizeType,
            frame,
            colName
        )
    );
}

mlir::Value SQLVisitor::extractColumnAsMatrixFromFrame(
    mlir::Value frame,
    mlir::Value colname
)
{

    //TODO: Integration of Transformation of ColName to ColIdx Op.
    //mlir::Value colIdx = getColIdx(frame, colname);
    mlir::Value col = extractColumnFromFrame(frame, colname);

    mlir::Type vt = utils.unknownType;
    mlir::Type resType = utils.matrixOf(vt);
    return static_cast<mlir::Value>(builder.create<mlir::daphne::CastOp>(
           builder.getUnknownLoc(),
            resType,
            col
    ));
}

mlir::Attribute SQLVisitor::getGroupEnum(const std::string & func){
    if(func == "count"){
        return static_cast<mlir::Attribute>(mlir::daphne::GroupEnumAttr::get(builder.getContext(), mlir::daphne::GroupEnum::COUNT));
    }
    if(func == "sum"){
        return static_cast<mlir::Attribute>(mlir::daphne::GroupEnumAttr::get(builder.getContext(), mlir::daphne::GroupEnum::SUM));
    }
    if(func == "min"){
        return static_cast<mlir::Attribute>(mlir::daphne::GroupEnumAttr::get(builder.getContext(), mlir::daphne::GroupEnum::MIN));
    }
    if(func == "max"){
        return static_cast<mlir::Attribute>(mlir::daphne::GroupEnumAttr::get(builder.getContext(), mlir::daphne::GroupEnum::MAX));
    }
    if(func == "avg"){
        return static_cast<mlir::Attribute>(mlir::daphne::GroupEnumAttr::get(builder.getContext(), mlir::daphne::GroupEnum::AVG));
    }
    std::stringstream x;
    x << "Error: " << func << " does not name an aggregation Function for Group\n";
    throw std::runtime_error(x.str());
    return nullptr;
}

mlir::Attribute SQLVisitor::getCompareEnum(const std::string & op){
    if(op == "="){
        return static_cast<mlir::Attribute>(
            mlir::daphne::CompareOperationAttr::get(builder.getContext(),
            mlir::daphne::CompareOperation::Equal)
        );
    }
    if(op == "<"){
        return static_cast<mlir::Attribute>(
            mlir::daphne::CompareOperationAttr::get(builder.getContext(),
            mlir::daphne::CompareOperation::LessThan)
        );
    }
    if(op == "<="){
        return static_cast<mlir::Attribute>(
            mlir::daphne::CompareOperationAttr::get(builder.getContext(),
            mlir::daphne::CompareOperation::LessEqual)
        );
    }
    if(op == ">"){
        return static_cast<mlir::Attribute>(
            mlir::daphne::CompareOperationAttr::get(builder.getContext(),
            mlir::daphne::CompareOperation::GreaterThan)
        );
    }
    if(op == ">="){
        return static_cast<mlir::Attribute>(
            mlir::daphne::CompareOperationAttr::get(builder.getContext(),
            mlir::daphne::CompareOperation::GreaterEqual)
        );
    }
    if(op == "<>" or op == "!="){
        return static_cast<mlir::Attribute>(
            mlir::daphne::CompareOperationAttr::get(builder.getContext(),
            mlir::daphne::CompareOperation::NotEqual)
        );
    }
    std::stringstream x;
    x << "Error: " << op << " does not name a compare operation\n";
    throw std::runtime_error(x.str());
}


std::string SQLVisitor::getEnumLabelExt(const std::string &func){
    return mlir::daphne::stringifyGroupEnum(getGroupEnum(func).dyn_cast<mlir::daphne::GroupEnumAttr>().getValue()).str();
}

<<<<<<< HEAD
mlir::Value SQLVisitor::extractFrameFromFrame(
=======
mlir::Value SQLVisitor::extractColumnFromFrame(
>>>>>>> ea33daa7
    mlir::Value frame,
    mlir::Value columnName
) {
    mlir::Location loc = builder.getUnknownLoc();

    mlir::Type vt = utils.unknownType;
    mlir::Type resTypeCol = mlir::daphne::FrameType::get(
            builder.getContext(), {vt}
    );

    return(static_cast<mlir::Value>(
        builder.create<mlir::daphne::ExtractColOp>(
            loc,
            resTypeCol,
<<<<<<< HEAD
            currentFrame,
=======
            frame,
>>>>>>> ea33daa7
            columnName
        )
    ));
}

// ****************************************************************************
// Visitor functions wrongeedsda
// ****************************************************************************

//script
antlrcpp::Any SQLVisitor::visitScript(
    SQLGrammarParser::ScriptContext * ctx
)
{
    mlir::Value res = utils.valueOrError(visitChildren(ctx));
    return res;
}

//sql
antlrcpp::Any SQLVisitor::visitSql(
    SQLGrammarParser::SqlContext * ctx
)
{
    mlir::Value res = utils.valueOrError(visit(ctx->query()));
    return res;
}

//query
antlrcpp::Any SQLVisitor::visitQuery(
    SQLGrammarParser::QueryContext * ctx
)
{
    mlir::Value res = utils.valueOrError(visit(ctx->select()));
    return res;
}

//select
antlrcpp::Any SQLVisitor::visitSelect(
    SQLGrammarParser::SelectContext * ctx
)
{
    mlir::Location loc = utils.getLoc(ctx->start);
    mlir::Value res;

    //Setting Codegeneration for Where Clause
    setBit(sqlFlag, (int64_t)SQLBit::codegen, 1);

    //Creating a Frame using FROM and JOIN
    try{
        currentFrame = utils.valueOrError(visit(ctx->tableExpr()));
    }catch(std::runtime_error & e){
        std::stringstream err_msg;
        err_msg << "Error during From statement. "
            << "Couldn't create Frame.\n\t\t" << e.what();
        throw std::runtime_error(err_msg.str());
    }

    //If a where clause exist, filter <currentFrame> accordingly.
    if(ctx->whereClause()){
        currentFrame = utils.valueOrError(visit(ctx->whereClause()));
    }

    //In case of a group by clause, we deactivate code generation for a moment
    //to scan the projection and havingClause for identifiers that need to be
    //included in the group. NOTE: in case the having or projection includes an
    //aggregation function we are going to generate the code on which the
    //aggregation and extend the currentFrame with it.
    if(ctx->groupByClause()){
        setBit(sqlFlag, (int64_t)SQLBit::group, 1);
        setBit(sqlFlag, (int64_t)SQLBit::codegen, 0);
        visit(ctx->groupByClause());
        for(size_t i = 0; i < ctx->selectExpr().size(); i++){
            visit(ctx->selectExpr(i));
        }
        setBit(sqlFlag, (int64_t)SQLBit::codegen, 1);
        visit(ctx->groupByClause());
    }

    if(ctx->orderByClause()){
        currentFrame = utils.valueOrError(visit(ctx->orderByClause()));
    }

    //Runs over the projections and seeks columns and adds them to a Frame,
    //which is the result of this function
    res = utils.valueOrError(visit(ctx->selectExpr(0)));
    for(auto i = 1ul; i < ctx->selectExpr().size(); i++){
        mlir::Value add;
        try{
            add = utils.valueOrError(visit(ctx->selectExpr(i)));
        }catch(std::runtime_error &e){
            std::stringstream err_msg;
            err_msg << "Something went wrong in SelectExpr.\n\t\t" << e.what();
            throw std::runtime_error(err_msg.str());
        }
        try{
            std::vector<mlir::Type> colTypes;
            for(mlir::Type t : res.getType().dyn_cast<mlir::daphne::FrameType>().getColumnTypes())
                colTypes.push_back(t);
            for(mlir::Type t : add.getType().dyn_cast<mlir::daphne::FrameType>().getColumnTypes())
                colTypes.push_back(t);
            mlir::Type resType = mlir::daphne::FrameType::get(builder.getContext(), colTypes);

            res = static_cast<mlir::Value>(
                builder.create<mlir::daphne::ColBindOp>(
                    loc,
                    resType,
                    res,
                    add
                )
            );
        }catch(std::runtime_error & e){
            std::stringstream err_msg;
            err_msg << "Error during SELECT statement. "
                << "Couldn't Insert Extracted Columns.\n\t\t" << e.what();
            throw std::runtime_error(err_msg.str());
        }
    }
    currentFrame = res;
    if(ctx->distinctExpr()) {
        res = utils.valueOrError(visit(ctx->distinctExpr()));
    }
    return res;
}

//subquery
antlrcpp::Any SQLVisitor::visitSubquery(
    SQLGrammarParser::SubqueryContext * ctx
)
{
    //TODO: Subquery Implementations
    return visitChildren(ctx);
}

//subqueryExpr
antlrcpp::Any SQLVisitor::visitSubqueryExpr(
    SQLGrammarParser::SubqueryExprContext * ctx
)
{
    //TODO: Subquery Implementations
    return nullptr;
}

//SelectExpr
antlrcpp::Any SQLVisitor::visitSelectExpr(
    SQLGrammarParser::SelectExprContext * ctx
)
{
    mlir::Value matrix;
    antlrcpp::Any vExpr = visit(ctx->var);

    if(!isBitSet(sqlFlag, (int64_t)SQLBit::codegen)){
        return nullptr;
    }

    //we get a Matrix or int/float value. From this we generate a Matrix.
    mlir::Value expr = utils.valueOrError(vExpr);

    if(expr.getType().isa<mlir::daphne::FrameType>()){
        return expr;
    }

    matrix = castToMatrixColumn(expr);

    //Now we look up what the label for the result should be
    std::string label;
    if(ctx->aka){
        label = ctx->aka->getText();
    }else{
        label = ctx->getText();
    }
    //And generate with the matrix and label a Frame which we return
    return matrixToFrame(matrix, label);
}

//tableExpr
antlrcpp::Any SQLVisitor::visitTableExpr(
    SQLGrammarParser::TableExprContext * ctx
)
{
    //We set the current frame as the result of the fromExpr
    currentFrame = utils.valueOrError(visit(ctx->fromExpr()));
    //And join other frames to the currentFrame.
    for(size_t i = 0; i < ctx->joinExpr().size(); i++){
        currentFrame = utils.valueOrError(visit(ctx->joinExpr(i)));
    }
    return currentFrame;
}

//distinctExpr
antlrcpp::Any SQLVisitor::visitDistinctExpr(
<<<<<<< HEAD
    SQLGrammarParser::DistinctExprContext *ctx
)
{
    if(isBitSet(sqlFlag, (int64_t)SQLBit::group)    //If group is active
     && columnName.size())                                         //AND there is an aggregation
    {
        throw std::runtime_error("DISTINCT with GROUP BY and Aggregation is not supported");
    }else if(isBitSet(sqlFlag, (int64_t)SQLBit::group) //If group is active
     || columnName.size())                                            //OR there is an aggregation  
    {
        // due to earlier grouping/aggregation the result is already distinct
        return currentFrame;
    }else {
        mlir::Location loc = utils.getLoc(ctx->start);
        mlir::Value starLiteral = createStringConstant("*");
        std::vector<mlir::Value> cols{starLiteral};
        std::vector<mlir::Value> aggs;
        std::vector<mlir::Attribute> functions;
        mlir::Type vt = utils.unknownType;
        std::vector<mlir::Type> colTypes{vt};
        mlir::Type resType = mlir::daphne::FrameType::get(
            builder.getContext(), colTypes
        );
        return static_cast<mlir::Value>(
            builder.create<mlir::daphne::GroupOp>(
                loc,
                resType,
                currentFrame,
                cols,
                aggs,
                builder.getArrayAttr(functions)
            )
        );
    }   
=======
        SQLGrammarParser::DistinctExprContext *ctx
)
{
  if (isBitSet(sqlFlag, (int64_t)SQLBit::group) // If group is active
      && columnName.size())                     // AND there is an aggregation
  {
    throw std::runtime_error(
        "DISTINCT with GROUP BY and Aggregation is not supported");
  } else if (isBitSet(sqlFlag, (int64_t)SQLBit::group) // If group is active
             || columnName.size()) // OR there is an aggregation
  {
    return currentFrame; // due to earlier grouping/aggregation the result is
                         // already distinct
  }

  mlir::Location loc = utils.getLoc(ctx->start);
  mlir::Value starLiteral = createStringConstant("*");
  std::vector<mlir::Value> cols{starLiteral};
  std::vector<mlir::Value> aggs;
  std::vector<mlir::Attribute> functions;
  mlir::Type vt = utils.unknownType;
  std::vector<mlir::Type> colTypes{vt};
  mlir::Type resType =
      mlir::daphne::FrameType::get(builder.getContext(), colTypes);
  return static_cast<mlir::Value>(builder.create<mlir::daphne::GroupOp>(
      loc, resType, currentFrame, cols, aggs, builder.getArrayAttr(functions)));
>>>>>>> ea33daa7
}

//fromExpr
antlrcpp::Any SQLVisitor::visitTableIdentifierExpr(
    SQLGrammarParser::TableIdentifierExprContext *ctx
)
{
    try{
        mlir::Value var = utils.valueOrError(visit(ctx->var));
        return var;
    }catch(std::runtime_error &){
        std::stringstream err_msg;
        err_msg << "Error during From statement. Couldn't find Frame.";
        throw std::runtime_error(err_msg.str());
    }
}

antlrcpp::Any SQLVisitor::visitCartesianExpr(
    SQLGrammarParser::CartesianExprContext * ctx
)
{
    //we have to at least two frames in the fromExpr. We join them together
    //with the Cartesian product.
    try{
        mlir::Location loc = utils.getLoc(ctx->start);
        mlir::Value res;
        mlir::Value lhs = utils.valueOrError(visit(ctx->lhs));
        mlir::Value rhs = utils.valueOrError(visit(ctx->rhs));

        std::vector<mlir::Type> colTypes;
        for(mlir::Type t : lhs.getType().dyn_cast<mlir::daphne::FrameType>().getColumnTypes()){
            colTypes.push_back(t);
        }
        for(mlir::Type t : rhs.getType().dyn_cast<mlir::daphne::FrameType>().getColumnTypes()){
            colTypes.push_back(t);
        }
        mlir::Type t = mlir::daphne::FrameType::get(builder.getContext(), colTypes);

        res = static_cast<mlir::Value>(
            builder.create<mlir::daphne::CartesianOp>(
                loc,
                t,
                lhs,
                rhs
            )
        );
        return res;
    }catch(std::runtime_error &){
        throw std::runtime_error(
            "Unexpected Error during Cartesian operation"
        );
    }
}

//joinExpr
antlrcpp::Any SQLVisitor::visitInnerJoin(
    SQLGrammarParser::InnerJoinContext * ctx
)
{
    //we join to frames together. One is the currentFrame and the other is a
    //new frame. The argument that referneces the currentFrame has to be on the
    //left side of the Comparisons and the to be joined on the right side.
    //This behavior could be changed here.
    //TODO: Make the position independent
    mlir::Location loc = utils.getLoc(ctx->start);
    mlir::Value tojoin = utils.valueOrError(visit(ctx->var));


    std::vector<mlir::Type> colTypes;
    for(mlir::Type t : currentFrame.getType().dyn_cast<mlir::daphne::FrameType>().getColumnTypes())
        colTypes.push_back(t);
    for(mlir::Type t : tojoin.getType().dyn_cast<mlir::daphne::FrameType>().getColumnTypes())
        colTypes.push_back(t);
    mlir::Type t = mlir::daphne::FrameType::get(builder.getContext(), colTypes);

//ctx->CMP_OP(0)->getText()
    if(ctx->op->getText() == "=" && ctx->selectIdent().size() == 2){
        //rhs is join
        //lhs is currentFrame
        mlir::Value rhsName = utils.valueOrError(visit(ctx->rhs));
        mlir::Value lhsName = utils.valueOrError(visit(ctx->lhs));

        return static_cast<mlir::Value>(
            builder.create<mlir::daphne::InnerJoinOp>(
                loc,
                t,
                currentFrame,
                tojoin,
                rhsName,
                lhsName
            ));
    }

    std::vector<mlir::Value> rhsNames;
    std::vector<mlir::Value> lhsNames;
    std::vector<mlir::Attribute> ops;

    for(auto i = 0ul; i < ctx->selectIdent().size()/2; i++){
        mlir::Value lhsName = utils.valueOrError(visit(ctx->selectIdent(i*2)));
        mlir::Value rhsName = utils.valueOrError(visit(ctx->selectIdent(i*2 + 1)));
        mlir::Attribute op = getCompareEnum(ctx->CMP_OP(i)->getText());

        lhsNames.push_back(lhsName);
        rhsNames.push_back(rhsName);
        ops.push_back(op);

    }

    return static_cast<mlir::Value>(
        builder.create<mlir::daphne::ThetaJoinOp>(
            loc,
            t,
            currentFrame,
            tojoin,
            lhsNames,
            rhsNames,
            builder.getArrayAttr(ops)
        )
    );

}


antlrcpp::Any SQLVisitor::visitWhereClause(
    SQLGrammarParser::WhereClauseContext * ctx
)
{
    //Creates a FilterRowOp with the result of a generalExpr. The result is a
    //matrix or a single value, vExpr. vExpr gets cast to a matrix, which
    //FilterRowOp uses. IMPORTANT: FilterRowOp takes up the work to make a
    //int/float into a boolean for the filtering.
    mlir::Location loc = utils.getLoc(ctx->start);
    mlir::Value filter;

    antlrcpp::Any vExpr = visit(ctx->cond);
    mlir::Value expr = utils.valueOrError(vExpr);
    filter = castToMatrixColumn(expr);

    mlir::Value v = static_cast<mlir::Value>(
        builder.create<mlir::daphne::FilterRowOp>(
            loc,
            currentFrame.getType(),
            currentFrame,
            filter
        )
    );
    return v;
}

//groupByClause
antlrcpp::Any SQLVisitor::visitGroupByClause(
    SQLGrammarParser::GroupByClauseContext * ctx
)
{
    //groupByClause has two moods:
    //Codegeneration = false:
    //  groupByClause collects all the column names by which a grouping
    //  should occur.
    //  TODO: call the havingClause.
    //Codegeneration = true:
    //  groupByClause creates the groupingOperation with the gathered
    //  information from here, having and the projections.
    //  followed by a having check on the newly grouped result.
    mlir::Location loc = utils.getLoc(ctx->start);

    if(!isBitSet(sqlFlag, (int64_t)SQLBit::codegen)){
        for(size_t i = 0; i < ctx->selectIdent().size(); i++){
            groupName.push_back(utils.valueOrError(visit(ctx->selectIdent(i))));
            grouped[ctx->selectIdent(i)->getText()] = 1;
        }
        if(ctx->havingClause()){
            visit(ctx->havingClause());
        }
        return nullptr;
    }else{
        mlir::Type vt = utils.unknownType;
        std::vector<mlir::Type> colTypes;
        for(size_t i = 0; i < groupName.size() + columnName.size(); i++){
            colTypes.push_back(vt);
        }
        mlir::Type resType = mlir::daphne::FrameType::get(
            builder.getContext(), colTypes
        );
        currentFrame = static_cast<mlir::Value>(
            builder.create<mlir::daphne::GroupOp>(
                loc,
                resType,
                currentFrame,
                groupName,
                columnName,
                builder.getArrayAttr(functionName)
            )
        );
        if(ctx->havingClause()){
            currentFrame = utils.valueOrError(visit(ctx->havingClause()));
        }
    }
    return nullptr;
}

//havingClause
antlrcpp::Any SQLVisitor::visitHavingClause(
    SQLGrammarParser::HavingClauseContext * ctx
)
{
    //Same as Where
    mlir::Location loc = utils.getLoc(ctx->start);
    mlir::Value filter;
    antlrcpp::Any vExpr = visit(ctx->cond);

    if(!isBitSet(sqlFlag, (int64_t)SQLBit::codegen)){
        return nullptr;
    }

    mlir::Value expr = utils.valueOrError(vExpr);
    filter = castToMatrixColumn(expr);

    mlir::Value v = static_cast<mlir::Value>(
        builder.create<mlir::daphne::FilterRowOp>(
            loc,
            currentFrame.getType(),
            currentFrame,
            filter
        )
    );
    return v;
}



antlrcpp::Any SQLVisitor::visitOrderByClause(
    SQLGrammarParser::OrderByClauseContext * ctx
)
{
    mlir::Location loc = utils.getLoc(ctx->start);

    std::vector<mlir::Value> columnIdxs;
    std::vector<mlir::Value> asc;
    for(auto i = 0ul; i < ctx->selectIdent().size(); i++){
        mlir::Value boolean = utils.valueOrError(visit(ctx->orderInformation(i)));
        mlir::Value columnName = utils.valueOrError(visit(ctx->selectIdent(i)));
        mlir::Value idx = getColIdx(currentFrame, columnName);
        columnIdxs.push_back(utils.castSizeIf(idx));
        asc.push_back(utils.castBoolIf(boolean));
    }
    mlir::Value returnFrame = static_cast<mlir::Value>(
            builder.create<mlir::daphne::ConstantOp>(
                    loc, false
            )
        );
    return static_cast<mlir::Value>(
        builder.create<mlir::daphne::OrderOp>(
            loc,
            currentFrame.getType().dyn_cast<mlir::daphne::FrameType>(),
            currentFrame,
            columnIdxs,
            asc,
            returnFrame
        )
    );
}

antlrcpp::Any SQLVisitor::visitOrderInformation(
    SQLGrammarParser::OrderInformationContext * ctx
)
{
    mlir::Location loc = utils.getLoc(ctx->start);
    //ASC is default
    if(ctx->desc){
        return static_cast<mlir::Value>(
            builder.create<mlir::daphne::ConstantOp>(
                    loc, false
            )
        );
    }
    return static_cast<mlir::Value>(
        builder.create<mlir::daphne::ConstantOp>(
                loc, true
        )
    );
}
//generalExpr

//For the following generalExpr:
//  If Code generation is turned off, it will still visit the generalExpr
//      underneath and then return a nullptr.
//  If Code generation is turned on, it will generate Code like an addition.
//  If something else is happening, it got additional Documentation.

antlrcpp::Any SQLVisitor::visitLiteralExpr(
    SQLGrammarParser::LiteralExprContext * ctx
)
{
    if(!isBitSet(sqlFlag, (int64_t)SQLBit::codegen)){
        return nullptr;
    }
    return utils.valueOrError(visit(ctx->literal()));
}

antlrcpp::Any SQLVisitor::visitIdentifierExpr(
    SQLGrammarParser::IdentifierExprContext * ctx)
{
    if(     isBitSet(sqlFlag, (int64_t)SQLBit::group) //If group is active
        && !isBitSet(sqlFlag, (int64_t)SQLBit::agg) //AND there isn't an aggregation
<<<<<<< HEAD
        && grouped[ctx->selectIdent()->getText()] == 0 //AND the label is not in group expr
        && ctx->selectIdent()->getText()[ctx->selectIdent()->getText().length() - 1] != '*' //AND the label does not end in * (* or f.*)
        && grouped["*"] == 0) //AND there is no * in group expr
=======
        && grouped.count(ctx->selectIdent()->getText()) == 0 //AND the label is not in group expr
        && ctx->selectIdent()->getText()[ctx->selectIdent()->getText().length() - 1] != '*' //AND the label does not end in * (* or f.*)
        && grouped.count("*") == 0) //AND there is no * in group expr
>>>>>>> ea33daa7
    {
        std::stringstream err_msg;
        err_msg << "Error during a generalExpr. \""
            << ctx->selectIdent()->getText() << "\" Must be part of "
            << "the Group Expression or have an Aggregation Function";
        throw std::runtime_error(err_msg.str());
    }

    if(!isBitSet(sqlFlag, (int64_t)SQLBit::codegen)){
        return nullptr;
    }
    
    auto label = ctx->selectIdent()->getText();
    if(label.compare("*") == 0){                                        //SELECT *
        return utils.valueOrError(visit(ctx->selectIdent()));
    } else if(label.compare(label.length() - 2, 2, ".*") == 0){      //SELECT frame.*
        mlir::Value colname = utils.valueOrError(visit(ctx->selectIdent()));
<<<<<<< HEAD
        return extractFrameFromFrame(currentFrame, colname);
=======
        return extractColumnFromFrame(currentFrame, colname);
>>>>>>> ea33daa7
    }

    mlir::Value colname = utils.valueOrError(visit(ctx->selectIdent()));
    return extractColumnAsMatrixFromFrame(currentFrame, colname);
}

antlrcpp::Any SQLVisitor::visitStarExpr(
    SQLGrammarParser::StarExprContext * ctx
)
{
    if(!isBitSet(sqlFlag, (int64_t)SQLBit::codegen)){
        return nullptr;
    } else if(isBitSet(sqlFlag, (int64_t)SQLBit::group)         //If group is active
            && !groundGroupColumns.empty()                                     //AND there is an aggregation
            && isBitSet(sqlFlag, (int64_t)SQLBit::codegen)){    //AND codegen is active
        std::string columnName = groundGroupColumns.begin()->c_str();
        groundGroupColumns.erase(groundGroupColumns.begin());

        mlir::Value colname = createStringConstant(columnName);

        mlir::Value resultFrame = extractColumnFromFrame(currentFrame, colname);
        std::set<std::string>::iterator itr;
        for (itr = groundGroupColumns.begin(); itr != groundGroupColumns.end(); itr++ ) {
            mlir::Value groupColname = createStringConstant(itr->c_str());
            mlir::Value addFrame = extractColumnFromFrame(currentFrame, groupColname);

            std::vector<mlir::Type> colTypes;
            for(mlir::Type t : resultFrame.getType().dyn_cast<mlir::daphne::FrameType>().getColumnTypes())
                colTypes.push_back(t);
            for(mlir::Type t : addFrame.getType().dyn_cast<mlir::daphne::FrameType>().getColumnTypes())
                colTypes.push_back(t);
            mlir::Type resType = mlir::daphne::FrameType::get(builder.getContext(), colTypes);
            mlir::Location loc = builder.getUnknownLoc();
            resultFrame = static_cast<mlir::Value>(
                builder.create<mlir::daphne::ColBindOp>(
                    loc,
                    resType,
                    resultFrame,
                    addFrame
                )
            );
        }
        return resultFrame;
    } else if(!isBitSet(sqlFlag, (int64_t)SQLBit::group)        //If group is not active
            && isBitSet(sqlFlag, (int64_t)SQLBit::agg)          //AND there is an aggreagtion
            && isBitSet(sqlFlag, (int64_t)SQLBit::codegen)){    //AND codegen is active)
        throw std::runtime_error("Using the asterisk with only aggregation functions is not allowed");
    } else {
        return currentFrame;
    }
}

antlrcpp::Any SQLVisitor::visitStarExpr(
    SQLGrammarParser::StarExprContext * ctx
)
{
    if(!isBitSet(sqlFlag, (int64_t)SQLBit::codegen)){
        return nullptr;
    } else if(isBitSet(sqlFlag, (int64_t)SQLBit::group)         //If group is active
            && !groundGroupColumns.empty()                                     //AND there is an aggregation
            && isBitSet(sqlFlag, (int64_t)SQLBit::codegen)){    //AND codegen is active
        std::string columnName = groundGroupColumns.begin()->c_str();
        groundGroupColumns.erase(groundGroupColumns.begin());

        mlir::Value colname = createStringConstant(columnName);

        mlir::Value resultFrame = extractFrameFromFrame(currentFrame, colname);
        std::set<std::string>::iterator itr;
        for (itr = groundGroupColumns.begin(); itr != groundGroupColumns.end(); itr++ ) {
            mlir::Value groupColname = createStringConstant(itr->c_str());
            mlir::Value addFrame = extractFrameFromFrame(currentFrame, groupColname);

            std::vector<mlir::Type> colTypes;
            for(mlir::Type t : resultFrame.getType().dyn_cast<mlir::daphne::FrameType>().getColumnTypes())
                colTypes.push_back(t);
            for(mlir::Type t : addFrame.getType().dyn_cast<mlir::daphne::FrameType>().getColumnTypes())
                colTypes.push_back(t);
            mlir::Type resType = mlir::daphne::FrameType::get(builder.getContext(), colTypes);
            mlir::Location loc = builder.getUnknownLoc();
            resultFrame = static_cast<mlir::Value>(
                builder.create<mlir::daphne::ColBindOp>(
                    loc,
                    resType,
                    resultFrame,
                    addFrame
                )
            );
        }
        return resultFrame;
    } else if(!isBitSet(sqlFlag, (int64_t)SQLBit::group)        //If group is not active
            && isBitSet(sqlFlag, (int64_t)SQLBit::agg)          //AND there is an aggreagtion
            && isBitSet(sqlFlag, (int64_t)SQLBit::codegen)){    //AND codegen is active)
        throw std::runtime_error("Using the asterisk with only aggregation functions is not allowed");
    } else {
        return currentFrame;
    }
}

antlrcpp::Any SQLVisitor::visitGroupAggExpr(
    SQLGrammarParser::GroupAggExprContext * ctx
)
{
    //This function should only be called if there is a "group by" in the query
    //Codegeneration = false:
    //  This function activates the code generation and ignores the aggreagtion
    //  It lets the generalExpr create code as usual. When a Value is returned
    //  it takes this value and adds it to the currentFrame under a new and
    //  somewhat unique name.
    //  (TODO: there might be an issue with not unique name generation)
    //  the name gets saved alongside with the aggregation function.
    //  After all that, code generation is turned off again.
    //Codegeneration = true:
    //  The function looks up the unique name again and extracts a matrix from
    //  the currentFrame. This Matrix is the result of this function.
    std::string newColumnName = "group_" + std::to_string(groupCounter) + "_"  + ctx->var->getText();
    // Increment groupCounter
    groupCounter++;

    groundGroupColumns.insert(ctx->var->getText());

    if(ctx->var->getText()[ctx->var->getText().length() - 1] == '*'){
        throw std::runtime_error("Using the asterisk in aggregations is not allowed");
    }

    // Run aggreagation for whole column
    if(!isBitSet(sqlFlag, (int64_t)SQLBit::group) && isBitSet(sqlFlag, (int64_t)SQLBit::codegen)){  
        mlir::Location loc = utils.getLoc(ctx->start);

        mlir::Value col = utils.valueOrError(visit(ctx->var));

        mlir::Type resTypeCol = col.getType().dyn_cast<mlir::daphne::MatrixType>().getElementType();

        std::string func = toLower(ctx->func->getText());

        mlir::Value result; 
        if(func == "count"){
            result = utils.castSI64If(static_cast<mlir::Value>(
            builder.create<mlir::daphne::NumRowsOp>(
                loc,
                utils.sizeType,
                col
            )));
        }
        if(func == "sum"){
            result = static_cast<mlir::Value>(
            builder.create<mlir::daphne::AllAggSumOp>(
                loc,
                resTypeCol,
                col
                )
            );
        }
        if(func == "min"){
            result = static_cast<mlir::Value>(
            builder.create<mlir::daphne::AllAggMinOp>(
                loc,
                resTypeCol,
                col
                ) 
            );
        }
        if(func == "max"){
            result = static_cast<mlir::Value>(
            builder.create<mlir::daphne::AllAggMaxOp>(
                loc,
                resTypeCol,
                col
                )
            );
        }
        if(func == "avg"){
            result = static_cast<mlir::Value>(
            builder.create<mlir::daphne::AllAggMeanOp>(
                loc,
                resTypeCol,
                col
                )
            );
        }

        std::string newColumnNameAppended = getEnumLabelExt(func) + "(" + newColumnName + ")";

        return utils.castIf(utils.matrixOf(result), result);

        std::stringstream x;
        x << "Error: " << func << " does not name a supported aggregation function";
        throw std::runtime_error(x.str());
        
    }
    if(isBitSet(sqlFlag, (int64_t)SQLBit::agg)){ //Not allowed nested Function Call
        throw std::runtime_error("Nested Aggregation Functions");
    }

    //create Column pre Group for in group Aggregation
    if(!isBitSet(sqlFlag, (int64_t)SQLBit::codegen)){
        columnName.push_back(createStringConstant(newColumnName));
        const std::string &func = toLower(ctx->func->getText());
        functionName.push_back(getGroupEnum(func));

        setBit(sqlFlag, (int64_t)SQLBit::agg, 1);
        setBit(sqlFlag, (int64_t)SQLBit::codegen, 1);
        mlir::Value expr = utils.valueOrError(visit(ctx->generalExpr()));
        setBit(sqlFlag, (int64_t)SQLBit::agg, 0);
        setBit(sqlFlag, (int64_t)SQLBit::codegen, 0);

        mlir::Value matrix = castToMatrixColumn(expr);
        currentFrame = addMatrixToCurrentFrame(matrix, newColumnName);
        return nullptr;
    }else{ //Get Column after Group
        std::string newColumnName = "group_" + std::to_string(groupCounterCodegen) + "_" + ctx->var->getText();
        // Increment groupCounter
        groupCounterCodegen++;
        const std::string &func = toLower(ctx->func->getText());
        std::string newColumnNameAppended = getEnumLabelExt(func) + "(" + newColumnName + ")";
        mlir::Value colname = utils.valueOrError(createStringConstant(newColumnNameAppended));
        return extractColumnAsMatrixFromFrame(currentFrame, colname); //returns Matrix
    }
}

antlrcpp::Any SQLVisitor::visitParanthesesExpr(
    SQLGrammarParser::ParanthesesExprContext * ctx
)
{
    antlrcpp::Any vRes = visit(ctx->generalExpr());
    if(!isBitSet(sqlFlag, (int64_t)SQLBit::codegen)){
        return nullptr;
    }
    return utils.valueOrError(vRes);
}

antlrcpp::Any SQLVisitor::visitMulExpr(
    SQLGrammarParser::MulExprContext * ctx
)
{
    mlir::Location loc = utils.getLoc(ctx->start);
    std::string op = ctx->op->getText();

    antlrcpp::Any vLhs = visit(ctx->lhs);
    antlrcpp::Any vRhs = visit(ctx->rhs);

    if(!isBitSet(sqlFlag, (int64_t)SQLBit::codegen)){
        return nullptr;
    }

    mlir::Value lhs = utils.valueOrError(vLhs);
    mlir::Value rhs = utils.valueOrError(vRhs);

    if(op == "*")
        return static_cast<mlir::Value>(builder.create<mlir::daphne::EwMulOp>(
            loc, lhs, rhs
        ));
    if(op == "/")
        return static_cast<mlir::Value>(builder.create<mlir::daphne::EwDivOp>(
            loc, lhs, rhs
        ));

    throw std::runtime_error("unexpected op symbol");
}

antlrcpp::Any SQLVisitor::visitAddExpr(
    SQLGrammarParser::AddExprContext * ctx
)
{
    mlir::Location loc = utils.getLoc(ctx->start);
    std::string op = ctx->op->getText();

    antlrcpp::Any vLhs = visit(ctx->lhs);
    antlrcpp::Any vRhs = visit(ctx->rhs);

    if(!isBitSet(sqlFlag, (int64_t)SQLBit::codegen)){
        return nullptr;
    }

    mlir::Value lhs = utils.valueOrError(vLhs);
    mlir::Value rhs = utils.valueOrError(vRhs);

    if(op == "+")
        return static_cast<mlir::Value>(builder.create<mlir::daphne::EwAddOp>(
            loc, lhs, rhs
        ));
    if(op == "-")
        return static_cast<mlir::Value>(builder.create<mlir::daphne::EwSubOp>(
            loc, lhs, rhs
        ));

    throw std::runtime_error("unexpected op symbol");
}

antlrcpp::Any SQLVisitor::visitCmpExpr(
    SQLGrammarParser::CmpExprContext * ctx
)
{
    mlir::Location loc = utils.getLoc(ctx->start);
    std::string op = ctx->op->getText();

    antlrcpp::Any vLhs = visit(ctx->lhs);
    antlrcpp::Any vRhs = visit(ctx->rhs);

    if(!isBitSet(sqlFlag, (int64_t)SQLBit::codegen)){
        return nullptr;
    }

    mlir::Value lhs = utils.valueOrError(vLhs);
    mlir::Value rhs = utils.valueOrError(vRhs);

    if(op == "=")
        return static_cast<mlir::Value>(builder.create<mlir::daphne::EwEqOp>(
            loc, lhs, rhs
        ));
    if(op == "<>")
        return static_cast<mlir::Value>(builder.create<mlir::daphne::EwNeqOp>(
            loc, lhs, rhs
        ));
    if(op == "<")
        return static_cast<mlir::Value>(builder.create<mlir::daphne::EwLtOp>(
            loc, lhs, rhs
        ));
    if(op == "<=")
        return static_cast<mlir::Value>(builder.create<mlir::daphne::EwLeOp>(
            loc, lhs, rhs
        ));
    if(op == ">")
        return static_cast<mlir::Value>(builder.create<mlir::daphne::EwGtOp>(
            loc, lhs, rhs
        ));
    if(op == ">=")
        return static_cast<mlir::Value>(builder.create<mlir::daphne::EwGeOp>(
            loc, lhs, rhs
        ));

    throw std::runtime_error("unexpected op symbol");
}

antlrcpp::Any SQLVisitor::visitAndExpr(
    SQLGrammarParser::AndExprContext * ctx
)
{
    mlir::Location loc = utils.getLoc(ctx->start);

    antlrcpp::Any vLhs = visit(ctx->lhs);
    antlrcpp::Any vRhs = visit(ctx->rhs);

    if(!isBitSet(sqlFlag, (int64_t)SQLBit::codegen)){
        return nullptr;
    }

    mlir::Value lhs = utils.valueOrError(vLhs);
    mlir::Value rhs = utils.valueOrError(vRhs);

    lhs = castToIntMatrixColumn(lhs);
    rhs = castToIntMatrixColumn(rhs);

    return static_cast<mlir::Value>(builder.create<mlir::daphne::EwAndOp>(
        loc, lhs, rhs
    ));
}

antlrcpp::Any SQLVisitor::visitOrExpr(
    SQLGrammarParser::OrExprContext * ctx
)
{
    mlir::Location loc = utils.getLoc(ctx->start);

    antlrcpp::Any vLhs = visit(ctx->lhs);
    antlrcpp::Any vRhs = visit(ctx->rhs);

    if(!isBitSet(sqlFlag, (int64_t)SQLBit::codegen)){
        return nullptr;
    }

    mlir::Value lhs = utils.valueOrError(vLhs);
    mlir::Value rhs = utils.valueOrError(vRhs);

    lhs = castToIntMatrixColumn(lhs);
    rhs = castToIntMatrixColumn(rhs);

    return static_cast<mlir::Value>(builder.create<mlir::daphne::EwOrOp>(
        loc, lhs, rhs)
    );
}

//tableReference
// Returns a modified Frame.
// Modification: the Frame labels get a prefix.
antlrcpp::Any SQLVisitor::visitTableReference(
    SQLGrammarParser::TableReferenceContext * ctx
)
{
    mlir::Location loc = utils.getLoc(ctx->start);

    std::string var = ctx->var->getText();
    std::string prefix = ctx->var->getText();
    try {
        mlir::Value res = fetchMLIR(var);
        registerAlias(var, res);
        if(ctx->aka){
            std::string aka = ctx->aka->getText();
            registerAlias(aka, res);
            prefix = setFramePrefix(aka, aka);
        }

        setFramePrefix(var, prefix, !ctx->aka, ctx->aka);

        mlir::Value prefixSSA = static_cast<mlir::Value>(
                builder.create<mlir::daphne::ConstantOp>(loc, prefix)
        );

        res = static_cast<mlir::Value>(
            builder.create<mlir::daphne::SetColLabelsPrefixOp>(
                loc,
                res.getType().dyn_cast<mlir::daphne::FrameType>().withSameColumnTypes(),
                res,
                prefixSSA
            )
        );
        return res;
    }
    catch(std::runtime_error &)
{
        throw std::runtime_error(
            "Frame " + var + " referenced before assignment"
        );
    }
}

//selectIdent //rowReference

// Returns A SSA to StringLabel for an ExtractColOp
// If a Frame is referenced, it checks its availability.
antlrcpp::Any SQLVisitor::visitStringIdent(
    SQLGrammarParser::StringIdentContext * ctx
)
{
    std::string getSTR;
    std::string columnSTR = ctx->var->getText();
    std::string frameSTR;

    if(ctx->frame){
        if(!hasMLIR(ctx->frame->getText())){
            throw std::runtime_error(
                "Unknown Frame: " + ctx->frame->getText()
                + " use before declaration during selection"
            );
        }
        std::string framePrefix_ = fetchPrefix(ctx->frame->getText());
        if(!framePrefix_.empty()){
            frameSTR = framePrefix_ + ".";
        }else{
            frameSTR = "";
        }
        getSTR = frameSTR+columnSTR;
    }else{
        getSTR = columnSTR;
    }
    return createStringConstant(getSTR);
}

//literal
antlrcpp::Any SQLVisitor::visitLiteral(
    SQLGrammarParser::LiteralContext * ctx
)
{
    mlir::Location loc = utils.getLoc(ctx->start);
    if(auto lit = ctx->INT_LITERAL()) {
        // ToDo: converted from atol to stol for safety -> check perf
        int64_t val = std::stol(lit->getText());
        return static_cast<mlir::Value>(
            builder.create<mlir::daphne::ConstantOp>(
                    loc, val
            )
        );
    }
    if(auto lit = ctx->FLOAT_LITERAL()) {
        // ToDo: converted from atof to std::stod for safety -> check perf
        double val = std::stod(lit->getText());
        return static_cast<mlir::Value>(
            builder.create<mlir::daphne::ConstantOp>(
                loc, val
            )
        );
    }
    throw std::runtime_error("unexpected literal");
}<|MERGE_RESOLUTION|>--- conflicted
+++ resolved
@@ -387,11 +387,7 @@
     return mlir::daphne::stringifyGroupEnum(getGroupEnum(func).dyn_cast<mlir::daphne::GroupEnumAttr>().getValue()).str();
 }
 
-<<<<<<< HEAD
-mlir::Value SQLVisitor::extractFrameFromFrame(
-=======
 mlir::Value SQLVisitor::extractColumnFromFrame(
->>>>>>> ea33daa7
     mlir::Value frame,
     mlir::Value columnName
 ) {
@@ -406,11 +402,7 @@
         builder.create<mlir::daphne::ExtractColOp>(
             loc,
             resTypeCol,
-<<<<<<< HEAD
-            currentFrame,
-=======
             frame,
->>>>>>> ea33daa7
             columnName
         )
     ));
@@ -601,42 +593,6 @@
 
 //distinctExpr
 antlrcpp::Any SQLVisitor::visitDistinctExpr(
-<<<<<<< HEAD
-    SQLGrammarParser::DistinctExprContext *ctx
-)
-{
-    if(isBitSet(sqlFlag, (int64_t)SQLBit::group)    //If group is active
-     && columnName.size())                                         //AND there is an aggregation
-    {
-        throw std::runtime_error("DISTINCT with GROUP BY and Aggregation is not supported");
-    }else if(isBitSet(sqlFlag, (int64_t)SQLBit::group) //If group is active
-     || columnName.size())                                            //OR there is an aggregation  
-    {
-        // due to earlier grouping/aggregation the result is already distinct
-        return currentFrame;
-    }else {
-        mlir::Location loc = utils.getLoc(ctx->start);
-        mlir::Value starLiteral = createStringConstant("*");
-        std::vector<mlir::Value> cols{starLiteral};
-        std::vector<mlir::Value> aggs;
-        std::vector<mlir::Attribute> functions;
-        mlir::Type vt = utils.unknownType;
-        std::vector<mlir::Type> colTypes{vt};
-        mlir::Type resType = mlir::daphne::FrameType::get(
-            builder.getContext(), colTypes
-        );
-        return static_cast<mlir::Value>(
-            builder.create<mlir::daphne::GroupOp>(
-                loc,
-                resType,
-                currentFrame,
-                cols,
-                aggs,
-                builder.getArrayAttr(functions)
-            )
-        );
-    }   
-=======
         SQLGrammarParser::DistinctExprContext *ctx
 )
 {
@@ -663,7 +619,6 @@
       mlir::daphne::FrameType::get(builder.getContext(), colTypes);
   return static_cast<mlir::Value>(builder.create<mlir::daphne::GroupOp>(
       loc, resType, currentFrame, cols, aggs, builder.getArrayAttr(functions)));
->>>>>>> ea33daa7
 }
 
 //fromExpr
@@ -968,15 +923,9 @@
 {
     if(     isBitSet(sqlFlag, (int64_t)SQLBit::group) //If group is active
         && !isBitSet(sqlFlag, (int64_t)SQLBit::agg) //AND there isn't an aggregation
-<<<<<<< HEAD
-        && grouped[ctx->selectIdent()->getText()] == 0 //AND the label is not in group expr
-        && ctx->selectIdent()->getText()[ctx->selectIdent()->getText().length() - 1] != '*' //AND the label does not end in * (* or f.*)
-        && grouped["*"] == 0) //AND there is no * in group expr
-=======
         && grouped.count(ctx->selectIdent()->getText()) == 0 //AND the label is not in group expr
         && ctx->selectIdent()->getText()[ctx->selectIdent()->getText().length() - 1] != '*' //AND the label does not end in * (* or f.*)
         && grouped.count("*") == 0) //AND there is no * in group expr
->>>>>>> ea33daa7
     {
         std::stringstream err_msg;
         err_msg << "Error during a generalExpr. \""
@@ -994,11 +943,7 @@
         return utils.valueOrError(visit(ctx->selectIdent()));
     } else if(label.compare(label.length() - 2, 2, ".*") == 0){      //SELECT frame.*
         mlir::Value colname = utils.valueOrError(visit(ctx->selectIdent()));
-<<<<<<< HEAD
-        return extractFrameFromFrame(currentFrame, colname);
-=======
         return extractColumnFromFrame(currentFrame, colname);
->>>>>>> ea33daa7
     }
 
     mlir::Value colname = utils.valueOrError(visit(ctx->selectIdent()));
@@ -1024,52 +969,6 @@
         for (itr = groundGroupColumns.begin(); itr != groundGroupColumns.end(); itr++ ) {
             mlir::Value groupColname = createStringConstant(itr->c_str());
             mlir::Value addFrame = extractColumnFromFrame(currentFrame, groupColname);
-
-            std::vector<mlir::Type> colTypes;
-            for(mlir::Type t : resultFrame.getType().dyn_cast<mlir::daphne::FrameType>().getColumnTypes())
-                colTypes.push_back(t);
-            for(mlir::Type t : addFrame.getType().dyn_cast<mlir::daphne::FrameType>().getColumnTypes())
-                colTypes.push_back(t);
-            mlir::Type resType = mlir::daphne::FrameType::get(builder.getContext(), colTypes);
-            mlir::Location loc = builder.getUnknownLoc();
-            resultFrame = static_cast<mlir::Value>(
-                builder.create<mlir::daphne::ColBindOp>(
-                    loc,
-                    resType,
-                    resultFrame,
-                    addFrame
-                )
-            );
-        }
-        return resultFrame;
-    } else if(!isBitSet(sqlFlag, (int64_t)SQLBit::group)        //If group is not active
-            && isBitSet(sqlFlag, (int64_t)SQLBit::agg)          //AND there is an aggreagtion
-            && isBitSet(sqlFlag, (int64_t)SQLBit::codegen)){    //AND codegen is active)
-        throw std::runtime_error("Using the asterisk with only aggregation functions is not allowed");
-    } else {
-        return currentFrame;
-    }
-}
-
-antlrcpp::Any SQLVisitor::visitStarExpr(
-    SQLGrammarParser::StarExprContext * ctx
-)
-{
-    if(!isBitSet(sqlFlag, (int64_t)SQLBit::codegen)){
-        return nullptr;
-    } else if(isBitSet(sqlFlag, (int64_t)SQLBit::group)         //If group is active
-            && !groundGroupColumns.empty()                                     //AND there is an aggregation
-            && isBitSet(sqlFlag, (int64_t)SQLBit::codegen)){    //AND codegen is active
-        std::string columnName = groundGroupColumns.begin()->c_str();
-        groundGroupColumns.erase(groundGroupColumns.begin());
-
-        mlir::Value colname = createStringConstant(columnName);
-
-        mlir::Value resultFrame = extractFrameFromFrame(currentFrame, colname);
-        std::set<std::string>::iterator itr;
-        for (itr = groundGroupColumns.begin(); itr != groundGroupColumns.end(); itr++ ) {
-            mlir::Value groupColname = createStringConstant(itr->c_str());
-            mlir::Value addFrame = extractFrameFromFrame(currentFrame, groupColname);
 
             std::vector<mlir::Type> colTypes;
             for(mlir::Type t : resultFrame.getType().dyn_cast<mlir::daphne::FrameType>().getColumnTypes())
