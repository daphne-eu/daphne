/*
 * Copyright 2021 The DAPHNE Consortium
 *
 * Licensed under the Apache License, Version 2.0 (the "License");
 * you may not use this file except in compliance with the License.
 * You may obtain a copy of the License at
 *
 *     http://www.apache.org/licenses/LICENSE-2.0
 *
 * Unless required by applicable law or agreed to in writing, software
 * distributed under the License is distributed on an "AS IS" BASIS,
 * WITHOUT WARRANTIES OR CONDITIONS OF ANY KIND, either express or implied.
 * See the License for the specific language governing permissions and
 * limitations under the License.
 */


#include <ir/daphneir/Daphne.h>
#include <parser/sql/SQLVisitor.h>
#include "antlr4-runtime.h"
#include "mlir/IR/Attributes.h"
#include "mlir/IR/OpDefinition.h"

#include <stdexcept>
#include <string>
#include <vector>
#include <sstream>
#include <algorithm>

#include <cstdint>
#include <regex>

// ****************************************************************************
// Helper functions
// ****************************************************************************
/**
 * @brief Test if the flag at the position is set and returns result
 */
bool isBitSet(int64_t flag, int64_t position){
    return ((flag >> position) & 1) == 1;
}

/**
 * @brief Sets the Flag at the given position with a value
 */
void setBit(int64_t& flag, int64_t position, int64_t val){
    val = !!val;
    flag ^= (-val ^ flag) & (0b1 << position);
}

/**
 * @brief Flips the bit of the Flag at the position
 */
void toggleBit(int64_t& flag, int64_t position){
    setBit(flag, position, !isBitSet(flag, position));
}

/**
 * @brief Creates a lower cast version of a string
 */
std::string toLower(std::string str){
    std::transform(str.begin(), str.end(), str.begin(), ::tolower);
    return str;
}

// ****************************************************************************
// Member Helper functions
// ****************************************************************************

template<typename T>
T fetch(std::unordered_map <std::string, T> x, const std::string& name) {
    auto search = x.find(name);
    return search != x.end() ? search->second : nullptr;
}

template<>
std::string fetch<std::string>(
    std::unordered_map <std::string, std::string> x,
    const std::string& name
)
{
    auto search = x.find(name);
    if(search != x.end()){
        return search->second;
    }
    return "";
}

void SQLVisitor::registerAlias(const std::string& name, mlir::Value arg){
    alias[name] = arg;
}

std::string SQLVisitor::setFramePrefix(
    const std::string& framename,
    const std::string& prefix,
    bool necessary = true,
    bool ignore = false
)
{
    bool frameHasPrefix = !fetch<std::string>(framePrefix, framename).empty();
    if(frameHasPrefix){
        if(necessary){
            std::stringstream x;
            x << "Error: " << framename << " is marked as necessary for Prefix generation, but already got a Prefix. Please consider an Alias\n";
            throw std::runtime_error(x.str());
        }else{
            return "";
        }
    }
    bool inuse = !fetch<std::string>(reverseFramePrefix, prefix).empty() && !ignore;
    std::string newPrefix = prefix;
    int i = 1;
    while(inuse){
        std::stringstream x;
        x << prefix << i;
        newPrefix = x.str();
        inuse = !fetch<std::string>(reverseFramePrefix, newPrefix).empty();
    }

    if(!ignore){
        reverseFramePrefix[newPrefix] = framename;
    }
    framePrefix[framename] = newPrefix;

    return newPrefix;
}

[[maybe_unused]] mlir::Value SQLVisitor::fetchAlias(const std::string& name){
    auto res = fetch<mlir::Value>(alias, name);
    if(res != nullptr){
        return res;
    }
    std::stringstream x;
    x << "Error: " << name << " does not name an Alias\n";
    throw std::runtime_error(x.str());
}

mlir::Value SQLVisitor::fetchMLIR(const std::string& name){
    mlir::Value res;
    res = fetch<mlir::Value>(alias, name);
    if(res != nullptr){
        return res;
    }
    res = fetch<mlir::Value>(view, name);
    if(res != nullptr){
        return res;
    }
    std::stringstream x;
    x << "Error: " << name << " was not registered with the Function \"registerView\" or were given an alias\n";
    throw std::runtime_error(x.str());
}

std::string SQLVisitor::fetchPrefix(const std::string& name){
    auto prefix = fetch<std::string>(framePrefix, name);
    return prefix.empty() ? "" : prefix;
}

bool SQLVisitor::hasMLIR(const std::string& name){
    auto searchview = view.find(name);
    auto searchalias = alias.find(name);
    return (searchview != view.end() || searchalias != alias.end());
}

mlir::Value SQLVisitor::createStringConstant(std::string str){
    mlir::Location loc = builder.getUnknownLoc();
    // Replace escape sequences.
    str = std::regex_replace(str, std::regex(R"(\\b)"), "\b");
    str = std::regex_replace(str, std::regex(R"(\\f)"), "\f");
    str = std::regex_replace(str, std::regex(R"(\\n)"), "\n");
    str = std::regex_replace(str, std::regex(R"(\\r)"), "\r");
    str = std::regex_replace(str, std::regex(R"(\\t)"), "\t");
    str = std::regex_replace(str, std::regex(R"(\\\")"), "\"");
    str = std::regex_replace(str, std::regex(R"(\\\\)"), "\\");
    return static_cast<mlir::Value>(
        builder.create<mlir::daphne::ConstantOp>(loc, str)
    );
}

mlir::Value SQLVisitor::castToMatrixColumn(mlir::Value toCast){
    mlir::Location loc = builder.getUnknownLoc();

    if(toCast.getType().isa<mlir::daphne::MatrixType>()){
        return toCast;
    }else{
        mlir::Value numRow = static_cast<mlir::Value>(
            builder.create<mlir::daphne::NumRowsOp>(
                loc,
                utils.sizeType,
                currentFrame
            ));

        mlir::Value one = static_cast<mlir::Value>(
            builder.create<mlir::daphne::ConstantOp>(
                loc, static_cast<int64_t>(1)
            ));

        return static_cast<mlir::Value>(
            builder.create<mlir::daphne::FillOp>(
                loc,
                utils.matrixOf(toCast),
                toCast,
                numRow,
                utils.castSizeIf(one)
            ));
    }
}

mlir::Value SQLVisitor::castToIntMatrixColumn(mlir::Value toCast){
    mlir::Location loc = builder.getUnknownLoc();
    mlir::Value toCastMatrix = castToMatrixColumn(toCast);
    mlir::Type vt = utils.getValueTypeByName("si64");
    mlir::Type resType = utils.matrixOf(vt);

    if(toCastMatrix.getType() != resType){
        mlir::Value toCastFrame = matrixToFrame(toCastMatrix, "TempCol"); // We need this step because castOp can't cast a matrix to a matrix

        return static_cast<mlir::Value>(builder.create<mlir::daphne::CastOp>(
                loc, resType, toCastFrame
        ));
    }
    return toCastMatrix;
}

mlir::Value SQLVisitor::matrixToFrame(
    mlir::Value matrix,
    std::string newColumnName
)
{
    mlir::Location loc = builder.getUnknownLoc();
    if(matrix.getType().isa<mlir::daphne::MatrixType>()){
        //make a Frame from the Matrix.
        std::vector<mlir::Type> colTypes;
        std::vector<mlir::Value> cols;
        std::vector<mlir::Value> labels;

        colTypes.push_back(matrix.getType().dyn_cast<mlir::daphne::MatrixType>().getElementType());
        cols.push_back(matrix);
        labels.push_back(createStringConstant(newColumnName));

        mlir::Type t = mlir::daphne::FrameType::get(builder.getContext(), colTypes);
        return static_cast<mlir::Value>(
            builder.create<mlir::daphne::CreateFrameOp>(loc, t, cols, labels)
        );
    }else{
        std::stringstream err_msg;
        err_msg << "matrixToFrame expects a mlir::daphne::MatrixType\n";
        throw std::runtime_error(err_msg.str());
    }
}

mlir::Value SQLVisitor::addMatrixToCurrentFrame(
    mlir::Value matrix,
    std::string newColumnName
)
{
    mlir::Location loc = builder.getUnknownLoc();

    if(matrix.getType().isa<mlir::daphne::MatrixType>()){
        mlir::Value add = matrixToFrame(matrix, newColumnName);

        //ADD new Frame to currentFrame
        std::vector<mlir::Type> currentFrame_colTypes;
        for(mlir::Type t : currentFrame.getType().dyn_cast<mlir::daphne::FrameType>().getColumnTypes())
            currentFrame_colTypes.push_back(t);
        for(mlir::Type t : add.getType().dyn_cast<mlir::daphne::FrameType>().getColumnTypes())
            currentFrame_colTypes.push_back(t);
        mlir::Type resType = mlir::daphne::FrameType::get(builder.getContext(), currentFrame_colTypes);

        currentFrame = static_cast<mlir::Value>(
            builder.create<mlir::daphne::ColBindOp>(
                loc,
                resType,
                currentFrame,
                add
            )
        );
        return currentFrame;
    }else{
        std::stringstream err_msg;
        err_msg << "addMatrixToCurrentFrame expects a mlir::daphne::MatrixType\n";
        throw std::runtime_error(err_msg.str());
    }
}

mlir::Value SQLVisitor::getColIdx(
    mlir::Value frame,
    mlir::Value colName
)
{
    mlir::Location loc = builder.getUnknownLoc();

    return static_cast<mlir::Value>(
        builder.create<mlir::daphne::GetColIdxOp>(
            loc,
            utils.sizeType,
            frame,
            colName
        )
    );
}

mlir::Value SQLVisitor::extractMatrixFromFrame(
    mlir::Value frame,
    mlir::Value colname
)
{
    mlir::Location loc = builder.getUnknownLoc();

    mlir::Type vt = utils.unknownType;
    mlir::Type resTypeCol = mlir::daphne::FrameType::get(
            builder.getContext(), {vt}
    );

    //TODO: Integration of Transformation of ColName to ColIdx Op.
    //mlir::Value colIdx = getColIdx(frame, colname);

    mlir::Value col = static_cast<mlir::Value>(
        builder.create<mlir::daphne::ExtractColOp>(
            loc,
            resTypeCol,
            frame,
            //colIdx
            colname
        )
    );

    mlir::Type resType = utils.matrixOf(vt);
    return static_cast<mlir::Value>(builder.create<mlir::daphne::CastOp>(
            loc,
            resType,
            col
    ));
}

mlir::Attribute SQLVisitor::getGroupEnum(const std::string & func){
    if(func == "count"){
        return static_cast<mlir::Attribute>(mlir::daphne::GroupEnumAttr::get(builder.getContext(), mlir::daphne::GroupEnum::COUNT));
    }
    if(func == "sum"){
        return static_cast<mlir::Attribute>(mlir::daphne::GroupEnumAttr::get(builder.getContext(), mlir::daphne::GroupEnum::SUM));
    }
    if(func == "min"){
        return static_cast<mlir::Attribute>(mlir::daphne::GroupEnumAttr::get(builder.getContext(), mlir::daphne::GroupEnum::MIN));
    }
    if(func == "max"){
        return static_cast<mlir::Attribute>(mlir::daphne::GroupEnumAttr::get(builder.getContext(), mlir::daphne::GroupEnum::MAX));
    }
    if(func == "avg"){
        return static_cast<mlir::Attribute>(mlir::daphne::GroupEnumAttr::get(builder.getContext(), mlir::daphne::GroupEnum::AVG));
    }
    std::stringstream x;
    x << "Error: " << func << " does not name an aggregation Function for Group\n";
    throw std::runtime_error(x.str());
    return nullptr;
}

mlir::Attribute SQLVisitor::getCompareEnum(const std::string & op){
    if(op == "="){
        return static_cast<mlir::Attribute>(
            mlir::daphne::CompareOperationAttr::get(builder.getContext(),
            mlir::daphne::CompareOperation::Equal)
        );
    }
    if(op == "<"){
        return static_cast<mlir::Attribute>(
            mlir::daphne::CompareOperationAttr::get(builder.getContext(),
            mlir::daphne::CompareOperation::LessThan)
        );
    }
    if(op == "<="){
        return static_cast<mlir::Attribute>(
            mlir::daphne::CompareOperationAttr::get(builder.getContext(),
            mlir::daphne::CompareOperation::LessEqual)
        );
    }
    if(op == ">"){
        return static_cast<mlir::Attribute>(
            mlir::daphne::CompareOperationAttr::get(builder.getContext(),
            mlir::daphne::CompareOperation::GreaterThan)
        );
    }
    if(op == ">="){
        return static_cast<mlir::Attribute>(
            mlir::daphne::CompareOperationAttr::get(builder.getContext(),
            mlir::daphne::CompareOperation::GreaterEqual)
        );
    }
    if(op == "<>" or op == "!="){
        return static_cast<mlir::Attribute>(
            mlir::daphne::CompareOperationAttr::get(builder.getContext(),
            mlir::daphne::CompareOperation::NotEqual)
        );
    }
    std::stringstream x;
    x << "Error: " << op << " does not name a compare operation\n";
    throw std::runtime_error(x.str());
}


std::string SQLVisitor::getEnumLabelExt(const std::string &func){
    return mlir::daphne::stringifyGroupEnum(getGroupEnum(func).dyn_cast<mlir::daphne::GroupEnumAttr>().getValue()).str();
}

mlir::Value SQLVisitor::extractFrameFromFrame(
    mlir::Value frame,
    mlir::Value columnName
) {
    mlir::Location loc = builder.getUnknownLoc();

    mlir::Type vt = utils.unknownType;
    mlir::Type resTypeCol = mlir::daphne::FrameType::get(
            builder.getContext(), {vt}
    );

    return(static_cast<mlir::Value>(
        builder.create<mlir::daphne::ExtractColOp>(
            loc,
            resTypeCol,
            currentFrame,
            columnName
        )
    ));
}

// ****************************************************************************
// Visitor functions wrongeedsda
// ****************************************************************************

//script
antlrcpp::Any SQLVisitor::visitScript(
    SQLGrammarParser::ScriptContext * ctx
)
{
    mlir::Value res = utils.valueOrError(visitChildren(ctx));
    return res;
}

//sql
antlrcpp::Any SQLVisitor::visitSql(
    SQLGrammarParser::SqlContext * ctx
)
{
    mlir::Value res = utils.valueOrError(visit(ctx->query()));
    return res;
}

//query
antlrcpp::Any SQLVisitor::visitQuery(
    SQLGrammarParser::QueryContext * ctx
)
{
    mlir::Value res = utils.valueOrError(visit(ctx->select()));
    return res;
}

//select
antlrcpp::Any SQLVisitor::visitSelect(
    SQLGrammarParser::SelectContext * ctx
)
{
    mlir::Location loc = utils.getLoc(ctx->start);
    mlir::Value res;

    //Setting Codegeneration for Where Clause
    setBit(sqlFlag, (int64_t)SQLBit::codegen, 1);

    //Creating a Frame using FROM and JOIN
    try{
        currentFrame = utils.valueOrError(visit(ctx->tableExpr()));
    }catch(std::runtime_error & e){
        std::stringstream err_msg;
        err_msg << "Error during From statement. "
            << "Couldn't create Frame.\n\t\t" << e.what();
        throw std::runtime_error(err_msg.str());
    }

    //If a where clause exist, filter <currentFrame> accordingly.
    if(ctx->whereClause()){
        currentFrame = utils.valueOrError(visit(ctx->whereClause()));
    }

    //In case of a group by clause, we deactivate code generation for a moment
    //to scan the projection and havingClause for identifiers that need to be
    //included in the group. NOTE: in case the having or projection includes an
    //aggregation function we are going to generate the code on which the
    //aggregation and extend the currentFrame with it.
    if(ctx->groupByClause()){
        setBit(sqlFlag, (int64_t)SQLBit::group, 1);
        setBit(sqlFlag, (int64_t)SQLBit::codegen, 0);
        visit(ctx->groupByClause());
        for(size_t i = 0; i < ctx->selectExpr().size(); i++){
            visit(ctx->selectExpr(i));
        }
        setBit(sqlFlag, (int64_t)SQLBit::codegen, 1);
        visit(ctx->groupByClause());
    }

    if(ctx->orderByClause()){
        currentFrame = utils.valueOrError(visit(ctx->orderByClause()));
    }

    //Runs over the projections and seeks columns and adds them to a Frame,
    //which is the result of this function
    res = utils.valueOrError(visit(ctx->selectExpr(0)));
    for(auto i = 1ul; i < ctx->selectExpr().size(); i++){
        mlir::Value add;
        try{
            add = utils.valueOrError(visit(ctx->selectExpr(i)));
        }catch(std::runtime_error &e){
            std::stringstream err_msg;
            err_msg << "Something went wrong in SelectExpr.\n\t\t" << e.what();
            throw std::runtime_error(err_msg.str());
        }
        try{
            std::vector<mlir::Type> colTypes;
            for(mlir::Type t : res.getType().dyn_cast<mlir::daphne::FrameType>().getColumnTypes())
                colTypes.push_back(t);
            for(mlir::Type t : add.getType().dyn_cast<mlir::daphne::FrameType>().getColumnTypes())
                colTypes.push_back(t);
            mlir::Type resType = mlir::daphne::FrameType::get(builder.getContext(), colTypes);

            res = static_cast<mlir::Value>(
                builder.create<mlir::daphne::ColBindOp>(
                    loc,
                    resType,
                    res,
                    add
                )
            );
        }catch(std::runtime_error & e){
            std::stringstream err_msg;
            err_msg << "Error during SELECT statement. "
                << "Couldn't Insert Extracted Columns.\n\t\t" << e.what();
            throw std::runtime_error(err_msg.str());
        }
    }
    currentFrame = res;
    if(ctx->distinctExpr()) {
        res = utils.valueOrError(visit(ctx->distinctExpr()));
    }
    return res;
}

//subquery
antlrcpp::Any SQLVisitor::visitSubquery(
    SQLGrammarParser::SubqueryContext * ctx
)
{
    //TODO: Subquery Implementations
    return visitChildren(ctx);
}

//subqueryExpr
antlrcpp::Any SQLVisitor::visitSubqueryExpr(
    SQLGrammarParser::SubqueryExprContext * ctx
)
{
    //TODO: Subquery Implementations
    return nullptr;
}

//SelectExpr
antlrcpp::Any SQLVisitor::visitSelectExpr(
    SQLGrammarParser::SelectExprContext * ctx
)
{
    mlir::Value matrix;
    antlrcpp::Any vExpr = visit(ctx->var);

    if(!isBitSet(sqlFlag, (int64_t)SQLBit::codegen)){
        return nullptr;
    }

    //we get a Matrix or int/float value. From this we generate a Matrix.
    mlir::Value expr = utils.valueOrError(vExpr);

    if(expr.getType().isa<mlir::daphne::FrameType>()){
        return expr;
    }

    matrix = castToMatrixColumn(expr);

    //Now we look up what the label for the result should be
    std::string label;
    if(ctx->aka){
        label = ctx->aka->getText();
    }else{
        label = ctx->getText();
    }
    //And generate with the matrix and label a Frame which we return
    return matrixToFrame(matrix, label);
}

//tableExpr
antlrcpp::Any SQLVisitor::visitTableExpr(
    SQLGrammarParser::TableExprContext * ctx
)
{
    //We set the current frame as the result of the fromExpr
    currentFrame = utils.valueOrError(visit(ctx->fromExpr()));
    //And join other frames to the currentFrame.
    for(size_t i = 0; i < ctx->joinExpr().size(); i++){
        currentFrame = utils.valueOrError(visit(ctx->joinExpr(i)));
    }
    return currentFrame;
}

//distinctExpr
antlrcpp::Any SQLVisitor::visitDistinctExpr(
    SQLGrammarParser::DistinctExprContext *ctx
)
{
    if(isBitSet(sqlFlag, (int64_t)SQLBit::group)    //If group is active
     && columnName.size())                                         //AND there is an aggregation
    {
        throw std::runtime_error("DISTINCT with GROUP BY and Aggregation is not supported");
    }else if(isBitSet(sqlFlag, (int64_t)SQLBit::group) //If group is active
     || columnName.size())                                            //OR there is an aggregation  
    {
        // due to earlier grouping/aggregation the result is already distinct
        return currentFrame;
    }else {
        mlir::Location loc = utils.getLoc(ctx->start);
        mlir::Value starLiteral = createStringConstant("*");
        std::vector<mlir::Value> cols{starLiteral};
        std::vector<mlir::Value> aggs;
        std::vector<mlir::Attribute> functions;
        mlir::Type vt = utils.unknownType;
        std::vector<mlir::Type> colTypes{vt};
        mlir::Type resType = mlir::daphne::FrameType::get(
            builder.getContext(), colTypes
        );
        return static_cast<mlir::Value>(
            builder.create<mlir::daphne::GroupOp>(
                loc,
                resType,
                currentFrame,
                cols,
                aggs,
                builder.getArrayAttr(functions)
            )
        );
    }   
}

//fromExpr
antlrcpp::Any SQLVisitor::visitTableIdentifierExpr(
    SQLGrammarParser::TableIdentifierExprContext *ctx
)
{
    try{
        mlir::Value var = utils.valueOrError(visit(ctx->var));
        return var;
    }catch(std::runtime_error &){
        std::stringstream err_msg;
        err_msg << "Error during From statement. Couldn't find Frame.";
        throw std::runtime_error(err_msg.str());
    }
}

antlrcpp::Any SQLVisitor::visitCartesianExpr(
    SQLGrammarParser::CartesianExprContext * ctx
)
{
    //we have to at least two frames in the fromExpr. We join them together
    //with the Cartesian product.
    try{
        mlir::Location loc = utils.getLoc(ctx->start);
        mlir::Value res;
        mlir::Value lhs = utils.valueOrError(visit(ctx->lhs));
        mlir::Value rhs = utils.valueOrError(visit(ctx->rhs));

        std::vector<mlir::Type> colTypes;
        for(mlir::Type t : lhs.getType().dyn_cast<mlir::daphne::FrameType>().getColumnTypes()){
            colTypes.push_back(t);
        }
        for(mlir::Type t : rhs.getType().dyn_cast<mlir::daphne::FrameType>().getColumnTypes()){
            colTypes.push_back(t);
        }
        mlir::Type t = mlir::daphne::FrameType::get(builder.getContext(), colTypes);

        res = static_cast<mlir::Value>(
            builder.create<mlir::daphne::CartesianOp>(
                loc,
                t,
                lhs,
                rhs
            )
        );
        return res;
    }catch(std::runtime_error &){
        throw std::runtime_error(
            "Unexpected Error during Cartesian operation"
        );
    }
}

//joinExpr
antlrcpp::Any SQLVisitor::visitInnerJoin(
    SQLGrammarParser::InnerJoinContext * ctx
)
{
    //we join to frames together. One is the currentFrame and the other is a
    //new frame. The argument that referneces the currentFrame has to be on the
    //left side of the Comparisons and the to be joined on the right side.
    //This behavior could be changed here.
    //TODO: Make the position independent
    mlir::Location loc = utils.getLoc(ctx->start);
    mlir::Value tojoin = utils.valueOrError(visit(ctx->var));


    std::vector<mlir::Type> colTypes;
    for(mlir::Type t : currentFrame.getType().dyn_cast<mlir::daphne::FrameType>().getColumnTypes())
        colTypes.push_back(t);
    for(mlir::Type t : tojoin.getType().dyn_cast<mlir::daphne::FrameType>().getColumnTypes())
        colTypes.push_back(t);
    mlir::Type t = mlir::daphne::FrameType::get(builder.getContext(), colTypes);

//ctx->CMP_OP(0)->getText()
    if(ctx->op->getText() == "=" && ctx->selectIdent().size() == 2){
        //rhs is join
        //lhs is currentFrame
        mlir::Value rhsName = utils.valueOrError(visit(ctx->rhs));
        mlir::Value lhsName = utils.valueOrError(visit(ctx->lhs));

        return static_cast<mlir::Value>(
            builder.create<mlir::daphne::InnerJoinOp>(
                loc,
                t,
                currentFrame,
                tojoin,
                rhsName,
                lhsName
            ));
    }

    std::vector<mlir::Value> rhsNames;
    std::vector<mlir::Value> lhsNames;
    std::vector<mlir::Attribute> ops;

    for(auto i = 0ul; i < ctx->selectIdent().size()/2; i++){
        mlir::Value lhsName = utils.valueOrError(visit(ctx->selectIdent(i*2)));
        mlir::Value rhsName = utils.valueOrError(visit(ctx->selectIdent(i*2 + 1)));
        mlir::Attribute op = getCompareEnum(ctx->CMP_OP(i)->getText());

        lhsNames.push_back(lhsName);
        rhsNames.push_back(rhsName);
        ops.push_back(op);

    }

    return static_cast<mlir::Value>(
        builder.create<mlir::daphne::ThetaJoinOp>(
            loc,
            t,
            currentFrame,
            tojoin,
            lhsNames,
            rhsNames,
            builder.getArrayAttr(ops)
        )
    );

}


antlrcpp::Any SQLVisitor::visitWhereClause(
    SQLGrammarParser::WhereClauseContext * ctx
)
{
    //Creates a FilterRowOp with the result of a generalExpr. The result is a
    //matrix or a single value, vExpr. vExpr gets cast to a matrix, which
    //FilterRowOp uses. IMPORTANT: FilterRowOp takes up the work to make a
    //int/float into a boolean for the filtering.
    mlir::Location loc = utils.getLoc(ctx->start);
    mlir::Value filter;

    antlrcpp::Any vExpr = visit(ctx->cond);
    mlir::Value expr = utils.valueOrError(vExpr);
    filter = castToMatrixColumn(expr);

    mlir::Value v = static_cast<mlir::Value>(
        builder.create<mlir::daphne::FilterRowOp>(
            loc,
            currentFrame.getType(),
            currentFrame,
            filter
        )
    );
    return v;
}

//groupByClause
antlrcpp::Any SQLVisitor::visitGroupByClause(
    SQLGrammarParser::GroupByClauseContext * ctx
)
{
    //groupByClause has two moods:
    //Codegeneration = false:
    //  groupByClause collects all the column names by which a grouping
    //  should occur.
    //  TODO: call the havingClause.
    //Codegeneration = true:
    //  groupByClause creates the groupingOperation with the gathered
    //  information from here, having and the projections.
    //  followed by a having check on the newly grouped result.
    mlir::Location loc = utils.getLoc(ctx->start);

    if(!isBitSet(sqlFlag, (int64_t)SQLBit::codegen)){
        for(size_t i = 0; i < ctx->selectIdent().size(); i++){
            groupName.push_back(utils.valueOrError(visit(ctx->selectIdent(i))));
            grouped[ctx->selectIdent(i)->getText()] = 1;
        }
        if(ctx->havingClause()){
            visit(ctx->havingClause());
        }
        return nullptr;
    }else{
        mlir::Type vt = utils.unknownType;
        std::vector<mlir::Type> colTypes;
        for(size_t i = 0; i < groupName.size() + columnName.size(); i++){
            colTypes.push_back(vt);
        }
        mlir::Type resType = mlir::daphne::FrameType::get(
            builder.getContext(), colTypes
        );
        currentFrame = static_cast<mlir::Value>(
            builder.create<mlir::daphne::GroupOp>(
                loc,
                resType,
                currentFrame,
                groupName,
                columnName,
                builder.getArrayAttr(functionName)
            )
        );
        if(ctx->havingClause()){
            currentFrame = utils.valueOrError(visit(ctx->havingClause()));
        }
    }
    return nullptr;
}

//havingClause
antlrcpp::Any SQLVisitor::visitHavingClause(
    SQLGrammarParser::HavingClauseContext * ctx
)
{
    //Same as Where
    mlir::Location loc = utils.getLoc(ctx->start);
    mlir::Value filter;
    antlrcpp::Any vExpr = visit(ctx->cond);

    if(!isBitSet(sqlFlag, (int64_t)SQLBit::codegen)){
        return nullptr;
    }

    mlir::Value expr = utils.valueOrError(vExpr);
    filter = castToMatrixColumn(expr);

    mlir::Value v = static_cast<mlir::Value>(
        builder.create<mlir::daphne::FilterRowOp>(
            loc,
            currentFrame.getType(),
            currentFrame,
            filter
        )
    );
    return v;
}



antlrcpp::Any SQLVisitor::visitOrderByClause(
    SQLGrammarParser::OrderByClauseContext * ctx
)
{
    mlir::Location loc = utils.getLoc(ctx->start);

    std::vector<mlir::Value> columnIdxs;
    std::vector<mlir::Value> asc;
    for(auto i = 0ul; i < ctx->selectIdent().size(); i++){
        mlir::Value boolean = utils.valueOrError(visit(ctx->orderInformation(i)));
        mlir::Value columnName = utils.valueOrError(visit(ctx->selectIdent(i)));
        mlir::Value idx = getColIdx(currentFrame, columnName);
        columnIdxs.push_back(utils.castSizeIf(idx));
        asc.push_back(utils.castBoolIf(boolean));
    }
    mlir::Value returnFrame = static_cast<mlir::Value>(
            builder.create<mlir::daphne::ConstantOp>(
                    loc, false
            )
        );
    return static_cast<mlir::Value>(
        builder.create<mlir::daphne::OrderOp>(
            loc,
            currentFrame.getType().dyn_cast<mlir::daphne::FrameType>(),
            currentFrame,
            columnIdxs,
            asc,
            returnFrame
        )
    );
}

antlrcpp::Any SQLVisitor::visitOrderInformation(
    SQLGrammarParser::OrderInformationContext * ctx
)
{
    mlir::Location loc = utils.getLoc(ctx->start);
    //ASC is default
    if(ctx->desc){
        return static_cast<mlir::Value>(
            builder.create<mlir::daphne::ConstantOp>(
                    loc, false
            )
        );
    }
    return static_cast<mlir::Value>(
        builder.create<mlir::daphne::ConstantOp>(
                loc, true
        )
    );
}
//generalExpr

//For the following generalExpr:
//  If Code generation is turned off, it will still visit the generalExpr
//      underneath and then return a nullptr.
//  If Code generation is turned on, it will generate Code like an addition.
//  If something else is happening, it got additional Documentation.

antlrcpp::Any SQLVisitor::visitLiteralExpr(
    SQLGrammarParser::LiteralExprContext * ctx
)
{
    if(!isBitSet(sqlFlag, (int64_t)SQLBit::codegen)){
        return nullptr;
    }
    return utils.valueOrError(visit(ctx->literal()));
}

antlrcpp::Any SQLVisitor::visitIdentifierExpr(
    SQLGrammarParser::IdentifierExprContext * ctx)
{
    if(     isBitSet(sqlFlag, (int64_t)SQLBit::group) //If group is active
<<<<<<< HEAD
        && !isBitSet(sqlFlag, (int64_t)SQLBit::agg) //AND there isn't an aggreagtion
=======
        && !isBitSet(sqlFlag, (int64_t)SQLBit::agg) //AND there isn't an aggregation
>>>>>>> 838d82f4
        && grouped[ctx->selectIdent()->getText()] == 0 //AND the label is not in group expr
        && grouped["*"] == 0) //AND there is no * in group expr
    {
        std::stringstream err_msg;
        err_msg << "Error during a generalExpr. \""
            << ctx->selectIdent()->getText() << "\" Must be part of "
            << "the Group Expression or have an Aggregation Function";
        throw std::runtime_error(err_msg.str());
    }

    if(!isBitSet(sqlFlag, (int64_t)SQLBit::codegen)){
        return nullptr;
    }
    
    auto label = ctx->selectIdent()->getText();
    if(label.compare("*") == 0){                                        //SELECT *
        return utils.valueOrError(visit(ctx->selectIdent()));
    } else if(label.compare(label.length() - 2, 2, ".*") == 0){      //SELECT frame.*
        mlir::Value colname = utils.valueOrError(visit(ctx->selectIdent()));
        return extractFrameFromFrame(currentFrame, colname);
    }

    mlir::Value colname = utils.valueOrError(visit(ctx->selectIdent()));
    return extractMatrixFromFrame(currentFrame, colname);
}

antlrcpp::Any SQLVisitor::visitStarIdent(
    SQLGrammarParser::StarIdentContext * ctx
)
{
    if(!isBitSet(sqlFlag, (int64_t)SQLBit::codegen)){
        return nullptr;
    } else if(isBitSet(sqlFlag, (int64_t)SQLBit::group)         //If group is active
            && !groundGroupColumns.empty()                                     //AND there is an aggregation
            && isBitSet(sqlFlag, (int64_t)SQLBit::codegen)){    //AND codegen is active
        std::string columnName = groundGroupColumns.begin()->c_str();
        groundGroupColumns.erase(groundGroupColumns.begin());

        mlir::Value colname = createStringConstant(columnName);

        mlir::Value resultFrame = extractFrameFromFrame(currentFrame, colname);
        std::set<std::string>::iterator itr;
        for (itr = groundGroupColumns.begin(); itr != groundGroupColumns.end(); itr++ ) {
            mlir::Value groupColname = createStringConstant(itr->c_str());
            mlir::Value addFrame = extractFrameFromFrame(currentFrame, groupColname);

            std::vector<mlir::Type> colTypes;
            for(mlir::Type t : resultFrame.getType().dyn_cast<mlir::daphne::FrameType>().getColumnTypes())
                colTypes.push_back(t);
            for(mlir::Type t : addFrame.getType().dyn_cast<mlir::daphne::FrameType>().getColumnTypes())
                colTypes.push_back(t);
            mlir::Type resType = mlir::daphne::FrameType::get(builder.getContext(), colTypes);
            mlir::Location loc = builder.getUnknownLoc();
            resultFrame = static_cast<mlir::Value>(
                builder.create<mlir::daphne::ColBindOp>(
                    loc,
                    resType,
                    resultFrame,
                    addFrame
                )
            );
        }
        return resultFrame;
    } else if(!isBitSet(sqlFlag, (int64_t)SQLBit::group)        //If group is not active
            && isBitSet(sqlFlag, (int64_t)SQLBit::agg)          //AND there is an aggreagtion
            && isBitSet(sqlFlag, (int64_t)SQLBit::codegen)){    //AND codegen is active)
        throw std::runtime_error("Using the asterisk with only aggregation functions is not allowed");
    } else {
        return currentFrame;
    }
}

antlrcpp::Any SQLVisitor::visitGroupAggExpr(
    SQLGrammarParser::GroupAggExprContext * ctx
)
{
    //This function should only be called if there is a "group by" in the query
    //Codegeneration = false:
    //  This function activates the code generation and ignores the aggreagtion
    //  It lets the generalExpr create code as usual. When a Value is returned
    //  it takes this value and adds it to the currentFrame under a new and
    //  somewhat unique name.
    //  (TODO: there might be an issue with not unique name generation)
    //  the name gets saved alongside with the aggregation function.
    //  After all that, code generation is turned off again.
    //Codegeneration = true:
    //  The function looks up the unique name again and extracts a matrix from
    //  the currentFrame. This Matrix is the result of this function.
    std::string newColumnName = "group_" + std::to_string(groupCounter) + "_"  + ctx->var->getText();
    // Increment groupCounter
    groupCounter++;

    groundGroupColumns.insert(ctx->var->getText());

    // Run aggreagation for whole column
    if(!isBitSet(sqlFlag, (int64_t)SQLBit::group) && isBitSet(sqlFlag, (int64_t)SQLBit::codegen)){  
        mlir::Location loc = utils.getLoc(ctx->start);

        mlir::Value col = utils.valueOrError(visit(ctx->var));

        mlir::Type resTypeCol = col.getType().dyn_cast<mlir::daphne::MatrixType>().getElementType();

        std::string func = toLower(ctx->func->getText());

        mlir::Value result; 
        if(func == "count"){
            result = utils.castSI64If(static_cast<mlir::Value>(
            builder.create<mlir::daphne::NumRowsOp>(
                loc,
                utils.sizeType,
                col
            )));
        }
        if(func == "sum"){
            result = static_cast<mlir::Value>(
            builder.create<mlir::daphne::AllAggSumOp>(
                loc,
                resTypeCol,
                col
                )
            );
        }
        if(func == "min"){
            result = static_cast<mlir::Value>(
            builder.create<mlir::daphne::AllAggMinOp>(
                loc,
                resTypeCol,
                col
                ) 
            );
        }
        if(func == "max"){
            result = static_cast<mlir::Value>(
            builder.create<mlir::daphne::AllAggMaxOp>(
                loc,
                resTypeCol,
                col
                )
            );
        }
        if(func == "avg"){
            result = static_cast<mlir::Value>(
            builder.create<mlir::daphne::AllAggMeanOp>(
                loc,
                resTypeCol,
                col
                )
            );
        }

        std::string newColumnNameAppended = getEnumLabelExt(func) + "(" + newColumnName + ")";

        return utils.castIf(utils.matrixOf(result), result);

        std::stringstream x;
        x << "Error: " << func << " does not name a supported aggregation function";
        throw std::runtime_error(x.str());
        
    }
    if(isBitSet(sqlFlag, (int64_t)SQLBit::agg)){ //Not allowed nested Function Call
        throw std::runtime_error("Nested Aggregation Functions");
    }

    //create Column pre Group for in group Aggregation
    if(!isBitSet(sqlFlag, (int64_t)SQLBit::codegen)){
        columnName.push_back(createStringConstant(newColumnName));
        const std::string &func = toLower(ctx->func->getText());
        functionName.push_back(getGroupEnum(func));

        setBit(sqlFlag, (int64_t)SQLBit::agg, 1);
        setBit(sqlFlag, (int64_t)SQLBit::codegen, 1);
        mlir::Value expr = utils.valueOrError(visit(ctx->generalExpr()));
        setBit(sqlFlag, (int64_t)SQLBit::agg, 0);
        setBit(sqlFlag, (int64_t)SQLBit::codegen, 0);

        mlir::Value matrix = castToMatrixColumn(expr);
        currentFrame = addMatrixToCurrentFrame(matrix, newColumnName);
        return nullptr;
    }else{ //Get Column after Group
<<<<<<< HEAD
        std::string newColumnName = "group_" + std::to_string(groupCounterCodegen) + "_" + ctx->var->getText();
        // Increment groupCounter
        groupCounterCodegen++;
        std::string newColumnNameAppended = getEnumLabelExt(ctx->func->getText()) + "(" + newColumnName + ")";
=======
        const std::string &func = toLower(ctx->func->getText());
        std::string newColumnNameAppended = getEnumLabelExt(func) + "(" + newColumnName + ")";
>>>>>>> 838d82f4
        mlir::Value colname = utils.valueOrError(createStringConstant(newColumnNameAppended));
        return extractMatrixFromFrame(currentFrame, colname); //returns Matrix
    }
}

antlrcpp::Any SQLVisitor::visitParanthesesExpr(
    SQLGrammarParser::ParanthesesExprContext * ctx
)
{
    antlrcpp::Any vRes = visit(ctx->generalExpr());
    if(!isBitSet(sqlFlag, (int64_t)SQLBit::codegen)){
        return nullptr;
    }
    return utils.valueOrError(vRes);
}

antlrcpp::Any SQLVisitor::visitMulExpr(
    SQLGrammarParser::MulExprContext * ctx
)
{
    mlir::Location loc = utils.getLoc(ctx->start);
    std::string op = ctx->op->getText();

    antlrcpp::Any vLhs = visit(ctx->lhs);
    antlrcpp::Any vRhs = visit(ctx->rhs);

    if(!isBitSet(sqlFlag, (int64_t)SQLBit::codegen)){
        return nullptr;
    }

    mlir::Value lhs = utils.valueOrError(vLhs);
    mlir::Value rhs = utils.valueOrError(vRhs);

    if(op == "*")
        return static_cast<mlir::Value>(builder.create<mlir::daphne::EwMulOp>(
            loc, lhs, rhs
        ));
    if(op == "/")
        return static_cast<mlir::Value>(builder.create<mlir::daphne::EwDivOp>(
            loc, lhs, rhs
        ));

    throw std::runtime_error("unexpected op symbol");
}

antlrcpp::Any SQLVisitor::visitAddExpr(
    SQLGrammarParser::AddExprContext * ctx
)
{
    mlir::Location loc = utils.getLoc(ctx->start);
    std::string op = ctx->op->getText();

    antlrcpp::Any vLhs = visit(ctx->lhs);
    antlrcpp::Any vRhs = visit(ctx->rhs);

    if(!isBitSet(sqlFlag, (int64_t)SQLBit::codegen)){
        return nullptr;
    }

    mlir::Value lhs = utils.valueOrError(vLhs);
    mlir::Value rhs = utils.valueOrError(vRhs);

    if(op == "+")
        return static_cast<mlir::Value>(builder.create<mlir::daphne::EwAddOp>(
            loc, lhs, rhs
        ));
    if(op == "-")
        return static_cast<mlir::Value>(builder.create<mlir::daphne::EwSubOp>(
            loc, lhs, rhs
        ));

    throw std::runtime_error("unexpected op symbol");
}

antlrcpp::Any SQLVisitor::visitCmpExpr(
    SQLGrammarParser::CmpExprContext * ctx
)
{
    mlir::Location loc = utils.getLoc(ctx->start);
    std::string op = ctx->op->getText();

    antlrcpp::Any vLhs = visit(ctx->lhs);
    antlrcpp::Any vRhs = visit(ctx->rhs);

    if(!isBitSet(sqlFlag, (int64_t)SQLBit::codegen)){
        return nullptr;
    }

    mlir::Value lhs = utils.valueOrError(vLhs);
    mlir::Value rhs = utils.valueOrError(vRhs);

    if(op == "=")
        return static_cast<mlir::Value>(builder.create<mlir::daphne::EwEqOp>(
            loc, lhs, rhs
        ));
    if(op == "<>")
        return static_cast<mlir::Value>(builder.create<mlir::daphne::EwNeqOp>(
            loc, lhs, rhs
        ));
    if(op == "<")
        return static_cast<mlir::Value>(builder.create<mlir::daphne::EwLtOp>(
            loc, lhs, rhs
        ));
    if(op == "<=")
        return static_cast<mlir::Value>(builder.create<mlir::daphne::EwLeOp>(
            loc, lhs, rhs
        ));
    if(op == ">")
        return static_cast<mlir::Value>(builder.create<mlir::daphne::EwGtOp>(
            loc, lhs, rhs
        ));
    if(op == ">=")
        return static_cast<mlir::Value>(builder.create<mlir::daphne::EwGeOp>(
            loc, lhs, rhs
        ));

    throw std::runtime_error("unexpected op symbol");
}

antlrcpp::Any SQLVisitor::visitAndExpr(
    SQLGrammarParser::AndExprContext * ctx
)
{
    mlir::Location loc = utils.getLoc(ctx->start);

    antlrcpp::Any vLhs = visit(ctx->lhs);
    antlrcpp::Any vRhs = visit(ctx->rhs);

    if(!isBitSet(sqlFlag, (int64_t)SQLBit::codegen)){
        return nullptr;
    }

    mlir::Value lhs = utils.valueOrError(vLhs);
    mlir::Value rhs = utils.valueOrError(vRhs);

    lhs = castToIntMatrixColumn(lhs);
    rhs = castToIntMatrixColumn(rhs);

    return static_cast<mlir::Value>(builder.create<mlir::daphne::EwAndOp>(
        loc, lhs, rhs
    ));
}

antlrcpp::Any SQLVisitor::visitOrExpr(
    SQLGrammarParser::OrExprContext * ctx
)
{
    mlir::Location loc = utils.getLoc(ctx->start);

    antlrcpp::Any vLhs = visit(ctx->lhs);
    antlrcpp::Any vRhs = visit(ctx->rhs);

    if(!isBitSet(sqlFlag, (int64_t)SQLBit::codegen)){
        return nullptr;
    }

    mlir::Value lhs = utils.valueOrError(vLhs);
    mlir::Value rhs = utils.valueOrError(vRhs);

    lhs = castToIntMatrixColumn(lhs);
    rhs = castToIntMatrixColumn(rhs);

    return static_cast<mlir::Value>(builder.create<mlir::daphne::EwOrOp>(
        loc, lhs, rhs)
    );
}

//tableReference
// Returns a modified Frame.
// Modification: the Frame labels get a prefix.
antlrcpp::Any SQLVisitor::visitTableReference(
    SQLGrammarParser::TableReferenceContext * ctx
)
{
    mlir::Location loc = utils.getLoc(ctx->start);

    std::string var = ctx->var->getText();
    std::string prefix = ctx->var->getText();
    try {
        mlir::Value res = fetchMLIR(var);
        registerAlias(var, res);
        if(ctx->aka){
            std::string aka = ctx->aka->getText();
            registerAlias(aka, res);
            prefix = setFramePrefix(aka, aka);
        }

        setFramePrefix(var, prefix, !ctx->aka, ctx->aka);

        mlir::Value prefixSSA = static_cast<mlir::Value>(
                builder.create<mlir::daphne::ConstantOp>(loc, prefix)
        );

        res = static_cast<mlir::Value>(
            builder.create<mlir::daphne::SetColLabelsPrefixOp>(
                loc,
                res.getType().dyn_cast<mlir::daphne::FrameType>().withSameColumnTypes(),
                res,
                prefixSSA
            )
        );
        return res;
    }
    catch(std::runtime_error &)
{
        throw std::runtime_error(
            "Frame " + var + " referenced before assignment"
        );
    }
}

//selectIdent //rowReference

// Returns A SSA to StringLabel for an ExtractColOp
// If a Frame is referenced, it checks its availability.
antlrcpp::Any SQLVisitor::visitStringIdent(
    SQLGrammarParser::StringIdentContext * ctx
)
{
    std::string getSTR;
    std::string columnSTR = ctx->var->getText();
    std::string frameSTR;

    if(ctx->frame){
        if(!hasMLIR(ctx->frame->getText())){
            throw std::runtime_error(
                "Unknown Frame: " + ctx->frame->getText()
                + " use before declaration during selection"
            );
        }
        std::string framePrefix_ = fetchPrefix(ctx->frame->getText());
        if(!framePrefix_.empty()){
            frameSTR = framePrefix_ + ".";
        }else{
            frameSTR = "";
        }
        getSTR = frameSTR+columnSTR;
    }else{
        getSTR = columnSTR;
    }
    return createStringConstant(getSTR);
}

//literal
antlrcpp::Any SQLVisitor::visitLiteral(
    SQLGrammarParser::LiteralContext * ctx
)
{
    mlir::Location loc = utils.getLoc(ctx->start);
    if(auto lit = ctx->INT_LITERAL()) {
        // ToDo: converted from atol to stol for safety -> check perf
        int64_t val = std::stol(lit->getText());
        return static_cast<mlir::Value>(
            builder.create<mlir::daphne::ConstantOp>(
                    loc, val
            )
        );
    }
    if(auto lit = ctx->FLOAT_LITERAL()) {
        // ToDo: converted from atof to std::stod for safety -> check perf
        double val = std::stod(lit->getText());
        return static_cast<mlir::Value>(
            builder.create<mlir::daphne::ConstantOp>(
                loc, val
            )
        );
    }
    throw std::runtime_error("unexpected literal");
}<|MERGE_RESOLUTION|>--- conflicted
+++ resolved
@@ -944,12 +944,9 @@
     SQLGrammarParser::IdentifierExprContext * ctx)
 {
     if(     isBitSet(sqlFlag, (int64_t)SQLBit::group) //If group is active
-<<<<<<< HEAD
-        && !isBitSet(sqlFlag, (int64_t)SQLBit::agg) //AND there isn't an aggreagtion
-=======
         && !isBitSet(sqlFlag, (int64_t)SQLBit::agg) //AND there isn't an aggregation
->>>>>>> 838d82f4
         && grouped[ctx->selectIdent()->getText()] == 0 //AND the label is not in group expr
+        && ctx->selectIdent()->getText().compare("*") != 0 //AND the label is not *
         && grouped["*"] == 0) //AND there is no * in group expr
     {
         std::stringstream err_msg;
@@ -1128,15 +1125,11 @@
         currentFrame = addMatrixToCurrentFrame(matrix, newColumnName);
         return nullptr;
     }else{ //Get Column after Group
-<<<<<<< HEAD
         std::string newColumnName = "group_" + std::to_string(groupCounterCodegen) + "_" + ctx->var->getText();
         // Increment groupCounter
         groupCounterCodegen++;
-        std::string newColumnNameAppended = getEnumLabelExt(ctx->func->getText()) + "(" + newColumnName + ")";
-=======
         const std::string &func = toLower(ctx->func->getText());
         std::string newColumnNameAppended = getEnumLabelExt(func) + "(" + newColumnName + ")";
->>>>>>> 838d82f4
         mlir::Value colname = utils.valueOrError(createStringConstant(newColumnNameAppended));
         return extractMatrixFromFrame(currentFrame, colname); //returns Matrix
     }
