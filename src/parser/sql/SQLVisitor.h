/*
 * Copyright 2021 The DAPHNE Consortium
 *
 * Licensed under the Apache License, Version 2.0 (the "License");
 * you may not use this file except in compliance with the License.
 * You may obtain a copy of the License at
 *
 *     http://www.apache.org/licenses/LICENSE-2.0
 *
 * Unless required by applicable law or agreed to in writing, software
 * distributed under the License is distributed on an "AS IS" BASIS,
 * WITHOUT WARRANTIES OR CONDITIONS OF ANY KIND, either express or implied.
 * See the License for the specific language governing permissions and
 * limitations under the License.
 */

#pragma once

#include <parser/ParserUtils.h>
#include <parser/ScopedSymbolTable.h>

#include "antlr4-runtime.h"
#include "SQLGrammarParser.h"
#include "SQLGrammarVisitor.h"

#include <mlir/IR/Builders.h>
#include <mlir/IR/Value.h>

#include <string>
#include <unordered_map>
#include <vector>
#include <utility>

class SQLVisitor : public SQLGrammarVisitor {

    ParserUtils utils;
    mlir::OpBuilder builder;
    ScopedSymbolTable symbolTable;

//special Variables
    mlir::Value currentFrame; //holds the complete Frame with all columns


//Helper Functions:

    /**
     * @brief creates a mlir-string-value from a c++ String
     */
    mlir::Value createStringConstant(std::string str);

    /**
     * @brief casts a single Attribute Value to a Matrix. Save for Matrix Input.
     */
    mlir::Value castToMatrixColumn(mlir::Value toCast);
    mlir::Value castToMatrixColumnWithOneEntry(mlir::Value toCast);
    mlir::Value castToIntMatrixColumn(mlir::Value toCast);
    /**
     * @brief Creates a Frame out of a Matrix Column and a name
     */
    mlir::Value matrixToFrame(
        mlir::Value matrix, std::string newColumnName);

    /**
     * @brief creates ColBindOp to add the matirx to the currentFrame.
     */
    mlir::Value addMatrixToCurrentFrame(
        mlir::Value matrix, std::string newColumnName);

    /**
    * @brief creates a GetColIdxOp for a specific colName of the frame.
    */
    mlir::Value getColIdx(
        mlir::Value frame, mlir::Value colName);

    /**
     * @brief creates ExtractColOp and CastOp
     */
    mlir::Value extractColumnAsMatrixFromFrame(
        mlir::Value frame, mlir::Value colname);

    /**
     * @brief returns GroupEnumAttr for a given aggregation function
     *
     * TODO: extend if more aggregation functions get implemented.
     */
    mlir::Attribute getGroupEnum(const std::string& func);

    /**
     * @brief returns CompareEnumAttr for a given compare operation
     */
    mlir::Attribute getCompareEnum(const std::string& op);

    /**
     * @brief returns result of stringifyGroupEnum for the given func.
     */
    std::string getEnumLabelExt(const std::string& func);

    /**
<<<<<<< HEAD
     * @brief returns the frame only containing a column with given name as string.
     */
    mlir::Value extractFrameFromFrame(mlir::Value frame, mlir::Value columnName);
=======
     * @brief returns a frame in which the contents of a column specified by
     * the columnName is copied.
     */
    mlir::Value extractColumnFromFrame(mlir::Value frame, mlir::Value columnName);
>>>>>>> ea33daa7


//Data Structures and access functions
    std::unordered_map <std::string, mlir::Value> view; //name, mlir::Value
    std::unordered_map <std::string, mlir::Value> alias; //name, mlir::Value

    std::unordered_map <std::string, std::string> framePrefix; //framename, prefix
    std::unordered_map<std::string, std::string> reverseFramePrefix; //prefix, framename


    /**
     * @brief adds a mlir Value under the string into the alias map for later lookup.
     */
    void registerAlias(const std::string& framename, mlir::Value arg);

    /**
     * @brief first looks up the Alias map and if the item is not found it looks
     * into the View map.
     */
    mlir::Value fetchMLIR(const std::string& framename);

    /**
     * @brief look up in Alias map
     */
    [[maybe_unused]] mlir::Value fetchAlias(const std::string& framename);

    /**
     * @brief looks up if the string specifies a mlir Value in the Alias or View Map
     */
    bool hasMLIR(const std::string& name);

    /**
     * @brief checks if a given prefix already given to annother framename otherwise
     * registers the prefix for this framename
     */
    std::string setFramePrefix(const std::string& framename, const std::string& prefix, bool necessary, bool ignore);

    /**
     * @brief looks up the prefix for a given framename
     */
    std::string fetchPrefix(const std::string& framename);

    //TODO: Recognize Literals and somehow handle them for the group expr.
//GROUP Information
    std::unordered_map <std::string, int8_t> grouped;
    std::vector<mlir::Value> groupName;
    std::vector<mlir::Value> columnName;
    std::vector<mlir::Attribute> functionName;
    std::set<std::string> groundGroupColumns;

    //Flags
    enum class SQLBit{group=0, codegen, agg, checkgroup};
    //group has group clause, activated codegen, is a complex general Expression, is a complex Group Expression, has aggregation function.
    int64_t sqlFlag = 0;

    //Counter for the group names, to enable multiple aggregations on the same column and to avoid name clashes.
    //We need two counter, as we need to reproduce the same names when actually doing the code generation.
    int64_t groupCounter = 0;
    int64_t groupCounterCodegen = 0;

public:
    [[maybe_unused]] explicit SQLVisitor(mlir::OpBuilder & builder) : utils(builder), builder(builder) {
    };

    SQLVisitor(
        mlir::OpBuilder & builder,
        std::unordered_map <std::string, mlir::Value> view_arg
    ) : utils(builder), builder(builder) {
        view = std::move(view_arg);
    };

//script
    antlrcpp::Any visitScript(SQLGrammarParser::ScriptContext * ctx) override;

//sql
    antlrcpp::Any visitSql(SQLGrammarParser::SqlContext * ctx) override;

//query
    antlrcpp::Any visitQuery(SQLGrammarParser::QueryContext * ctx) override;

//select
    antlrcpp::Any visitSelect(SQLGrammarParser::SelectContext * ctx) override;

//subquery
    antlrcpp::Any visitSubquery(SQLGrammarParser::SubqueryContext * ctx) override;

//subqueryExpr
    antlrcpp::Any visitSubqueryExpr(SQLGrammarParser::SubqueryExprContext * ctx) override;

//selectExpr
    antlrcpp::Any visitSelectExpr(SQLGrammarParser::SelectExprContext * ctx) override;

//tableExpr
    antlrcpp::Any visitTableExpr(SQLGrammarParser::TableExprContext * ctx) override;

//distinctExpr
    antlrcpp::Any visitDistinctExpr(SQLGrammarParser::DistinctExprContext * ctx) override;

//fromExpr
    antlrcpp::Any visitTableIdentifierExpr(SQLGrammarParser::TableIdentifierExprContext *ctx) override;

    antlrcpp::Any visitCartesianExpr(SQLGrammarParser::CartesianExprContext * ctx) override;

//joinExpr
    antlrcpp::Any visitInnerJoin(SQLGrammarParser::InnerJoinContext * ctx) override;

//whereClause
    antlrcpp::Any visitWhereClause(SQLGrammarParser::WhereClauseContext * ctx) override;

//groupByClause
    antlrcpp::Any visitGroupByClause(SQLGrammarParser::GroupByClauseContext * ctx) override;

//havingClause
    antlrcpp::Any visitHavingClause(SQLGrammarParser::HavingClauseContext * ctx) override;

//orderByClause
    antlrcpp::Any visitOrderByClause(SQLGrammarParser::OrderByClauseContext * ctx) override;

//orderInformation
    antlrcpp::Any visitOrderInformation(SQLGrammarParser::OrderInformationContext * ctx) override;

//generalExpr
    antlrcpp::Any visitLiteralExpr(SQLGrammarParser::LiteralExprContext * ctx) override;

    antlrcpp::Any visitStarExpr(SQLGrammarParser::StarExprContext * ctx) override;

    antlrcpp::Any visitIdentifierExpr(SQLGrammarParser::IdentifierExprContext * ctx) override;

    antlrcpp::Any visitGroupAggExpr(SQLGrammarParser::GroupAggExprContext * ctx) override;

    antlrcpp::Any visitParanthesesExpr(SQLGrammarParser::ParanthesesExprContext * ctx) override;

    antlrcpp::Any visitMulExpr(SQLGrammarParser::MulExprContext * ctx) override;

    antlrcpp::Any visitAddExpr(SQLGrammarParser::AddExprContext * ctx) override;

    antlrcpp::Any visitCmpExpr(SQLGrammarParser::CmpExprContext * ctx) override;

    antlrcpp::Any visitAndExpr(SQLGrammarParser::AndExprContext * ctx) override;

    antlrcpp::Any visitOrExpr(SQLGrammarParser::OrExprContext * ctx) override;

//tableReference
    antlrcpp::Any visitTableReference(SQLGrammarParser::TableReferenceContext * ctx) override;

//selectIdent
    antlrcpp::Any visitStringIdent(SQLGrammarParser::StringIdentContext * ctx) override;

//literal
    antlrcpp::Any visitLiteral(SQLGrammarParser::LiteralContext * ctx) override;
};<|MERGE_RESOLUTION|>--- conflicted
+++ resolved
@@ -96,16 +96,10 @@
     std::string getEnumLabelExt(const std::string& func);
 
     /**
-<<<<<<< HEAD
-     * @brief returns the frame only containing a column with given name as string.
-     */
-    mlir::Value extractFrameFromFrame(mlir::Value frame, mlir::Value columnName);
-=======
      * @brief returns a frame in which the contents of a column specified by
      * the columnName is copied.
      */
     mlir::Value extractColumnFromFrame(mlir::Value frame, mlir::Value columnName);
->>>>>>> ea33daa7
 
 
 //Data Structures and access functions
