--- conflicted
+++ resolved
@@ -33,13 +33,9 @@
     view = arg;
 }
 
-<<<<<<< HEAD
-mlir::Value SQLParser::parseStreamFrame(mlir::OpBuilder & builder, std::istream & stream){
+mlir::Value SQLParser::parseStreamFrame(mlir::OpBuilder & builder, std::istream & stream, const std::string &sourceName){
     CancelingErrorListener errorListener;
     auto errorStrategy = std::make_shared<antlr4::BailErrorStrategy>();
-=======
-mlir::Value SQLParser::parseStreamFrame(mlir::OpBuilder &builder, std::istream &stream, const std::string &sourceName) {
->>>>>>> f8f4f4f1
     {
         antlr4::ANTLRInputStream input(stream);
         input.name = sourceName;
