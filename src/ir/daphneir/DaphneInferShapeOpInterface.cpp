/*
 * Copyright 2021 The DAPHNE Consortium
 *
 * Licensed under the Apache License, Version 2.0 (the "License");
 * you may not use this file except in compliance with the License.
 * You may obtain a copy of the License at
 *
 *     http://www.apache.org/licenses/LICENSE-2.0
 *
 * Unless required by applicable law or agreed to in writing, software
 * distributed under the License is distributed on an "AS IS" BASIS,
 * WITHOUT WARRANTIES OR CONDITIONS OF ANY KIND, either express or implied.
 * See the License for the specific language governing permissions and
 * limitations under the License.
 */

#include <compiler/CompilerUtils.h>
#include <ir/daphneir/Daphne.h>

#include <mlir/IR/Value.h>

#include <runtime/local/io/FileMetaData.h>

#include <vector>
#include <stdexcept>
#include <utility>

namespace mlir::daphne {
#include <ir/daphneir/DaphneInferShapeOpInterface.cpp.inc>
}

using namespace mlir;
using namespace mlir::OpTrait;

// ****************************************************************************
// Utilities
// ****************************************************************************

std::pair<ssize_t, ssize_t> getShape(Value v) {
    Type t = v.getType();
    if(auto mt = t.dyn_cast<daphne::MatrixType>())
        return std::make_pair(mt.getNumRows(), mt.getNumCols());
    if(auto ft = t.dyn_cast<daphne::FrameType>())
        return std::make_pair(ft.getNumRows(), ft.getNumCols());
    // TODO Maybe check if it is really a scalar type.
    else // scalar
        return std::make_pair(1, 1);
}

ssize_t getSizeOrUnknown(Value v) {
    if (!v.getDefiningOp()) // check if block argument
        return -1;
    if(auto co = llvm::dyn_cast<daphne::ConstantOp>(v.getDefiningOp()))
        if(auto intAttr = co.value().dyn_cast<IntegerAttr>())
            return intAttr.getValue().getLimitedValue();
    // TODO Remove this once we support constant propagation (see #151).
    if(auto co = llvm::dyn_cast<daphne::CastOp>(v.getDefiningOp()))
        return getSizeOrUnknown(co.arg());
    return -1; // the value of the scalar is unknown at the moment
}

// TODO This is just a quick and dirty workaround. Make this a central utility.
int64_t getConstantInt(Value v) {
    if(auto co = llvm::dyn_cast<daphne::ConstantOp>(v.getDefiningOp()))
        if(auto intAttr = co.value().dyn_cast<IntegerAttr>())
            return intAttr.getValue().getLimitedValue();
    // TODO Remove this once we support constant propagation (see #151).
    if(auto co = llvm::dyn_cast<daphne::CastOp>(v.getDefiningOp()))
        return getConstantInt(co.arg());
    if(auto co = llvm::dyn_cast<daphne::EwSubOp>(v.getDefiningOp()))
        return getConstantInt(co.lhs()) - getConstantInt(co.rhs());
    if(auto co = llvm::dyn_cast<daphne::EwDivOp>(v.getDefiningOp()))
        return getConstantInt(co.lhs()) / getConstantInt(co.rhs());
    if(auto co = llvm::dyn_cast<daphne::NumColsOp>(v.getDefiningOp()))
        return getSizeOrUnknown(co.arg());
    throw std::runtime_error("expected an integer constant");
}

// TODO This is just a quick and dirty workaround. Make this a central utility.
double getConstantDouble(Value v) {
    if(auto co = llvm::dyn_cast<daphne::ConstantOp>(v.getDefiningOp()))
        if(auto floatAttr = co.value().dyn_cast<FloatAttr>())
            return floatAttr.getValue().convertToDouble();
    // TODO Remove this once we support constant propagation (see #151).
    if(auto co = llvm::dyn_cast<daphne::CastOp>(v.getDefiningOp())) {
        if(co.arg().getType().isF64())
            return getConstantDouble(co.arg());
        else
            return static_cast<double>(getConstantInt(co.arg()));
    }
    throw std::runtime_error("expected a floating-point constant");
}

ssize_t inferNumRowsFromArgs(ValueRange vs) {
    // If the #rows of all arguments is known and matches, then this is the
    // infered #rows. If the known #rows of any two arguments mismatch, an
    // exception is thrown. Otherwise, if the #rows of any argument is unknown,
    // the infered #rows is unknown.
    ssize_t numRows = getShape(vs[0]).first;
    bool someUnknown = false;
    if(numRows == -1)
        someUnknown = true;
    for(size_t i = 1; i < vs.size(); i++) {
        const ssize_t nextNumRows = getShape(vs[i]).first;
        if(nextNumRows == -1)
            someUnknown = true;
        else if(numRows == -1)
            numRows = nextNumRows;
        else if(nextNumRows != numRows)
            throw std::runtime_error(
                    "shape inference: inferNumRowsFromArgs() requires that "
                    "arguments have the same number of rows, but there is "
                    "one with " + std::to_string(numRows) + " and one with " +
                    std::to_string(nextNumRows) + " rows"
            );
    }
    return someUnknown ? -1 : numRows;
}

ssize_t inferNumColsFromArgs(ValueRange vs) {
    // If the #cols of all arguments is known and matches, then this is the
    // infered #cols. If the known #cols of any two arguments mismatch, an
    // exception is thrown. Otherwise, if the #cols of any argument is unknown,
    // the infered #cols is unknown.
    ssize_t numCols = getShape(vs[0]).first;
    bool someUnknown = false;
    if(numCols == -1)
        someUnknown = true;
    for(size_t i = 1; i < vs.size(); i++) {
        const ssize_t nextNumCols = getShape(vs[i]).first;
        if(nextNumCols == -1)
            someUnknown = true;
        else if(numCols == -1)
            numCols = nextNumCols;
        else if(nextNumCols != numCols)
            throw std::runtime_error(
                    "shape inference: inferNumColsFromArgs() requires that "
                    "arguments have the same number of columns, but there is "
                    "one with " + std::to_string(numCols) + " and one with " +
                    std::to_string(nextNumCols) + " columns"
            );
    }
    return someUnknown ? -1 : numCols;
}

ssize_t inferNumRowsFromSumOfArgs(ValueRange vs) {
    ssize_t sumNumRows = 0;
    for(Value v : vs) {
        const ssize_t numRows = getShape(v).first;
        if(numRows == -1)
            return -1;
        sumNumRows += numRows;
    }
    return sumNumRows;
}

ssize_t inferNumColsFromSumOfArgs(ValueRange vs) {
    ssize_t sumNumCols = 0;
    for(Value v : vs) {
        const ssize_t numCols = getShape(v).second;
        if(numCols == -1)
            return -1;
        sumNumCols += numCols;
    }
    return sumNumCols;
}

// ****************************************************************************
// Shape inference interface implementations
// ****************************************************************************

ssize_t daphne::CartesianOp::inferNumRows() {
    auto ftLhs = lhs().getType().dyn_cast<daphne::FrameType>();
    auto ftRhs = rhs().getType().dyn_cast<daphne::FrameType>();
    return ftLhs.getNumRows() * ftRhs.getNumRows();
}

ssize_t daphne::SeqOp::inferNumRows() {
    if(from().getType().isF64()) {
        double vFrom = getConstantDouble(from());
        double vTo = getConstantDouble(to());
        double vInc = getConstantDouble(inc());
        return floor(vTo / vInc - vFrom / vInc) + 1;
    }
    else if(from().getType().isSignedInteger(64)) {
        int64_t vFrom = getConstantInt(from());
        int64_t vTo = getConstantInt(to());
        int64_t vInc = getConstantInt(inc());
        return abs(vTo - vFrom) / abs(vInc) + 1;
    }
    throw std::runtime_error(
            "at the moment, shape inference for SeqOp supports only F64 and "
            "SI64 value types"
    );
}

std::vector<std::pair<ssize_t, ssize_t>> daphne::CreateFrameOp::inferShape() {
    return {{inferNumRowsFromArgs(cols()), inferNumColsFromSumOfArgs(cols())}};
}

std::vector<std::pair<ssize_t, ssize_t>> daphne::GroupJoinOp::inferShape() {
    // We don't know the exact numbers of rows here, but we know the numbers of
    // columns.
    return {{-1, 2}, {-1, 1}};
}

std::vector<std::pair<ssize_t, ssize_t>> daphne::GroupOp::inferShape() {
    // We don't know the exact number of groups here.
    const size_t numRows = arg().getType().dyn_cast<daphne::MatrixType>().getNumRows();
    return {{numRows, 1}, {-1, 1}};
}

std::vector<std::pair<ssize_t, ssize_t>> daphne::ReadOp::inferShape() {
<<<<<<< HEAD
    // We don't know the exact number of groups here.
    if(auto co = llvm::dyn_cast<mlir::daphne::ConstantOp>(fileName().getDefiningOp())) {
        if(auto strAttr = co.value().dyn_cast<mlir::StringAttr>()) {
            auto filename = strAttr.getValue().str();
            FileMetaData fmd = FileMetaData::ofFile(filename);
            return {{fmd.numRows, fmd.numCols}};
        }
    }
    return {{-1, -1}};
=======
    FileMetaData fmd = CompilerUtils::getFileMetaData(fileName());
    return {{fmd.numRows, fmd.numCols}};
>>>>>>> 1a242f5d
}

// ****************************************************************************
// Shape inference trait implementations
// ****************************************************************************
         
/**
 * @brief Utility for trying a parametric trait for all values of the parameter
 * from 0 to some upper bound.
 */
template<size_t upper, template<size_t> class tryParametricTrait>
struct tryParamTraitUntil {
    static void apply(ssize_t& numRows, ssize_t& numCols, Operation * op) {
        tryParametricTrait<upper>::apply(numRows, numCols, op);
        tryParamTraitUntil<upper - 1, tryParametricTrait>::apply(numRows, numCols, op);
    }
};
template<template<size_t> class tryParametricTrait>
struct tryParamTraitUntil<0, tryParametricTrait> {
    static void apply(ssize_t& numRows, ssize_t& numCols, Operation * op) {
        tryParametricTrait<0>::apply(numRows, numCols, op);
    }
};

template<size_t i>
struct tryNumRowsFromIthScalar {
    static void apply(ssize_t& numRows, ssize_t& numCols, Operation* op) {
        if(op->hasTrait<NumRowsFromIthScalar<i>::template Impl>())
            numRows = getSizeOrUnknown(op->getOperand(i));
    }
};
template<size_t i>
struct tryNumColsFromIthScalar {
    static void apply(ssize_t& numRows, ssize_t& numCols, Operation* op) {
        if(op->hasTrait<NumColsFromIthScalar<i>::template Impl>())
            numCols = getSizeOrUnknown(op->getOperand(i));
    }
};

template<size_t i>
struct tryNumRowsFromIthArg {
    static void apply(ssize_t& numRows, ssize_t& numCols, Operation* op) {
        if(op->hasTrait<NumRowsFromIthArg<i>::template Impl>())
            numRows = getShape(op->getOperand(i)).first;
    }
};
template<size_t i>
struct tryNumColsFromIthArg {
    static void apply(ssize_t& numRows, ssize_t& numCols, Operation* op) {
        if(op->hasTrait<NumColsFromIthArg<i>::template Impl>())
            numCols = getShape(op->getOperand(i)).second;
    }
};

template<size_t i>
struct tryNumRowsFromIthArgNumCols {
    static void apply(ssize_t& numRows, ssize_t& numCols, Operation* op) {
        if(op->hasTrait<NumRowsFromIthArgNumCols<i>::template Impl>())
            numRows = getShape(op->getOperand(i)).second;
    }
};
template<size_t i>
struct tryNumColsFromIthArgNumRows {
    static void apply(ssize_t& numRows, ssize_t& numCols, Operation* op) {
        if(op->hasTrait<NumColsFromIthArgNumRows<i>::template Impl>())
            numCols = getShape(op->getOperand(i)).first;
    }
};

template<size_t i>
struct tryShapeFromIthArg {
    static void apply(ssize_t& numRows, ssize_t& numCols, Operation* op) {
        if(op->hasTrait<ShapeFromIthArg<i>::template Impl>()) {
            auto shape = getShape(op->getOperand(i));
            numRows = shape.first;
            numCols = shape.second;
        }
    }
};

// ****************************************************************************
// Shape inference function
// ****************************************************************************

std::vector<std::pair<ssize_t, ssize_t>> daphne::tryInferShape(Operation* op) {
    if(auto inferShapeOp = llvm::dyn_cast<daphne::InferShape>(op))
        // If the operation implement the shape inference interface, we apply
        // that.
        return inferShapeOp.inferShape();
    else {
        // If the operation does not implement the shape inference interface,
        // we utilize its shape inference traits, or the inference interfaces
        // for the number of rows and columns (separately).
        
        ssize_t numRows = -1;
        ssize_t numCols = -1;

        if(op->hasTrait<OneRow>())
            numRows = 1;
        if(op->hasTrait<OneCol>())
            numCols = 1;
        // Our parametric traits addressing a certain argument are supported
        // for up to 10 arguments (this can easily be changed here).
        // There does not seem to be a way in MLIR do it more generically,
        // since the parameters of parametric traits are template parameters.
        const size_t u = 9;
        tryParamTraitUntil<u, tryNumRowsFromIthScalar>::apply(numRows, numCols, op);
        tryParamTraitUntil<u, tryNumColsFromIthScalar>::apply(numRows, numCols, op);
        tryParamTraitUntil<u, tryNumRowsFromIthArg>::apply(numRows, numCols, op);
        tryParamTraitUntil<u, tryNumColsFromIthArg>::apply(numRows, numCols, op);
        tryParamTraitUntil<u, tryNumRowsFromIthArgNumCols>::apply(numRows, numCols, op);
        tryParamTraitUntil<u, tryNumColsFromIthArgNumRows>::apply(numRows, numCols, op);
        if(op->hasTrait<NumRowsFromAllArgs>())
            numRows = inferNumRowsFromArgs(op->getOperands());
        if(op->hasTrait<NumColsFromAllArgs>())
            numCols = inferNumColsFromArgs(op->getOperands());
        if(op->hasTrait<NumRowsFromSumOfAllArgs>())
            numRows = inferNumRowsFromSumOfArgs(op->getOperands());
        if(op->hasTrait<NumColsFromSumOfAllArgs>())
            numCols = inferNumColsFromSumOfArgs(op->getOperands());
        tryParamTraitUntil<u, tryShapeFromIthArg>::apply(numRows, numCols, op);
        if(op->hasTrait<ShapeEwBinary>()) {
            // The output has the shape of the left-hand-side operand. This is
            // consistent with the kernel, but in the future, we should extend
            // this to support broadcasting of vectors and scalars from left
            // and right.
            auto shapeLhs = getShape(op->getOperand(0));
            auto shapeRhs = getShape(op->getOperand(1));
            if(shapeRhs.first == -1 || shapeRhs.second == -1) {
                numRows = -1;
                numCols = -1;
            }
            else {
                numRows = shapeLhs.first;
                numCols = shapeLhs.second;
            }
            // TODO Throw if lhs and rhs don't agree.
        }
        
        if(auto inferNumRowsOp = llvm::dyn_cast<daphne::InferNumRows>(op))
            numRows = inferNumRowsOp.inferNumRows();
        if(auto inferNumColsOp = llvm::dyn_cast<daphne::InferNumCols>(op))
            numCols = inferNumColsOp.inferNumCols();
    
        // Note that all our shape inference traits assume that the operation
        // has exactly one result (which is the case for most DaphneIR ops).
        return {{numRows, numCols}};
    }
}<|MERGE_RESOLUTION|>--- conflicted
+++ resolved
@@ -18,8 +18,6 @@
 #include <ir/daphneir/Daphne.h>
 
 #include <mlir/IR/Value.h>
-
-#include <runtime/local/io/FileMetaData.h>
 
 #include <vector>
 #include <stdexcept>
@@ -211,20 +209,8 @@
 }
 
 std::vector<std::pair<ssize_t, ssize_t>> daphne::ReadOp::inferShape() {
-<<<<<<< HEAD
-    // We don't know the exact number of groups here.
-    if(auto co = llvm::dyn_cast<mlir::daphne::ConstantOp>(fileName().getDefiningOp())) {
-        if(auto strAttr = co.value().dyn_cast<mlir::StringAttr>()) {
-            auto filename = strAttr.getValue().str();
-            FileMetaData fmd = FileMetaData::ofFile(filename);
-            return {{fmd.numRows, fmd.numCols}};
-        }
-    }
-    return {{-1, -1}};
-=======
     FileMetaData fmd = CompilerUtils::getFileMetaData(fileName());
     return {{fmd.numRows, fmd.numCols}};
->>>>>>> 1a242f5d
 }
 
 // ****************************************************************************
