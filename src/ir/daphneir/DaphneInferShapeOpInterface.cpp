--- conflicted
+++ resolved
@@ -430,7 +430,6 @@
     return {{srcNumRows, resNumCols}};
 }
 
-<<<<<<< HEAD
 std::vector<std::pair<ssize_t, ssize_t>> daphne::ExtractColOp::inferShape() {
     auto ft = getSource().getType().dyn_cast<daphne::FrameType>();
     auto srcNumRows = ft.getNumRows();
@@ -458,11 +457,11 @@
                 "currently, ExtractColOp can only infer its shape for frame "
                 "inputs and a single column name"
         );
-=======
+}
+
 std::vector<std::pair<ssize_t, ssize_t>> daphne::EigenOp::inferShape() {
     auto shape = getShape(getOperand());
     return {{shape.first, 1}, {shape.first, shape.first}};
->>>>>>> 6f3fe7e0
 }
 
 // ****************************************************************************
