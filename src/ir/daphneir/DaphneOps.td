--- conflicted
+++ resolved
@@ -593,12 +593,8 @@
 }
 
 def Daphne_OrderOp : Daphne_Op<"order", [
-<<<<<<< HEAD
     DeclareOpInterfaceMethods<InferFrameLabelsOpInterface>,
-    DeclareOpInterfaceMethods<InferTypesOpInterface>,
-=======
     DeclareOpInterfaceMethods<InferTypesOpInterface>, // due to possibility of returning indexes
->>>>>>> f6bbf73d
     SameVariadicOperandSize,
     DeclareOpInterfaceMethods<InferShapeOpInterface>
 ]> {
@@ -904,7 +900,7 @@
 def Daphne_ThetaJoinOp : Daphne_Op<"thetaJoin", [
     AttrSizedOperandSegments,
     DeclareOpInterfaceMethods<InferFrameLabelsOpInterface>,
-    DeclareOpInterfaceMethods<InferTypesOpInterface>
+    DataTypeFrm, ValueTypesConcat
 ]> {
     let arguments = (
         ins Frame:$lhs,
