--- conflicted
+++ resolved
@@ -365,19 +365,11 @@
     let results = (outs MatrixOrFrame:$res);
 }
 
-<<<<<<< HEAD
-def Daphne_ExtractColumnOp : Daphne_Op<"extract_Column"> {
-=======
 def Daphne_ExtractColOp : Daphne_Op<"extractCol"> {
->>>>>>> dcb3def0
     let arguments = (ins MatrixOrFrame:$source, Selection:$selectedCols);
     let results = (outs MatrixOrFrame:$res);
 }
 
-<<<<<<< HEAD
-
-=======
->>>>>>> dcb3def0
 def Daphne_InsertOp : Daphne_Op<"insert"> {
     let arguments = (ins MatrixOrFrame:$target, MatrixOrFrame:$source, Selection:$selectedRows, Selection:$selectedCols);
     let results = (outs); // no results
