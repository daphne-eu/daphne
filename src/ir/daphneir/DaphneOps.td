--- conflicted
+++ resolved
@@ -220,17 +220,10 @@
 // Arithmetic
 // ----------------------------------------------------------------------------
 
-<<<<<<< HEAD
-def Daphne_EwAddOp    : Daphne_EwBinaryOp<"ewAdd", NumScalar, [DeclareOpInterfaceMethods<InferTypesOpInterface>]>;
-def Daphne_EwSubOp    : Daphne_EwBinaryOp<"ewSub", NumScalar, [DeclareOpInterfaceMethods<InferTypesOpInterface>]>;
-def Daphne_EwMulOp    : Daphne_EwBinaryOp<"ewMul", NumScalar, [DeclareOpInterfaceMethods<InferTypesOpInterface>]>;
-def Daphne_EwDivOp    : Daphne_EwBinaryOp<"ewDiv", NumScalar, [DeclareOpInterfaceMethods<InferTypesOpInterface>]>;
-=======
 def Daphne_EwAddOp    : Daphne_EwBinaryOp<"ewAdd", NumScalar, [Commutative, EwSparseIfBoth]>;
 def Daphne_EwSubOp    : Daphne_EwBinaryOp<"ewSub", NumScalar, [EwSparseIfBoth]>;
 def Daphne_EwMulOp    : Daphne_EwBinaryOp<"ewMul", NumScalar, [Commutative, EwSparseIfEither]>;
 def Daphne_EwDivOp    : Daphne_EwBinaryOp<"ewDiv", NumScalar>;
->>>>>>> 5c72aed5
 def Daphne_EwPowOp    : Daphne_EwBinaryOp<"ewPow", NumScalar>;
 def Daphne_EwModOp    : Daphne_EwBinaryOp<"ewMod", IntScalar>;
 def Daphne_EwLogOp    : Daphne_EwBinaryOp<"ewLog", FloatScalar>;
@@ -246,15 +239,9 @@
 // Logical
 // ----------------------------------------------------------------------------
 
-<<<<<<< HEAD
-def Daphne_EwAndOp    : Daphne_EwBinaryOp<"ewAnd", AnyTypeOf<[BoolScalar, IntScalar]>, [DeclareOpInterfaceMethods<InferTypesOpInterface>]>;
-def Daphne_EwOrOp     : Daphne_EwBinaryOp<"ewOr" , AnyTypeOf<[BoolScalar, IntScalar]>, [DeclareOpInterfaceMethods<InferTypesOpInterface>]>;
-def Daphne_EwXorOp    : Daphne_EwBinaryOp<"ewXor", AnyTypeOf<[BoolScalar, IntScalar]>>;
-=======
 def Daphne_EwAndOp    : Daphne_EwBinaryOp<"ewAnd", AnyTypeOf<[BoolScalar, IntScalar]>, [Commutative]>;
 def Daphne_EwOrOp     : Daphne_EwBinaryOp<"ewOr" , AnyTypeOf<[BoolScalar, IntScalar]>, [Commutative]>;
 def Daphne_EwXorOp    : Daphne_EwBinaryOp<"ewXor", AnyTypeOf<[BoolScalar, IntScalar]>, [Commutative]>;
->>>>>>> 5c72aed5
 
 // ----------------------------------------------------------------------------
 // Strings
@@ -267,7 +254,7 @@
 def Daphne_ConcatOp : Daphne_Op<"concat"> {
     let arguments = (ins StrScalar:$lhs, StrScalar:$rhs);
     let results = (outs StrScalar:$res);
-    
+
     let hasFolder = 1;
 }
 
@@ -800,15 +787,11 @@
 // Cartesian product and joins
 // ----------------------------------------------------------------------------
 
-<<<<<<< HEAD
-def Daphne_CartesianOp : Daphne_Op<"cartesian", [
-    DeclareOpInterfaceMethods<InferFrameLabelsOpInterface>,
-=======
 // TODO Implement #row inference
 def Daphne_CartesianOp : Daphne_Op<"cartesian", [
     NumColsFromSumOfAllArgs,
+    DeclareOpInterfaceMethods<InferFrameLabelsOpInterface>,
     DeclareOpInterfaceMethods<InferNumRowsOpInterface>
->>>>>>> 5c72aed5
 ]> {
     let arguments = (ins Frame:$lhs, Frame:$rhs); //let arguments = (ins Variadic<Frame>:$args);
     let results = (outs Frame:$res);
@@ -926,7 +909,6 @@
 // Grouping
 // ----------------------------------------------------------------------------
 
-<<<<<<< HEAD
 // def Daphne_GroupOp : Daphne_Op<"group"> {
 //     // TODO Maybe colIdxs should be an attribute.
 //     let arguments = (ins Frame:$arg, Variadic<Size>:$colIdxs);
@@ -936,7 +918,8 @@
 def Daphne_GroupOp : Daphne_Op<"group", [
     AttrSizedOperandSegments,
     DeclareOpInterfaceMethods<InferFrameLabelsOpInterface>,
-    DeclareOpInterfaceMethods<InferTypesOpInterface>]>{
+    DeclareOpInterfaceMethods<InferTypesOpInterface>,
+    DeclareOpInterfaceMethods<InferShapeOpInterface>]>{
     let arguments = (
         ins Frame:$frame,
         Variadic<StrScalar>:$keyCol,
@@ -944,14 +927,6 @@
         TypedArrayAttrBase<Daphne_GroupAggEnum, "enum">:$aggFuncs
     );
     let results = (outs Frame:$res);
-=======
-def Daphne_GroupOp : Daphne_Op<"group", [
-    DeclareOpInterfaceMethods<InferShapeOpInterface>
-]> {
-    // TODO Maybe colIdxs should be an attribute.
-    let arguments = (ins Frame:$arg, Variadic<Size>:$colIdxs);
-    let results = (outs MatrixOf<[Size]>:$groupIds, MatrixOf<[Size]>:$reprIdxs);
->>>>>>> 5c72aed5
 }
 
 // ****************************************************************************
