--- conflicted
+++ resolved
@@ -712,11 +712,7 @@
     DeclareOpInterfaceMethods<InferFrameLabelsOpInterface>,
     DeclareOpInterfaceMethods<InferTypesOpInterface>,
     DeclareOpInterfaceMethods<VectorizableOpInterface>,
-<<<<<<< HEAD
     DeclareOpInterfaceMethods<InferShapeOpInterface>, CUDASupport, Pure
-=======
-    DeclareOpInterfaceMethods<InferShapeOpInterface>, CUDASupport
->>>>>>> ea33daa7
 ]> {
     let summary = "Copies the specified columns from the argument to the result.";
 
