/*
 * Copyright 2021 The DAPHNE Consortium
 *
 * Licensed under the Apache License, Version 2.0 (the "License");
 * you may not use this file except in compliance with the License.
 * You may obtain a copy of the License at
 *
 *     http://www.apache.org/licenses/LICENSE-2.0
 *
 * Unless required by applicable law or agreed to in writing, software
 * distributed under the License is distributed on an "AS IS" BASIS,
 * WITHOUT WARRANTIES OR CONDITIONS OF ANY KIND, either express or implied.
 * See the License for the specific language governing permissions and
 * limitations under the License.
 */

#ifndef SRC_IR_DAPHNEIR_DAPHNEOPS_TD
#define SRC_IR_DAPHNEIR_DAPHNEOPS_TD

// TODO Get rid of those ScalarType params.

include "ir/daphneir/DaphneDialect.td"
include "ir/daphneir/DaphneTypes.td"
include "ir/daphneir/DaphneDistributableOpInterface.td"
include "ir/daphneir/DaphneInferFrameLabelsOpInterface.td"
include "ir/daphneir/DaphneInferShapeOpInterface.td"
include "ir/daphneir/DaphneInferSparsityOpInterface.td"
include "ir/daphneir/DaphneInferSparsityTraits.td"
include "ir/daphneir/DaphneInferTypesOpInterface.td"
include "ir/daphneir/DaphneVectorizableOpInterface.td"
include "ir/daphneir/DaphneShapeInferenceTraits.td"
include "ir/daphneir/DaphneTypeAdaptationTraits.td"
include "ir/daphneir/DaphneTypeInferenceTraits.td"
include "ir/daphneir/CUDASupport.td"
include "ir/daphneir/FPGAOPENCLSupport.td"
include "ir/daphneir/VectorExtensionSupport.td"

include "mlir/Interfaces/SideEffectInterfaces.td"
include "mlir/Interfaces/ControlFlowInterfaces.td"

// ****************************************************************************
// Custom constraints
// ****************************************************************************

// The type of `mat` is a matrix whose value type is the type of `sca`.
class TypeIsMatrixOf<string mat, string sca> : And<[
    TypeIs<mat, Matrix>.predicate,
    TypesMatchWith<"", mat, sca, "$_self.dyn_cast<::mlir::daphne::MatrixType>().getElementType()">.predicate
]>;

// The types of `a` and `b` must either be the same (e.g. both are matrices of
// the same value type, or both are scalars of the same type), or the type of
// `a` must be a matrix whose value type is the type of `b`, or vice-versa.
class TypesMatchOrOneIsMatrixOfOther<string a, string b> : PredOpTrait<
    a # " and " # b # " must either be of the same type, or " # a # " must be a matrix whose value type is the type of " # b # ", or vice-versa",
    Or<[
        TypesMatchWith<"", a, b, "$_self">.predicate,
        TypeIsMatrixOf<a, b>,
        TypeIsMatrixOf<b, a>
    ]>
>;

// ****************************************************************************
// Base Daphne operation definition
// ****************************************************************************

class Daphne_Op<string mnemonic, list<Trait> traits = []> :
        Op<Daphne_Dialect, mnemonic, traits>;

// ****************************************************************************
// Data generation
// ****************************************************************************

def Daphne_FillOp : Daphne_Op<"fill", [
    DataTypeMat, ValueTypeFromFirstArg,
    NumRowsFromIthScalar<1>, NumColsFromIthScalar<2>, CUDASupport
]> {
    let arguments = (ins AnyScalar:$arg, Size:$numRows, Size:$numCols);
    let results = (outs MatrixOrU:$res);
}

def Daphne_MatrixConstantOp : Daphne_Op<"matrixConstant", [
    DataTypeMat,
    DeclareOpInterfaceMethods<InferShapeOpInterface>
]>{
    let arguments = (ins UI64:$matrixAddr);
    let results = (outs MatrixOrU:$res);
}

def Daphne_CreateFrameOp : Daphne_Op<"createFrame", [
    SameVariadicOperandSize,
    DeclareOpInterfaceMethods<InferFrameLabelsOpInterface>,
    DeclareOpInterfaceMethods<InferTypesOpInterface>,
    DeclareOpInterfaceMethods<InferShapeOpInterface>,
    Pure
]> {
    let arguments = (ins Variadic<MatrixOrU>:$cols, Variadic<StrScalar>:$labels);
    let results = (outs FrameOrU:$res);
}

def Daphne_DiagMatrixOp : Daphne_Op<"diagMatrix", [
    TypeFromFirstArg,
    NumRowsFromArg, NumColsFromArgNumRows,
    DeclareOpInterfaceMethods<InferSparsityOpInterface>
]> {
    let arguments = (ins MatrixOrU:$arg);
    let results = (outs MatrixOrU:$res);
}

def Daphne_RandMatrixOp : Daphne_Op<"randMatrix", [
    TypesMatchWith<"min and max arguments must be of the same type", "min", "max", "$_self">,
    NumRowsFromIthScalar<0>, NumColsFromIthScalar<1>, DeclareOpInterfaceMethods<InferTypesOpInterface>,
    SparsityFromIthScalar<4>, CastArgsToResTypeRandMatrixOp
]> {
    //let arguments = (ins Size:$numRows, Size:$numCols, AnyScalar:$min, AnyScalar:$max, F64:$sparsity, Seed:$seed, StrScalar:$pdf);
    let arguments = (ins Size:$numRows, Size:$numCols, AnyScalar:$min, AnyScalar:$max, F64:$sparsity, IntScalar:$seed);
    let results = (outs MatrixOrU:$res);
}

def Daphne_SampleOp : Daphne_Op<"sample", [
    DataTypeMat, ValueTypeFromFirstArg,
    NumRowsFromIthScalar<1>, OneCol
]> {
    let arguments = (ins AnyScalar:$range, Size:$size, BoolScalar:$withReplacement, Seed:$seed);
    let results = (outs MatrixOrU:$res);
}

def Daphne_SeqOp : Daphne_Op<"seq", [
    DataTypeMat, ValueTypeFromArgs,
    OneCol, DeclareOpInterfaceMethods<InferNumRowsOpInterface>,
    CompletelyDense,
    CastArgsToResType
]> {
    let arguments = (ins NumScalar:$from, NumScalar:$to, NumScalar:$inc);
    let results = (outs MatrixOf<[NumScalar]>);
}

// ****************************************************************************
// Matrix/frame dimensions
// ****************************************************************************

class Daphne_NumOp<string name, list<Trait> traits = []> : Daphne_Op<name, !listconcat(traits, [
    DataTypeSca, ValueTypeSize, Pure
])> {
    let arguments = (ins MatrixOrFrame:$arg);
    let results = (outs Size:$res);

    let hasCanonicalizeMethod = 1;
}

def Daphne_NumRowsOp : Daphne_NumOp<"numRows">;
def Daphne_NumColsOp : Daphne_NumOp<"numCols">;
def Daphne_NumCellsOp : Daphne_NumOp<"numCells">;

// ****************************************************************************
// Matrix multiplication
// ****************************************************************************

def Daphne_MatMulOp : Daphne_Op<"matMul", [
    DeclareOpInterfaceMethods<VectorizableOpInterface>,
    DataTypeMat, ValueTypeFromArgs,
    DeclareOpInterfaceMethods<InferShapeOpInterface>,
    DeclareOpInterfaceMethods<InferSparsityOpInterface>, CUDASupport, FPGAOPENCLSupport,
    CastFirstTwoArgsToResType
]> {
    let arguments = (ins MatrixOf<[NumScalar]>:$lhs, MatrixOf<[NumScalar]>:$rhs, BoolScalar:$transa, BoolScalar:$transb);
    let results = (outs MatrixOf<[NumScalar]>:$res);
    let hasCanonicalizeMethod = 1;
}

// ****************************************************************************
// Elementwise unary
// ****************************************************************************

class Daphne_EwUnaryOp<string name, Type scalarType, list<Trait> traits = []> : Daphne_Op<name, !listconcat(traits, [
    DataTypeFromFirstArg,
    ShapeFromArg,
    CastArgsToResType
])> {
    let arguments = (ins AnyTypeOf<[MatrixOf<[scalarType]>, scalarType, Unknown]>:$arg);
    let results = (outs AnyTypeOf<[MatrixOf<[scalarType]>, scalarType, Unknown]>:$res);
}

// ----------------------------------------------------------------------------
// Arithmetic/general math
// ----------------------------------------------------------------------------

def Daphne_EwMinusOp : Daphne_EwUnaryOp<"ewMinus", NumScalar, [ValueTypeFromFirstArg]>;
def Daphne_EwAbsOp : Daphne_EwUnaryOp<"ewAbs", NumScalar, [ValueTypeFromFirstArg]>;
def Daphne_EwSignOp : Daphne_EwUnaryOp<"ewSign", NumScalar, [ValueTypeFromFirstArg]>;
def Daphne_EwExpOp : Daphne_EwUnaryOp<"ewExp", NumScalar, [ValueTypeFromArgsFP]>;
def Daphne_EwLnOp : Daphne_EwUnaryOp<"ewLn", NumScalar, [ValueTypeFromArgsFP]>;
def Daphne_EwSqrtOp : Daphne_EwUnaryOp<"ewSqrt", NumScalar, [ValueTypeFromArgsFP, DeclareOpInterfaceMethods<VectorizableOpInterface>]>;

// ----------------------------------------------------------------------------
// Logical
// ----------------------------------------------------------------------------

def Daphne_EwNegOp : Daphne_EwUnaryOp<"ewNeg", NumScalar, [ValueTypeFromFirstArg]>;

// ----------------------------------------------------------------------------
// Rounding
// ----------------------------------------------------------------------------

def Daphne_EwRoundOp : Daphne_EwUnaryOp<"ewRound", NumScalar, [ValueTypeFromFirstArg]>;
def Daphne_EwFloorOp : Daphne_EwUnaryOp<"ewFloor", NumScalar, [ValueTypeFromFirstArg]>;
def Daphne_EwCeilOp : Daphne_EwUnaryOp<"ewCeil", NumScalar, [ValueTypeFromFirstArg]>;

// ----------------------------------------------------------------------------
// Trigonometric
// ----------------------------------------------------------------------------

def Daphne_EwSinOp : Daphne_EwUnaryOp<"ewSin", NumScalar, [ValueTypeFromArgsFP]>;
def Daphne_EwCosOp : Daphne_EwUnaryOp<"ewCos", NumScalar, [ValueTypeFromArgsFP]>;
def Daphne_EwTanOp : Daphne_EwUnaryOp<"ewTan", NumScalar, [ValueTypeFromArgsFP]>;
def Daphne_EwSinhOp : Daphne_EwUnaryOp<"ewSinh", NumScalar, [ValueTypeFromArgsFP]>;
def Daphne_EwCoshOp : Daphne_EwUnaryOp<"ewCosh", NumScalar, [ValueTypeFromArgsFP]>;
def Daphne_EwTanhOp : Daphne_EwUnaryOp<"ewTanh", NumScalar, [ValueTypeFromArgsFP]>;
def Daphne_EwAsinOp : Daphne_EwUnaryOp<"ewAsin", NumScalar, [ValueTypeFromArgsFP]>;
def Daphne_EwAcosOp : Daphne_EwUnaryOp<"ewAcos", NumScalar, [ValueTypeFromArgsFP]>;
def Daphne_EwAtanOp : Daphne_EwUnaryOp<"ewAtan", NumScalar, [ValueTypeFromArgsFP]>;

// ****************************************************************************
// Elementwise binary
// ****************************************************************************

class Daphne_EwBinaryOp<string name, Type scalarType, list<Trait> traits = []>
: Daphne_Op<name, !listconcat(traits, [
    DataTypeFromArgs,
    DeclareOpInterfaceMethods<DistributableOpInterface>,
    DeclareOpInterfaceMethods<VectorizableOpInterface>,
    ShapeEwBinary,
    CastArgsToResType
])> {
    let arguments = (ins AnyTypeOf<[MatrixOf<[scalarType]>, ColumnOf<[scalarType]>, scalarType, Unknown]>:$lhs, AnyTypeOf<[MatrixOf<[scalarType]>, ColumnOf<[scalarType]>, scalarType, Unknown]>:$rhs);
    let results = (outs AnyTypeOf<[MatrixOf<[scalarType]>, ColumnOf<[scalarType]>, scalarType, Unknown]>:$res);

    let builders = [
        OpBuilder<(ins "Value":$lhs, "Value":$rhs), [{
            // TODO This is wrong if lhs is a scalar and rhs is a matrix.
            $_state.addTypes(lhs.getType());
            $_state.addOperands({lhs, rhs});
        }]>
    ];
    let hasFolder = 1;
}

// ----------------------------------------------------------------------------
// Arithmetic
// ----------------------------------------------------------------------------

// TODO Make EwAddOp Commutative again (see #449).
def Daphne_EwAddOp    : Daphne_EwBinaryOp<"ewAdd", NumScalar, [ValueTypeFromArgs/*, Commutative*/, EwSparseIfBoth, CUDASupport]> {
    let hasCanonicalizeMethod = 1;
}
def Daphne_EwSubOp    : Daphne_EwBinaryOp<"ewSub", NumScalar, [ValueTypeFromArgs, EwSparseIfBoth, CUDASupport]> {
    let hasCanonicalizeMethod = 1;
}
def Daphne_EwMulOp    : Daphne_EwBinaryOp<"ewMul", NumScalar, [ValueTypeFromArgs, Commutative, EwSparseIfEither, CUDASupport]> {
    let hasCanonicalizeMethod = 1;
}
def Daphne_EwDivOp    : Daphne_EwBinaryOp<"ewDiv", NumScalar, [ValueTypeFromArgs, CUDASupport]> {
    let hasCanonicalizeMethod = 1;
}
def Daphne_EwPowOp    : Daphne_EwBinaryOp<"ewPow", NumScalar, [ValueTypeFromArgs, CUDASupport]>;
def Daphne_EwModOp    : Daphne_EwBinaryOp<"ewMod", NumScalar, [ValueTypeFromArgs]>;
def Daphne_EwLogOp    : Daphne_EwBinaryOp<"ewLog", NumScalar, [ValueTypeFromArgsFP]>;

// ----------------------------------------------------------------------------
// Min/max
// ----------------------------------------------------------------------------

def Daphne_EwMinOp    : Daphne_EwBinaryOp<"ewMin", AnyScalar, [ValueTypeFromArgs, Commutative]>;
def Daphne_EwMaxOp    : Daphne_EwBinaryOp<"ewMax", AnyScalar, [ValueTypeFromArgs, Commutative]>;

// ----------------------------------------------------------------------------
// Logical
// ----------------------------------------------------------------------------

def Daphne_EwAndOp    : Daphne_EwBinaryOp<"ewAnd", NumScalar, [Commutative, ValueTypeFromArgsInt, Pure]>;
def Daphne_EwOrOp     : Daphne_EwBinaryOp<"ewOr" , NumScalar, [Commutative, ValueTypeFromArgsInt]>;
def Daphne_EwXorOp    : Daphne_EwBinaryOp<"ewXor", NumScalar, [Commutative, ValueTypeFromArgsInt]>;

// ----------------------------------------------------------------------------
// Strings
// ----------------------------------------------------------------------------

def Daphne_EwConcatOp : Daphne_EwBinaryOp<"ewConcat", StrScalar>;

// TODO This is just a quick and dirty solution that should be properly
// integrated with EwConcatOp above.
def Daphne_ConcatOp : Daphne_Op<"concat", [DataTypeSca, ValueTypeStr]> {
    let arguments = (ins StrScalar:$lhs, StrScalar:$rhs);
    let results = (outs StrScalar:$res);

    let hasFolder = 1;
}

// ----------------------------------------------------------------------------
// Comparisons
// ----------------------------------------------------------------------------

class Daphne_EwCmpOp<string name, Type inputScalarType, list<Trait> traits = []>
: Daphne_EwBinaryOp<name, inputScalarType, !listconcat(traits, [ValueTypeFromArgs])> {
    // TODO: We do not enforce (matrix of) boolean output any more, but should
    // think about that again.
    //let results = (outs AnyTypeOf<[MatrixOf<[BoolScalar]>, BoolScalar, Unknown]>:$res);
}

def Daphne_EwEqOp  : Daphne_EwCmpOp<"ewEq" , AnyScalar, [Commutative]>;
def Daphne_EwNeqOp : Daphne_EwCmpOp<"ewNeq", AnyScalar, [Commutative]>;
def Daphne_EwLtOp  : Daphne_EwCmpOp<"ewLt" , AnyScalar>;
def Daphne_EwLeOp  : Daphne_EwCmpOp<"ewLe" , AnyScalar>;
def Daphne_EwGtOp  : Daphne_EwCmpOp<"ewGt" , AnyScalar>;
def Daphne_EwGeOp  : Daphne_EwCmpOp<"ewGe" , AnyScalar>;

// ----------------------------------------------------------------------------
// Columnar Operations
// ----------------------------------------------------------------------------
class Daphne_ColumnBinaryOp<string name, Type scalarType, list<Trait> traits = []>
: Daphne_Op<name, !listconcat(traits, [
    DataTypeFromArgs,
    CastArgsToResType,
    Pure, VectorExtensionSupport
])> {
    let arguments = (ins AnyTypeOf<[ColumnOf<[scalarType]>, scalarType, Unknown]>:$lhs, AnyTypeOf<[ColumnOf<[scalarType]>, scalarType, Unknown]>:$rhs);
    let results = (outs AnyTypeOf<[ColumnOf<[scalarType]>, Unknown]>:$res);
}

class Daphne_ColumnCmpOp<string name, Type inputScalarType, list<Trait> traits = []>
: Daphne_EwBinaryOp<name, inputScalarType, !listconcat(traits, [ValueTypeFromArgs, Pure, VectorExtensionSupport])> {
    
}

def Daphne_ColumnEqOp  : Daphne_ColumnCmpOp<"columnEq" , AnyScalar, [Commutative]>;
def Daphne_ColumnNeqOp : Daphne_ColumnCmpOp<"columnNeq", AnyScalar, [Commutative]>;
def Daphne_ColumnLtOp  : Daphne_ColumnCmpOp<"columnLt" , AnyScalar>;
def Daphne_ColumnLeOp  : Daphne_ColumnCmpOp<"columnLe" , AnyScalar>;
def Daphne_ColumnGtOp  : Daphne_ColumnCmpOp<"columnGt" , AnyScalar>;
def Daphne_ColumnGeOp  : Daphne_ColumnCmpOp<"columnGe" , AnyScalar>;

def Daphne_ColumnProjectOp
: Daphne_Op<"columnProject", [
    TypeFromFirstArg,
    ShapeFromArg,
    Pure,
    VectorExtensionSupport
]> {
    let arguments = (ins Column:$data, Column:$pos);
    let results = (outs Column:$res);
}

def Daphne_ColumnProjectionPathOp : Daphne_Op<"columnProjectionPath", [
    DeclareOpInterfaceMethods<InferTypesOpInterface>,
    DeclareOpInterfaceMethods<InferShapeOpInterface>,
    Pure,
    VectorExtensionSupport
]> {
    let arguments = (ins Column:$data, Variadic<Column>:$posLists);
    let results = (outs Column:$res);
}

class Daphne_ColumnAggOp<string name, Type scalarType, list<Trait> traits = []>
: Daphne_Op<name, !listconcat(traits, [DataTypeCol, ShapeFromArg, Pure, VectorExtensionSupport])> {
    let arguments = (ins ColumnOf<[scalarType]>:$arg);
    let results = (outs ColumnOf<[scalarType]>:$res);
}

def Daphne_ColumnAggSumOp    : Daphne_ColumnAggOp<"columnSum", NumScalar, [ValueTypeFromFirstArg]>;
def Daphne_ColumnAggMinOp    : Daphne_ColumnAggOp<"columnMin", NumScalar, [ValueTypeFromFirstArg]>;
def Daphne_ColumnAggMaxOp    : Daphne_ColumnAggOp<"columnMax", NumScalar, [ValueTypeFromFirstArg]>;
def Daphne_ColumnAggMeanOp   : Daphne_ColumnAggOp<"columnMean", NumScalar, [ValueTypeFromArgsFP]>;
def Daphne_ColumnAggVarOp    : Daphne_ColumnAggOp<"columnVar", NumScalar, [ValueTypeFromArgsFP]>;
def Daphne_ColumnAggStddevOp : Daphne_ColumnAggOp<"columnStddev", NumScalar, [ValueTypeFromArgsFP]>;

def Daphne_ColumnJoinOp : Daphne_Op<"columnEquiJoin", [
    DeclareOpInterfaceMethods<InferTypesOpInterface>,
    DeclareOpInterfaceMethods<InferShapeOpInterface>,
    Pure,
    VectorExtensionSupport
]> {
    let arguments = (ins ColumnOrU:$lhs, ColumnOrU:$rhs);
    let results = (outs ColumnOrU:$resLhs, ColumnOrU:$resRhs);
}

def Daphne_ColumnBetweenOp : Daphne_Op<"columnBetween", 
    [TypeFromFirstArg, Pure, VectorExtensionSupport]> {
    let arguments = (ins Column:$data, AnyScalar:$lower, AnyScalar:$upper);
    let results = (outs Column:$res);
}

def Daphne_ColumnAddOp    : Daphne_ColumnBinaryOp<"columnAdd", NumScalar, [ValueTypeFromArgs]> {
    //let hasCanonicalizeMethod = 1;
}
def Daphne_ColumnSubOp    : Daphne_ColumnBinaryOp<"columnSub", NumScalar, [ValueTypeFromArgs]> {
    //let hasCanonicalizeMethod = 1;
}
def Daphne_ColumnMulOp    : Daphne_ColumnBinaryOp<"columnMul", NumScalar, [ValueTypeFromArgs, Commutative]> {
    //let hasCanonicalizeMethod = 1;
}
def Daphne_ColumnDivOp    : Daphne_ColumnBinaryOp<"columnDiv", NumScalar, [ValueTypeFromArgs]> {
    //let hasCanonicalizeMethod = 1;
}

def Daphne_ColumnAndOp    : Daphne_ColumnBinaryOp<"columnAnd", NumScalar, [Commutative, ValueTypeFromArgsInt]>;

def Daphne_ColumnIntersectOp    : Daphne_ColumnBinaryOp<"columnIntersect", NumScalar, [Commutative, ValueTypeFromArgsInt]>;

class Daphne_ColumnNumOp<string name, list<Trait> traits = []> : Daphne_Op<name, !listconcat(traits, [
    DataTypeSca, ValueTypeSize, Pure
])> {
    let arguments = (ins Column:$arg);
    let results = (outs Size:$res);

    let hasCanonicalizeMethod = 1;
}

def Daphne_ColumnNumRowsOp : Daphne_ColumnNumOp<"columnNumRows">;
// ****************************************************************************
// Outer binary (generalized outer product)
// ****************************************************************************

class Daphne_OuterBinaryOp<string name, Type scalarType, list<Trait> traits = []>
: Daphne_Op<name, !listconcat(traits, [
    DataTypeMat,
    NumRowsFromIthArg<0>, NumColsFromIthArg<1>,
    CastArgsToResType
])> {
    let arguments = (ins MatrixOf<[scalarType]>:$lhs, MatrixOf<[scalarType]>:$rhs);
    let results = (outs MatrixOf<[scalarType]>:$res);
}

// ----------------------------------------------------------------------------
// Arithmetic
// ----------------------------------------------------------------------------

def Daphne_OuterAddOp : Daphne_OuterBinaryOp<"outerAdd", NumScalar, [ValueTypeFromArgs]>;
def Daphne_OuterSubOp : Daphne_OuterBinaryOp<"outerSub", NumScalar, [ValueTypeFromArgs]>;
def Daphne_OuterMulOp : Daphne_OuterBinaryOp<"outerMul", NumScalar, [ValueTypeFromArgs]>;
def Daphne_OuterDivOp : Daphne_OuterBinaryOp<"outerDiv", NumScalar, [ValueTypeFromArgs]>;
def Daphne_OuterPowOp : Daphne_OuterBinaryOp<"outerPow", NumScalar, [ValueTypeFromArgs]>;
def Daphne_OuterModOp : Daphne_OuterBinaryOp<"outerMod", NumScalar, [ValueTypeFromArgs]>;
def Daphne_OuterLogOp : Daphne_OuterBinaryOp<"outerLog", NumScalar, [ValueTypeFromArgsFP]>;

// ----------------------------------------------------------------------------
// Min/max
// ----------------------------------------------------------------------------

def Daphne_OuterMinOp : Daphne_OuterBinaryOp<"outerMin", AnyScalar, [ValueTypeFromArgs]>;
def Daphne_OuterMaxOp : Daphne_OuterBinaryOp<"outerMax", AnyScalar, [ValueTypeFromArgs]>;

// ----------------------------------------------------------------------------
// Logical
// ----------------------------------------------------------------------------

def Daphne_OuterAndOp : Daphne_OuterBinaryOp<"outerAnd", NumScalar, [ValueTypeFromArgsInt]>;
def Daphne_OuterOrOp  : Daphne_OuterBinaryOp<"outerOr" , NumScalar, [ValueTypeFromArgsInt]>;
def Daphne_OuterXorOp : Daphne_OuterBinaryOp<"outerXor", NumScalar, [ValueTypeFromArgsInt]>;

// ----------------------------------------------------------------------------
// Strings
// ----------------------------------------------------------------------------

def Daphne_OuterConcatOp : Daphne_OuterBinaryOp<"outerConcat", StrScalar>;

// ----------------------------------------------------------------------------
// Comparisons
// ----------------------------------------------------------------------------

class Daphne_OuterCmpOp<string name, Type inputScalarType, list<Trait> traits = []>
: Daphne_OuterBinaryOp<name, inputScalarType, !listconcat(traits, [ValueTypeFromArgs])> {
    // TODO: We do not enforce (matrix of) boolean output any more, but should
    // think about that again.
    //let results = (outs AnyTypeOf<[MatrixOf<[BoolScalar]>, BoolScalar, Unknown]>:$res);
}

def Daphne_OuterEqOp  : Daphne_OuterCmpOp<"outerEq" , AnyScalar>;
def Daphne_OuterNeqOp : Daphne_OuterCmpOp<"outerNeq", AnyScalar>;
def Daphne_OuterLtOp  : Daphne_OuterCmpOp<"outerLt" , AnyScalar>;
def Daphne_OuterLeOp  : Daphne_OuterCmpOp<"outerLe" , AnyScalar>;
def Daphne_OuterGtOp  : Daphne_OuterCmpOp<"outerGt" , AnyScalar>;
def Daphne_OuterGeOp  : Daphne_OuterCmpOp<"outerGe" , AnyScalar>;

// ****************************************************************************
// Elementwise ternary
// ****************************************************************************

def Daphne_CondOp : Daphne_Op<"cond", [
    DeclareOpInterfaceMethods<InferTypesOpInterface>,
    DeclareOpInterfaceMethods<InferShapeOpInterface>
]> {
    let arguments = (ins AnyTypeOf<[Matrix, AnyScalar, Unknown]>:$cond, AnyType:$thenVal, AnyType:$elseVal);
    let results = (outs AnyType:$res);

    let hasCanonicalizeMethod = 1;
}

// ****************************************************************************
// Aggregation and statistical
// ****************************************************************************

class Daphne_AggOp<string name, Type inScalarType, list<Trait> traits = []> : Daphne_Op<name, traits> {
    let arguments = (ins MatrixOf<[inScalarType]>:$arg);
}

// ----------------------------------------------------------------------------
// Full aggregation
// ----------------------------------------------------------------------------

class Daphne_AllAggOp<string name, Type scalarType, list<Trait> traits = []>
: Daphne_AggOp<name, scalarType, !listconcat(traits, [DataTypeSca, CastArgsToResType])> {
    let results = (outs scalarType:$res);
}

def Daphne_AllAggSumOp    : Daphne_AllAggOp<"sumAll", NumScalar, [ValueTypeFromFirstArg]>;
def Daphne_AllAggMinOp    : Daphne_AllAggOp<"minAll", NumScalar, [ValueTypeFromFirstArg]>;
def Daphne_AllAggMaxOp    : Daphne_AllAggOp<"maxAll", NumScalar, [ValueTypeFromFirstArg]>;
def Daphne_AllAggMeanOp   : Daphne_AllAggOp<"meanAll", NumScalar, [ValueTypeFromArgsFP]>;
def Daphne_AllAggVarOp    : Daphne_AllAggOp<"varAll", NumScalar, [ValueTypeFromArgsFP]>;
def Daphne_AllAggStddevOp : Daphne_AllAggOp<"stddevAll", NumScalar, [ValueTypeFromArgsFP]>;

// ----------------------------------------------------------------------------
// Row/column-wise aggregation
// ----------------------------------------------------------------------------

class Daphne_DimAggOp<string name, Type inScalarType, Type outScalarType = inScalarType, list<Trait> traits = []>
: Daphne_AggOp<name, inScalarType, !listconcat(traits, [DataTypeMat])> {
    let results = (outs MatrixOf<[outScalarType]>:$res);
}

class Daphne_RowAggOp<string name, Type inScalarType, Type outScalarType = inScalarType, list<Trait> traits = []>
: Daphne_DimAggOp<name, inScalarType, outScalarType, !listconcat(traits, [
    NumRowsFromArg, OneCol
])>;
class Daphne_ColAggOp<string name, Type inScalarType, Type outScalarType = inScalarType, list<Trait> traits = []>
: Daphne_DimAggOp<name, inScalarType, outScalarType, !listconcat(traits, [
    OneRow, NumColsFromArg
])>;

def Daphne_RowAggSumOp    : Daphne_RowAggOp<"sumRow"   , NumScalar, NumScalar, [ValueTypeFromFirstArg, CastArgsToResType, DeclareOpInterfaceMethods<VectorizableOpInterface>]>;
def Daphne_RowAggMinOp    : Daphne_RowAggOp<"minRow"   , AnyScalar, AnyScalar, [ValueTypeFromFirstArg, CastArgsToResType, DeclareOpInterfaceMethods<VectorizableOpInterface>]>;
def Daphne_RowAggMaxOp    : Daphne_RowAggOp<"maxRow"   , AnyScalar, AnyScalar, [ValueTypeFromFirstArg, CastArgsToResType, DeclareOpInterfaceMethods<VectorizableOpInterface>, DeclareOpInterfaceMethods<DistributableOpInterface>]>;
def Daphne_RowAggIdxMinOp : Daphne_RowAggOp<"idxminRow", NumScalar, Size, [ValueTypeSize]>;
def Daphne_RowAggIdxMaxOp : Daphne_RowAggOp<"idxmaxRow", NumScalar, Size, [ValueTypeSize]>;
def Daphne_RowAggMeanOp   : Daphne_RowAggOp<"meanRow"  , NumScalar, NumScalar, [ValueTypeFromArgsFP, CastArgsToResType]>;
def Daphne_RowAggVarOp    : Daphne_RowAggOp<"varRow"   , NumScalar, NumScalar, [ValueTypeFromArgsFP, CastArgsToResType]>;
def Daphne_RowAggStddevOp : Daphne_RowAggOp<"stddevRow", NumScalar, NumScalar, [ValueTypeFromArgsFP, CastArgsToResType]>;

def Daphne_ColAggSumOp    : Daphne_ColAggOp<"sumCol"   , NumScalar, NumScalar, [ValueTypeFromFirstArg, CastArgsToResType, CUDASupport,
        DeclareOpInterfaceMethods<VectorizableOpInterface>]>;
def Daphne_ColAggMinOp    : Daphne_ColAggOp<"minCol"   , AnyScalar, AnyScalar, [ValueTypeFromFirstArg, CastArgsToResType]>;
def Daphne_ColAggMaxOp    : Daphne_ColAggOp<"maxCol"   , AnyScalar, AnyScalar, [ValueTypeFromFirstArg, CastArgsToResType]>;
def Daphne_ColAggIdxMinOp : Daphne_ColAggOp<"idxminCol", NumScalar, Size, [ValueTypeSize]>;
def Daphne_ColAggIdxMaxOp : Daphne_ColAggOp<"idxmaxCol", NumScalar, Size, [ValueTypeSize]>;
def Daphne_ColAggMeanOp   : Daphne_ColAggOp<"meanCol"  , NumScalar, NumScalar, [ValueTypeFromArgsFP, CastArgsToResType]>;
def Daphne_ColAggVarOp    : Daphne_ColAggOp<"varCol"   , NumScalar, NumScalar, [ValueTypeFromArgsFP, CastArgsToResType]>;
def Daphne_ColAggStddevOp : Daphne_ColAggOp<"stddevCol", NumScalar, NumScalar, [ValueTypeFromArgsFP, CastArgsToResType]>;

// ----------------------------------------------------------------------------
// Cumulative aggregation
// ----------------------------------------------------------------------------

class Daphne_CumAggOp<string name, Type scalarType, list<Trait> traits = []>
: Daphne_AggOp<name, scalarType, !listconcat(traits, [
    DataTypeMat, ShapeFromArg
])> {
    let results = (outs MatrixOf<[scalarType]>);
}

def Daphne_CumAggSumOp  : Daphne_CumAggOp<"sumCum" , NumScalar, [ValueTypeFromFirstArg]>;
def Daphne_CumAggProdOp : Daphne_CumAggOp<"prodCum", NumScalar, [ValueTypeFromFirstArg]>;
def Daphne_CumAggMinOp  : Daphne_CumAggOp<"minCum" , AnyScalar, [ValueTypeFromFirstArg]>;
def Daphne_CumAggMaxOp  : Daphne_CumAggOp<"maxCum" , AnyScalar, [ValueTypeFromFirstArg]>;

// ----------------------------------------------------------------------------
// Grouped aggregation
// ----------------------------------------------------------------------------

class Daphne_GrpAggOp<string name, Type scalarType, list<Trait> traits = []>
: Daphne_Op<name, !listconcat(traits, [
    DataTypeMat,
    NumRowsFromIthScalar<2>, NumColsFromArg
])> {
    let arguments = (ins MatrixOf<[scalarType]>:$arg, MatrixOf<[Size]>:$groupIds, Size:$numGroups/*, Optional<MatrixOrU>:$weights*/);
    let results = (outs MatrixOf<[scalarType]>:$groupAggs);
}

def Daphne_GrpAggCountOp  : Daphne_GrpAggOp<"countGrp" , AnyScalar>;
def Daphne_GrpAggSumOp    : Daphne_GrpAggOp<"sumGrp"   , NumScalar, [ValueTypeFromFirstArg]>;
def Daphne_GrpAggMinOp    : Daphne_GrpAggOp<"minGrp"   , AnyScalar, [ValueTypeFromFirstArg]>;
def Daphne_GrpAggMaxOp    : Daphne_GrpAggOp<"maxGrp"   , AnyScalar, [ValueTypeFromFirstArg]>;
def Daphne_GrpAggMeanOp   : Daphne_GrpAggOp<"meanGrp"  , NumScalar, [ValueTypeFromArgsFP]>;
def Daphne_GrpAggVarOp    : Daphne_GrpAggOp<"varGrp"   , NumScalar, [ValueTypeFromArgsFP]>;
def Daphne_GrpAggStddevOp : Daphne_GrpAggOp<"stddevGrp", NumScalar, [ValueTypeFromArgsFP]>;

// ----------------------------------------------------------------------------
// Statistical for column matrices
// ----------------------------------------------------------------------------

def Daphne_MedianOp : Daphne_Op<"median"> {
    let arguments = (ins MatrixOf<[FloatScalar]>:$arg, Optional<MatrixOf<[FloatScalar]>>:$weights);
    let results = (outs FloatScalar:$res);
}

def Daphne_QuantileOp : Daphne_Op<"quantile"> {
    let arguments = (ins MatrixOf<[FloatScalar]>:$arg, MatrixOf<[FloatScalar]>:$ps, Optional<MatrixOf<[FloatScalar]>>:$weights);
    let results = (outs MatrixOf<[FloatScalar]>:$res);
}

def Daphne_MomentOp : Daphne_Op<"moment"> {
    let arguments = (ins MatrixOf<[FloatScalar]>:$arg, Size:$k, Optional<MatrixOf<[FloatScalar]>>:$weights);
    let results = (outs FloatScalar:$res);
}

def Daphne_CovOp : Daphne_Op<"cov"> {
    let arguments = (ins MatrixOf<[FloatScalar]>:$lhs, MatrixOf<[FloatScalar]>:$rhs, Optional<MatrixOf<[FloatScalar]>>:$weights);
    let results = (outs FloatScalar:$res);
}

// ****************************************************************************
// Left and right indexing
// ****************************************************************************

def Daphne_ExtractOp : Daphne_Op<"extract", [
    NumRowsFromIthArg<1>, NumColsFromIthArgNumRows<2>,
    DeclareOpInterfaceMethods<InferTypesOpInterface>
]> {
    let summary = "Copies the specified rows and columns from the argument to the result.";

    let description = [{
        This operation is effectively similar to a combination of `extractRow`
        and `extractCol`. Please see the documentation of those operations.
    }];

    let arguments = (ins MatrixOrFrame:$source, Selection:$selectedRows, AnyTypeOf<[Selection, StrScalar, Unknown]>:$selectedCols);
    let results = (outs MatrixOrFrame:$res);
}

def Daphne_ExtractRowOp : Daphne_Op<"extractRow", [
    TypeFromFirstArg,
    DeclareOpInterfaceMethods<InferFrameLabelsOpInterface>,
    NumRowsFromIthArg<1>, NumColsFromArg
]> {
    let summary = "Copies the specified rows from the argument to the result.";

    let description = [{
        Copies the rows of a data object `source` (matrix or frame) at the
        positions specified by `selectedRows` to the result. `selectedRows`
        must be either a scalar or a single-column matrix of positions (row
        indexes) into `source`, i.e., the entries must be between zero
        (inclusive) and the number of rows in `source` (exclusive). Beyond that,
        there are no restrictions.

        Note that `FilterRowOp` is similar, but works with bit vectors instead
        of positions lists.
    }];

    let arguments = (ins MatrixOrFrame:$source, Selection:$selectedRows);
    let results = (outs MatrixOrFrame:$res);
}

def Daphne_SliceRowOp : Daphne_Op<"sliceRow", [
    TypeFromFirstArg,
    DeclareOpInterfaceMethods<InferShapeOpInterface>
]> {
    let summary = "Copies the specified rows from the argument to the result.";

    let description = [{
        Copies the rows of a data object `source` (matrix or frame) at the
        positions in `[lowerIncl, upperExcl)` to the result.
    }];

    let arguments = (ins MatrixOrFrame:$source, Size:$lowerIncl, Size:$upperExcl);
    let results = (outs MatrixOrFrame:$res);
}

def Daphne_ExtractColOp : Daphne_Op<"extractCol", [
    DeclareOpInterfaceMethods<InferFrameLabelsOpInterface>,
    DeclareOpInterfaceMethods<InferTypesOpInterface>,
    DeclareOpInterfaceMethods<VectorizableOpInterface>,
<<<<<<< HEAD
    NumRowsFromArg, NumColsFromIthArgNumRows<1>, CUDASupport, Pure
=======
    DeclareOpInterfaceMethods<InferShapeOpInterface>, CUDASupport
>>>>>>> 50167dfb
]> {
    let summary = "Copies the specified columns from the argument to the result.";

    let description = [{
        Copies the columns of a data object `source` (matrix or frame) at the
        positions specified by `selectedCols` to the result. `selectedCols`
        must be either a scalar or a single-column matrix of positions (column
        indexes) into `source`, i.e., the entries must be between zero
        (inclusive) and the number of columns in `source` (exclusive). Beyond
        that, there are no restrictions.

        Alternatively, `selectedCols` can be a string, in which case the column
        with that label is extracted from `source` if it is a frame.

        Note that `FilterRowOp` is similar, but works with bit vectors instead
        of positions lists.
    }];

    let arguments = (ins MatrixOrFrame:$source, AnyTypeOf<[Selection, StrScalar, Unknown]>:$selectedCols);
    let results = (outs MatrixOrFrame:$res);
}

def Daphne_SliceColOp : Daphne_Op<"sliceCol", [
    DeclareOpInterfaceMethods<InferTypesOpInterface>,
    DeclareOpInterfaceMethods<InferShapeOpInterface>
]> {
    let summary = "Copies the specified columns from the argument to the result.";

    let description = [{
        Copies the columns of a data object `source` (matrix or frame) at the
        positions in `[lowerIncl, upperExcl)` to the result.
    }];

    let arguments = (ins MatrixOrFrame:$source, Size:$lowerIncl, Size:$upperExcl);
    let results = (outs MatrixOrFrame:$res);
}

// TODO Create combined InsertOp (see #238).

def Daphne_InsertRowOp : Daphne_Op<"insertRow", [
    TypeFromFirstArg, // this is debatable
    ShapeFromArg
]> {
    let arguments = (ins MatrixOrFrame:$arg, MatrixOrFrame:$ins, Size:$rowLowerIncl, Size:$rowUpperExcl);
    let results = (outs MatrixOrFrame:$res);
}

def Daphne_InsertColOp : Daphne_Op<"insertCol", [
    TypeFromFirstArg, // this is debatable
    ShapeFromArg
]> {
    let arguments = (ins MatrixOrFrame:$arg, MatrixOrFrame:$ins, Size:$colLowerIncl, Size:$colUpperExcl);
    let results = (outs MatrixOrFrame:$res);
}

// ****************************************************************************
// Reorganization
// ****************************************************************************

def Daphne_ReshapeOp : Daphne_Op<"reshape", [
    TypeFromFirstArg,
    NumRowsFromIthScalar<1>, NumColsFromIthScalar<2>, SparsityFromArg
]> {
    let arguments = (ins MatrixOrU:$arg, Size:$numRows, Size:$numCols);
    let results = (outs MatrixOrU:$res);
}

def Daphne_TransposeOp : Daphne_Op<"transpose", [
    TypeFromFirstArg,
    DeclareOpInterfaceMethods<VectorizableOpInterface>,
    NumRowsFromArgNumCols, NumColsFromArgNumRows, SparsityFromArg, CUDASupport,
    Pure
]> {
    let arguments = (ins MatrixOrU:$arg);
    let results = (outs MatrixOrU:$res);

    let builders = [
        OpBuilder<(ins "Value":$input), [{
            auto ty = input.getType();
            build($_builder, $_state, ty, input);
        }]>,
    ];
}

class Daphne_BindOp<string name, list<Trait> traits = []> : Daphne_Op<name, !listconcat(traits, [
    DataTypeFromArgs,
    CastArgsToResType
])> {
    let arguments = (ins MatrixOrFrame:$lhs, MatrixOrFrame:$rhs);
    let results = (outs MatrixOrFrame:$res);
}

def Daphne_ColBindOp : Daphne_BindOp<"colBind", [
    ValueTypesConcat,
    DeclareOpInterfaceMethods<InferFrameLabelsOpInterface>,
    DeclareOpInterfaceMethods<VectorizableOpInterface>,
    NumRowsFromAllArgs, NumColsFromSumOfAllArgs, CUDASupport
]>;

def Daphne_RowBindOp : Daphne_BindOp<"rowBind", [
    ValueTypeFromArgs,
    NumRowsFromSumOfAllArgs, NumColsFromAllArgs
]>;

def Daphne_ReverseOp : Daphne_Op<"reverse", [
    TypeFromFirstArg, ShapeFromArg
]> {
    let arguments = (ins MatrixOrU:$arg);
    let results = (outs MatrixOrU:$res);
}

def Daphne_OrderOp : Daphne_Op<"order", [
    DeclareOpInterfaceMethods<InferFrameLabelsOpInterface>,
    DeclareOpInterfaceMethods<InferTypesOpInterface>, // due to possibility of returning indexes
    SameVariadicOperandSize,
    DeclareOpInterfaceMethods<InferShapeOpInterface>
]> {
    // TODO Maybe colIdxs and ascs should be attributes.
    let arguments = (ins MatrixOrFrame:$arg, Variadic<Size>:$colIdxs, Variadic<BoolScalar>:$ascs, BoolScalar:$returnIdxs);
    let results = (outs MatrixOrFrame:$res);
}

// ****************************************************************************
// Matrix decompositions & co
// ****************************************************************************

def Daphne_EigenOp : Daphne_Op<"eigenCal", [TypeFromFirstArg, DeclareOpInterfaceMethods<InferShapeOpInterface>]> {
    let arguments = (ins MatrixOf<[FloatScalar]>:$arg);
    let results = (outs MatrixOf<[FloatScalar]>:$eigenValues, MatrixOf<[FloatScalar]>:$eigenVectors);
}

def Daphne_LuOp : Daphne_Op<"lu"> {
    let arguments = (ins MatrixOf<[FloatScalar]>:$arg);
    let results = (outs MatrixOf<[FloatScalar]>:$p, MatrixOf<[FloatScalar]>:$l, MatrixOf<[FloatScalar]>:$u);
}

def Daphne_QrOp : Daphne_Op<"qr"> {
    let arguments = (ins MatrixOf<[FloatScalar]>:$arg);
    let results = (outs MatrixOf<[FloatScalar]>:$h, MatrixOf<[FloatScalar]>:$r);
}

def Daphne_SvdOp : Daphne_Op<"svd"> {
    let arguments = (ins MatrixOf<[FloatScalar]>:$arg);
    let results = (outs MatrixOf<[FloatScalar]>:$u, MatrixOf<[FloatScalar]>:$s, MatrixOf<[FloatScalar]>:$v);
}

// ****************************************************************************
// Deep neural network
// ****************************************************************************

// TODO The DNN-related operations share several arguments. Is there an elegant
// way to specify the *common* arguments just once?

// ----------------------------------------------------------------------------
// Activation
// ----------------------------------------------------------------------------

class Daphne_ActivationForwardOp<string name, list<Trait> traits = []> :
        Daphne_Op<name, traits> {
    let arguments = (ins  MatrixOf<[FloatScalar]>:$input);

    let results = (outs MatrixOf<[FloatScalar]>:$data);
}

def Daphne_ReluForwardOp : Daphne_ActivationForwardOp<"Relu_Forward", [ CUDASupport ]>;

// ----------------------------------------------------------------------------
// Affine
// ----------------------------------------------------------------------------

def Daphne_AffineForwardOp : Daphne_Op<"affineForward", [ CUDASupport ]> {
    let arguments = (ins  MatrixOf<[FloatScalar]>:$input, MatrixOf<[FloatScalar]>:$weights,
            MatrixOf<[FloatScalar]>:$bias);

    let results = (outs MatrixOf<[FloatScalar]>:$data);
}

// ----------------------------------------------------------------------------
// Batch Normalization
// ----------------------------------------------------------------------------

def Daphne_BatchNorm2DTestForwardOp : Daphne_Op<"BatchNorm_Forward", [ CUDASupport ]> {
    let arguments = (ins
            MatrixOf<[FloatScalar]>:$input, MatrixOf<[FloatScalar]>:$gamma, MatrixOf<[FloatScalar]>:$beta,
            MatrixOf<[FloatScalar]>:$emaMean, MatrixOf<[FloatScalar]>:$emaVar, FloatScalar:$eps);
    let results = (outs MatrixOf<[FloatScalar]>:$output);
}

// ----------------------------------------------------------------------------
// Bias Addition
// ----------------------------------------------------------------------------

def Daphne_BiasAddForwardOp : Daphne_Op<"biasAddForward", [ CUDASupport ]> {
    let arguments = (ins  MatrixOf<[FloatScalar]>:$input, MatrixOf<[FloatScalar]>:$bias);

    let results = (outs MatrixOf<[FloatScalar]>:$data);
}

// ----------------------------------------------------------------------------
// Convolution
// ----------------------------------------------------------------------------

def Daphne_Conv2DForwardOp : Daphne_Op<"Convolution_Forward", [ CUDASupport ]> {
    let arguments = (ins
        MatrixOf<[FloatScalar]>:$input, MatrixOf<[FloatScalar]>:$filter, MatrixOf<[FloatScalar]>:$bias,
        // input shape
        Size:$inputBatchSize, Size:$inputNumChannels, Size:$inputHeight, Size:$inputWidth,
        // filter shape (num filters & channels is encoded in dimensions of filter matrix (-> [F,C*H*W]))
        Size:$filterHeight, Size:$filterWidth, Size:$strideHeight, Size:$strideWidth, Size:$padHeight, Size:$padWidth);

    let results = (outs MatrixOf<[FloatScalar]>:$output, Size:$outHeight, Size:$outWidth);
}

def Daphne_Conv2DBackwardFilterOp : Daphne_Op<"conv2DBackwardFilter"> {
    let arguments = (ins
        MatrixOf<[FloatScalar]>:$input, MatrixOf<[FloatScalar]>:$output,
        Size:$strideHeight, Size:$strideWidth, Size:$padHeight, Size:$padWidth,
        // input shape
        Size:$inputBatchSize, Size:$inputNumChannels, Size:$inputHeight, Size:$inputWidth,
        // filter shape
        Size:$filterNumFilters, Size:$filterNumChannels, Size:$filterHeight, Size:$filterWidth
    );
    let results = (outs MatrixOf<[FloatScalar]>:$filter);
}

def Daphne_Conv2DBackwardDataOp : Daphne_Op<"conv2DBackwardData"> {
    let arguments = (ins
        MatrixOf<[FloatScalar]>:$filter, MatrixOf<[FloatScalar]>:$output,
        Size:$strideHeight, Size:$strideWidth, Size:$padHeight, Size:$padWidth,
        // input shape
        Size:$inputBatchSize, Size:$inputNumChannels, Size:$inputHeight, Size:$inputWidth,
        // filter shape
        Size:$filterNumFilters, Size:$filterNumChannels, Size:$filterHeight, Size:$filterWidth
    );
    let results = (outs MatrixOf<[FloatScalar]>:$data);
}

// ----------------------------------------------------------------------------
// Pooling
// ----------------------------------------------------------------------------

class Daphne_PoolForwardOp<string name, list<Trait> traits = []> : Daphne_Op<name, traits> {
    let arguments = (ins  MatrixOf<[FloatScalar]>:$input,
        // input shape (NCHW)
        Size:$inputBatchSize, Size:$inputNumChannels, Size:$inputHeight, Size:$inputWidth,
        // pool shape (ToDo: optional, default filter size 2x2)
        Size:$poolHeight, Size:$poolWidth,
        // filter application properties (ToDo: optional, default stride=1x1, padding=0x0)
        Size:$strideHeight, Size:$strideWidth, Size:$padHeight, Size:$padWidth
    );

    let results = (outs MatrixOf<[FloatScalar]>:$data, Size:$outHeight, Size:$outWidth);
}

def Daphne_MaxPoolForwardOp : Daphne_PoolForwardOp<"maxPoolForward", [ CUDASupport ]>;
def Daphne_AvgPoolForwardOp : Daphne_PoolForwardOp<"avgPoolForward", [ CUDASupport ]>;

// ----------------------------------------------------------------------------
// Softmax
// ----------------------------------------------------------------------------
def Daphne_SoftmaxForwardOp : Daphne_Op<"softmaxForward", [ CUDASupport ]> {
    let arguments = (ins  MatrixOf<[FloatScalar]>:$input);

    let results = (outs MatrixOf<[FloatScalar]>:$data);
}

// ****************************************************************************
// Other matrix operations
// ****************************************************************************

def Daphne_DiagVectorOp : Daphne_Op<"diagVector", [
    TypeFromFirstArg, NumRowsFromArg, OneCol
]> {
    let arguments = (ins MatrixOrU:$arg);
    let results = (outs MatrixOrU:$res);
}

def Daphne_TriOp : Daphne_Op<"tri", [
    TypeFromFirstArg, ShapeFromArg, DeclareOpInterfaceMethods<InferSparsityOpInterface>
]> {
    let arguments = (ins MatrixOrU:$arg, BoolScalar:$upper, BoolScalar:$diag, BoolScalar:$values);
    let results = (outs MatrixOrU:$res);
}

def Daphne_SolveOp : Daphne_Op<"solve", [
    DataTypeMat, ValueTypeFromArgs, NumRowsFromArg, OneCol, CUDASupport, CastArgsToResType
]> {
    let arguments = (ins MatrixOf<[NumScalar]>:$a, MatrixOf<[NumScalar]>:$b);
    let results = (outs MatrixOf<[NumScalar]>:$x);
}

def Daphne_ReplaceOp : Daphne_Op<"replace", [
    DataTypeFromFirstArg, ValueTypeFromArgs, ShapeFromArg, CastArgsToResType
]> {
    let arguments = (ins MatrixOrU:$arg, AnyScalar:$pattern, AnyScalar:$replacement);
    let results = (outs MatrixOrU:$res);
}

def Daphne_CTableOp : Daphne_Op<"ctable", [
    DataTypeMat, ValueTypeFromThirdArg,
    DeclareOpInterfaceMethods<InferShapeOpInterface>
]> {
    let arguments = (ins MatrixOrU:$lhs, MatrixOrU:$rhs, NumScalar:$weight, SI64:$resNumRows, SI64:$resNumCols);
    let results = (outs MatrixOrU:$res);
}

def Daphne_SyrkOp : Daphne_Op<"syrk", [
    TypeFromFirstArg,
    DeclareOpInterfaceMethods<VectorizableOpInterface>,
    NumRowsFromArgNumCols, NumColsFromArg, CUDASupport,FPGAOPENCLSupport, 
    CastArgsToResType
]> {
    // TODO: support `A @ t(A)` operation
    let summary = [{Performs the operation `t(A) @ A`}];
    let arguments = (ins MatrixOrU:$arg);
    let results = (outs MatrixOrU:$res);
}

def Daphne_GemvOp : Daphne_Op<"gemv", [
    DeclareOpInterfaceMethods<VectorizableOpInterface>,
    DataTypeMat, ValueTypeFromArgs,
    NumRowsFromArgNumCols, OneCol, CUDASupport,
    CastArgsToResType
]> {
    // TODO: support `A @ x` operation
    let summary = [{Performs the operation `t(A) @ x`}];
    let arguments = (ins MatrixOrU:$mat, MatrixOrU:$vec);
    let results = (outs MatrixOrU:$res);
}

// ****************************************************************************
// Extended relational algebra
// ****************************************************************************

// ----------------------------------------------------------------------------
// Entire SQL query
// ----------------------------------------------------------------------------

def Daphne_SqlOp : Daphne_Op<"sql"> {
    let arguments = (ins StrAttr:$sql);
    let results = (outs FrameOrU:$res);
}

def Daphne_RegisterViewOp : Daphne_Op<"registerView"> {
    let arguments = (ins StrAttr:$view, MatrixOrFrame:$arg);
    let results = (outs); // no results
}

// ----------------------------------------------------------------------------
// Set operations
// ----------------------------------------------------------------------------

class Daphne_SetOp<string name, list<Trait> traits = []>
: Daphne_Op<name, !listconcat(traits, [
    DataTypeFrm, ValueTypeFromArgs,
    NumColsFromAllArgs
])> {
    let arguments = (ins FrameOrU:$lhs, FrameOrU:$rhs);
    let results = (outs FrameOrU:$res);
}

def Daphne_IntersectOp : Daphne_SetOp<"intersect">;
def Daphne_MergeOp : Daphne_SetOp<"merge">;
def Daphne_ExceptOp : Daphne_SetOp<"except">;

// ----------------------------------------------------------------------------
// Cartesian product and joins
// ----------------------------------------------------------------------------

def Daphne_CartesianOp : Daphne_Op<"cartesian", [
    DataTypeFrm, ValueTypesConcat,
    NumColsFromSumOfAllArgs,
    DeclareOpInterfaceMethods<InferFrameLabelsOpInterface>,
    DeclareOpInterfaceMethods<InferNumRowsOpInterface>
]> {
    let arguments = (ins FrameOrU:$lhs, FrameOrU:$rhs); //let arguments = (ins Variadic<FrameOrU>:$args);
    let results = (outs FrameOrU:$res);
}

class Daphne_JoinOp<string name, list<Trait> traits = []>
: Daphne_Op<name, !listconcat(traits, [
    DataTypeFrm, ValueTypesConcat,
    SameVariadicOperandSize,
    NumColsFromSumOfAllArgs
])> {
    // TODO Maybe leftOn and rightOn should be attributes.
    let arguments = (ins FrameOrU:$lhs, FrameOrU:$rhs, Variadic<Size>:$leftOn, Variadic<Size>:$rightOn);
    let results = (outs FrameOrU:$res);
}

def Daphne_InnerJoinOp : Daphne_Op<"innerJoin", [
    DataTypeFrm, ValueTypesConcat,
    DeclareOpInterfaceMethods<InferFrameLabelsOpInterface>,
]> {
    let arguments = (ins FrameOrU:$lhs, FrameOrU:$rhs, StrScalar:$lhsOn, StrScalar:$rhsOn);
    let results = (outs FrameOrU:$res);
}


def Daphne_CompareOperation_Equal : I32EnumAttrCase<"Equal", 1>;
def Daphne_CompareOperation_LessThan : I32EnumAttrCase<"LessThan", 2>;
def Daphne_CompareOperation_LessEqual : I32EnumAttrCase<"LessEqual", 3>;
def Daphne_CompareOperation_GreaterThan : I32EnumAttrCase<"GreaterThan", 4>;
def Daphne_CompareOperation_GreaterEqual : I32EnumAttrCase<"GreaterEqual", 5>;
def Daphne_CompareOperation_NotEqual : I32EnumAttrCase<"NotEqual", 6>;

def Daphne_CompareEnum : I32EnumAttr<"CompareOperation", "", [
   Daphne_CompareOperation_Equal, Daphne_CompareOperation_LessThan, Daphne_CompareOperation_LessEqual,
   Daphne_CompareOperation_GreaterThan, Daphne_CompareOperation_GreaterEqual, Daphne_CompareOperation_NotEqual
   ]>{
    let cppNamespace = "::mlir::daphne";
}

def Daphne_ThetaJoinOp : Daphne_Op<"thetaJoin", [
    AttrSizedOperandSegments,
    DeclareOpInterfaceMethods<InferFrameLabelsOpInterface>,
    DataTypeFrm, ValueTypesConcat
]> {
    let arguments = (
        ins Frame:$lhs,
        Frame:$rhs,
        Variadic<StrScalar>:$lhsOn,
        Variadic<StrScalar>:$rhsOn,
        TypedArrayAttrBase<Daphne_CompareEnum, "enum">:$cmp);
    let results = (outs Frame:$res);
}


def Daphne_FullOuterJoinOp : Daphne_JoinOp<"fullOuterJoin">;
def Daphne_LeftOuterJoinOp : Daphne_JoinOp<"leftOuterJoin">;
def Daphne_AntiJoinOp : Daphne_JoinOp<"antiJoin">;

// TODO Reconcile this with the other join ops, but we need it to work quickly now.
def Daphne_SemiJoinOp : Daphne_Op<"semiJoin", [
    DeclareOpInterfaceMethods<InferFrameLabelsOpInterface>,
    DeclareOpInterfaceMethods<InferTypesOpInterface>,
    NumColsFromArg
]> {
    let arguments = (ins FrameOrU:$lhs, FrameOrU:$rhs, StrScalar:$lhsOn, StrScalar:$rhsOn);
    let results = (outs FrameOrU:$res, MatrixOf<[Size]>:$lhsTids);
}

def Daphne_GroupJoinOp : Daphne_Op<"groupJoin", [
    DeclareOpInterfaceMethods<InferFrameLabelsOpInterface>,
    DeclareOpInterfaceMethods<InferTypesOpInterface>,
    DeclareOpInterfaceMethods<InferShapeOpInterface>
]> {
    // TODO Support arbitrary aggregation functions.
    // TODO Support an arbitrary number of aggregates.
    // TODO Support an arbitrary number of join/group columns.

    let summary = [{
        Group-join of `lhs` and `rhs` on `lhs.lhsOn == rhs.rhsOn` with
        summation of `rhs.rhsAgg`.
    }];

    let description = [{
        Performs a group-join of the input frames `lhs` and `rhs` on
        `lhs.lhsOn == rhs.rhsOn`, where `lhsOn` and `rhsOn` are column labels
        in the respective frame, including a summation on `rhs.rhsAgg`, where
        `rhsAgg` is a column label in `rhs`.

        This is equivalent to an inner join of `lhs` and `rhs` on
        `lhs.lhsOn == rhs.rhsOn` followed by a grouping of the result on
        `lhsOn` including a summation on `rhsAgg`.

        `lhs.lhsOn` is assumed to be unique.

        The results are:
        - A two-column frame consisting of (1) the distinct values in
          `lhsOn`/`rhsOn` that pass the join and (2) the grouped aggregates in
          `rhsAgg`. The column labels are `lhsOn` and `rhsAgg`.
        - A column-matrix containing the positions of the tuples in `lhs`
          corresponding to the pairs in the first result.
    }];

    let arguments = (ins FrameOrU:$lhs, FrameOrU:$rhs, StrScalar:$lhsOn, StrScalar:$rhsOn, StrScalar:$rhsAgg);
    // TODO Result `lhsTids` could be made optional.
    let results = (outs FrameOrU:$res, MatrixOf<[Size]>:$lhsTids);
}

// ----------------------------------------------------------------------------
// Selection
// ----------------------------------------------------------------------------

def Daphne_QueryOp : Daphne_Op<"query", [
    TypeFromFirstArg, NumColsFromArg
]> {
    let arguments = (ins FrameOrU:$arg, StrAttr:$cond);
    let results = (outs FrameOrU:$res);
}

def Daphne_FilterRowOp : Daphne_Op<"filterRow", [
    TypeFromFirstArg,
    DeclareOpInterfaceMethods<InferFrameLabelsOpInterface>,
    NumColsFromArg, Pure
]> {
    let summary = "Filters the rows of a data object according to a bit vector";

    let description = [{
        Filters the rows of a data object (matrix or frame) according to a bit
        vector. The argument `selectedRows` must be a single-column matrix. All
        its entries must be zero or one. The value type of `selectedRows` does
        not need to be boolean, it could also be an integer or floating-point
        type. `selectedRows` and `source` must have the same number of rows.
        The *i*-th row of `source` is contained in the result, if the *i*-th
        entry of `selectedRows` is a one (in its respective value type).

        Note that `ExtractRowOp` and `SliceRowOp` are similar, but work with
        positions instead of bit vectors.
    }];

    let arguments = (ins MatrixOrFrame:$source, MatrixOrU:$selectedRows);
    let results = (outs MatrixOrFrame:$res);
}

def Daphne_FilterColOp : Daphne_Op<"filterCol", [
    DeclareOpInterfaceMethods<InferTypesOpInterface>,
    // TODO Support frame label inference, (see #484).
    /*DeclareOpInterfaceMethods<InferFrameLabelsOpInterface>,*/
    NumRowsFromArg
]> {
    let summary = "Filters the columns of a data object according to a bit vector";

    let description = [{
        Filters the columns of a data object (matrix or frame) according to a bit
        vector. The argument `selectedCols` must be a single-column matrix. All
        its entries must be zero or one. The value type of `selectedCols` does
        not need to be boolean, it could also be an integer or floating-point
        type. The number of entries (rows) in `selectedCols` and the number of
        columns in `source` must be the same.
        The *i*-th column of `source` is contained in the result, if the *i*-th
        entry of `selectedCols` is a one (in its respective value type).

        Note that `ExtractColOp` and `SliceColOp` are similar, but work with
        positions instead of bit vectors.
    }];

    let arguments = (ins MatrixOrFrame:$source, MatrixOrU:$selectedCols);
    let results = (outs MatrixOrFrame:$res);
}

// Note that ExtractOp can be used to filter rows by a column of bool or a
// column of positions.

// ----------------------------------------------------------------------------
// Grouping
// ----------------------------------------------------------------------------

def Daphne_GroupAggCount : I32EnumAttrCase<"COUNT", 1>;
def Daphne_GroupAggSum : I32EnumAttrCase<"SUM", 2>;
def Daphne_GroupAggMin : I32EnumAttrCase<"MIN", 3>;
def Daphne_GroupAggMax : I32EnumAttrCase<"MAX", 4>;
def Daphne_GroupAggAvg : I32EnumAttrCase<"AVG", 5>;

def Daphne_GroupAggEnum : I32EnumAttr<"GroupEnum", "", [Daphne_GroupAggCount, Daphne_GroupAggSum, Daphne_GroupAggMin, Daphne_GroupAggMax, Daphne_GroupAggAvg]>{
    let cppNamespace = "::mlir::daphne";
}

def Daphne_GroupOp : Daphne_Op<"group", [
    AttrSizedOperandSegments,
    DeclareOpInterfaceMethods<InferFrameLabelsOpInterface>,
    DeclareOpInterfaceMethods<InferTypesOpInterface>,
    DeclareOpInterfaceMethods<InferShapeOpInterface>]>{
    let arguments = (
        ins FrameOrU:$frame,
        Variadic<StrScalar>:$keyCol,
        Variadic<StrScalar>:$aggCol,
        TypedArrayAttrBase<Daphne_GroupAggEnum, "enum">:$aggFuncs
    );
    let results = (outs FrameOrU:$res);
}

// ****************************************************************************
// Frame label manipulation
// ****************************************************************************

def Daphne_SetColLabelsOp : Daphne_Op<"setColLabels", [
    TypeFromFirstArg,
    DeclareOpInterfaceMethods<InferFrameLabelsOpInterface>,
    ShapeFromArg
]> {
    let arguments = (ins FrameOrU:$arg, Variadic<StrScalar>:$labels);
    let results = (outs FrameOrU:$res);
}

def Daphne_SetColLabelsPrefixOp : Daphne_Op<"setColLabelsPrefix", [
    TypeFromFirstArg,
    DeclareOpInterfaceMethods<InferFrameLabelsOpInterface>,
    ShapeFromArg
]> {
    let arguments = (ins FrameOrU:$arg, StrScalar:$prefix);
    let results = (outs FrameOrU:$res);
}

// ****************************************************************************
// Conversions, casts, and copying
// ****************************************************************************

def Daphne_ToStringOp : Daphne_Op<"toString", [DataTypeSca, ValueTypeStr]> {
    // TODO In the future, we might introduce more arguments, e.g. for
    // formatting a single value.
    let arguments = (ins MatrixOrFrame:$arg, StrScalar:$rowSep, StrScalar:$colSep);
    let results = (outs StrScalar:$res);
}

def Daphne_CastOp : Daphne_Op<"cast", [
    DeclareOpInterfaceMethods<InferTypesOpInterface>,
    ShapeFromArg,
    Pure
]> {
    // Note that the requested result type is not an argument, but should be
    // specified as the output type when creating a CastOp.
    let arguments = (ins AnyTypeOf<[MatrixOrFrame, ColumnOrU, AnyScalar, Unknown]>:$arg);
    let results = (outs AnyTypeOf<[MatrixOrFrame, ColumnOrU, AnyScalar, Unknown]>:$res);
    let hasFolder = 1;

    let extraClassDeclaration = [{
        bool isTrivialCast() {
            return getArg().getType() == getRes().getType();
        }
        /**
         * @brief Checks if this cast just removes detailed properties from a matrix/frame type,
         * to make them unknown instead.
         *
         * Usually casts like this need to exist to make the IR correct for SCF operations.
         * @return true if this cast just tags some known information unknown, false otherwise
         */
        bool isRemovePropertyCast() {
            Type argTy = getArg().getType();
            Type resTy = getRes().getType();
            auto argMatTy = argTy.dyn_cast<daphne::MatrixType>();
            auto resMatTy = resTy.dyn_cast<daphne::MatrixType>();
            auto argFrmTy = argTy.dyn_cast<daphne::FrameType>();
            auto resFrmTy = resTy.dyn_cast<daphne::FrameType>();
            return (argMatTy && resMatTy && argMatTy.isSpecializationOf(resMatTy))
                || (argFrmTy && resFrmTy && argFrmTy.isSpecializationOf(resFrmTy));
        }
    }];
}

def Daphne_PositionListBitmapConverterOp : Daphne_Op<"positionListBitmapConverter", [
    TypeFromFirstArg,
    ShapeFromArg,
    Pure
]> {
    let arguments = (ins Matrix:$arg, Size:$numRows);
    let results = (outs Matrix:$res);
}

def Daphne_BitmapPositionListConverterOp : Daphne_Op<"bitmapPositionListConverter", [
    TypeFromFirstArg,
    ShapeFromArg,
    Pure
]> {
    let arguments = (ins Matrix:$arg);
    let results = (outs Matrix:$res);
}

def Daphne_CopyOp : Daphne_Op<"copy", [
    TypeFromFirstArg
]> {
    let arguments = (ins MatrixOrFrame:$arg);
    let results = (outs MatrixOrFrame:$res);
}

def Daphne_QuantizeOp : Daphne_Op<"quantize", [
    ShapeFromArg
]> {
    let arguments = (ins MatrixOrU:$arg, NumScalar:$min, NumScalar:$max);
    let results = (outs MatrixOrU:$res);
}

def Daphne_GetColIdxOp : Daphne_Op<"getColIdx", [DataTypeSca, ValueTypeSize]>{
    let arguments = (ins Frame:$frame, StrScalar:$columnName);
    let results = (outs Size:$res);
}
// ****************************************************************************
// Distributed Operations
// ****************************************************************************

def Daphne_DistributedReadOp : Daphne_Op<"distributedRead", [Pure]> {
    let arguments = (ins StrScalar:$fileName);
    let results = (outs Handle:$res);
}

def Daphne_DistributeOp : Daphne_Op<"distribute", [Pure]> {
    let arguments = (ins MatrixOrU:$mat);
    let results = (outs Handle:$res);

    let hasCanonicalizer = 1;
}

def Daphne_BroadcastOp : Daphne_Op<"broadcast", [Pure]> {
    let arguments = (ins MatrixOrU:$mat);
    let results = (outs Handle:$res);
}

def Daphne_DistributedComputeOp : Daphne_Op<"distributedCompute", [Pure, IsolatedFromAbove]> {
    let arguments = (ins Variadic<Handle>:$args);
    let results = (outs Variadic<Handle>:$res);
    let regions = (region SizedRegion<1>:$body);
}

// TODO: Map Keys Operation

def Daphne_DistributedCollectOp : Daphne_Op<"distributedCollect", [Pure]> {
    let arguments = (ins Handle:$arg);
    let results = (outs AnyType:$res);

    let builders = [
        OpBuilder<(ins "Value":$value), [{
            build($_builder, $_state, value.getType().cast<HandleType>().getDataType(), value);
        }]>,
    ];
}

// ****************************************************************************
// Input/output
// ****************************************************************************

// ----------------------------------------------------------------------------
// High-level
// ----------------------------------------------------------------------------

def Daphne_PrintOp : Daphne_Op<"print"> {
    // TODO We might change it to only accept scalars here and enforce toString
    // for matrices and frames. But currently, we need it like that for the
    // rest of the program.
    let arguments = (ins AnyTypeOf<[AnyScalar, MatrixOrFrame, Unknown]>:$arg, BoolScalar:$newline, BoolScalar:$err);
    let results = (outs); // no results
}

// TODO Take asynchronous read into account.
def Daphne_ReadOp : Daphne_Op<"read", [
    DeclareOpInterfaceMethods<InferShapeOpInterface>,
    DeclareOpInterfaceMethods<InferSparsityOpInterface>
]> {
    // TODO We might add arguments for a UDF later.
    let arguments = (ins StrScalar:$fileName);
    let results = (outs MatrixOrFrame:$res);
}

def Daphne_WriteOp : Daphne_Op<"write"> {
    let arguments = (ins MatrixOrFrame:$arg, StrScalar:$fileName);
    let results = (outs); // no results
}

def Daphne_ReceiveFromNumpyOp: Daphne_Op<"receiveFromNumpy">{
    let arguments = (ins UI32:$upper, UI32:$lower, SI64:$rows, SI64:$cols);
    let results = (outs MatrixOrU:$res);
}

def Daphne_SaveDaphneLibResultOp : Daphne_Op<"saveDaphneLibResult"> {
    let arguments = (ins MatrixOrFrame:$arg);
    let results = (outs); // no results
}

// ----------------------------------------------------------------------------
// Low-level
// ----------------------------------------------------------------------------

def Daphne_OpenFileOp : Daphne_Op<"openFile"> {
    let arguments = (ins StrScalar:$filename);
    let results = (outs File:$res);
}

def Daphne_OpenDeviceOp : Daphne_Op<"openDevice"> {
    let arguments = (ins StrScalar:$device);
    let results = (outs Target:$res);
}

def Daphne_OpenFileOnTargetOp : Daphne_Op<"openFileOnTarget"> {
    let arguments = (ins Target:$target, StrScalar:$filename);
    let results = (outs Descriptor:$res);
}

def Daphne_CloseOp : Daphne_Op<"close"> {
    let arguments = (ins AnyTypeOf<[File, Target, Unknown]>);
    let results = (outs); // no results
}

def Daphne_ReadCsvOp : Daphne_Op<"readCsv"> {
    let arguments = (ins
        AnyTypeOf<[File, Descriptor, Unknown]>:$input,
        Size:$numRows, Size:$numCols,
        StrScalar:$delim
    );
    let results = (outs MatrixOrFrame:$res);
}

// ****************************************************************************
// Data preprocessing
// ****************************************************************************

def Daphne_OneHotOp : Daphne_Op<"oneHot", [
    DeclareOpInterfaceMethods<InferTypesOpInterface>,
    // TODO We can know the exact number of columns at compile-time if $info is
    // known at compile-time (e.g. if it is a matrix literal).
    NumRowsFromArg, // DeclareOpInterfaceMethods<InferNumColsOpInterface>
]> {
    let arguments = (ins MatrixOrFrame:$arg, MatrixOf<[SI64]>:$info);
    let results = (outs MatrixOrFrame:$res);
}

// ****************************************************************************
// Measurements
// ****************************************************************************

def Daphne_NowOp : Daphne_Op<"now", [DataTypeSca, ValueTypeSI64]> {
    let summary = "Returns the current time since the epoch in nano seconds.";
    let description = [{
        Take care if you use this for time measurements! This is currently just
        a quick and somewhat dirty approach. Once we have compiler passes that
        could reorder operations, you might not measure the time you expect
        anymore!
    }];

    let arguments = (ins); // no arguments
    let results = (outs SI64);
}

// ****************************************************************************
// Context handling
// ****************************************************************************

def Daphne_CreateDaphneContextOp : Daphne_Op<"createDaphneContext"> {
    let summary = "Creates an instance of a Daphne run-time context.";

    let description = [{
        The newly created instance might be partially initialized. The
        initialization of certain parts/aspects of the context (which are not
        always relevant) might require additional DaphneIR operations.
    }];

    let arguments = (ins UI64:$userConfigPtr);
    let results = (outs DaphneContext:$ctx);
}

def Daphne_DestroyDaphneContextOp : Daphne_Op<"destroyDaphneContext"> {
    let summary = "Destroys an instance of a Daphne run-time context.";

    // Note that the DaphneContext is automatically injected during the
    // lowering to kernel calls.
    let arguments = (ins); // no arguments
    let results = (outs); // no results
}


def Daphne_CreateCUDAContextOp : Daphne_Op<"createCUDAContext", [CUDASupport]> {
    let arguments = (ins);
    let results = (outs);
}

def Daphne_CreateDistributedContextOp : Daphne_Op<"createDistributedContext", []> {
    let arguments = (ins);
    let results = (outs);
}

def Daphne_CreateFPGAContextOp : Daphne_Op<"createFPGAContext", [FPGAOPENCLSupport]> {
    let arguments = (ins);
    let results = (outs);
}


// ****************************************************************************
// Vectorized operations
// ****************************************************************************

// TODO: should be recursive side effects
// TODO: use symbol handling (should be isolated from above, but needs reference to daphne context)
def Daphne_VectorizedPipelineOp : Daphne_Op<"vectorizedPipeline", [AttrSizedOperandSegments]> {
    let summary = "Performs multi-threaded vector-wise computations of the input.";

    let arguments = (ins Variadic<AnyTypeOf<[AnyScalar, MatrixOrFrame, Unknown]>>:$inputs,
            // TODO: both types should be SIZE, but we require `-1` for dynamic/unknown
            Variadic<AnyTypeOf<[SIntScalar, Size, Unknown]>>:$out_rows,
            Variadic<AnyTypeOf<[SIntScalar, Size, Unknown]>>:$out_cols,
            TypedArrayAttrBase<VectorSplitAttr, "Vector-Splits">:$splits,
            TypedArrayAttrBase<VectorCombineAttr, "Vector-Combines">:$combines,
            Optional<DaphneContext>:$ctx);
    let results = (outs Variadic<MatrixOrFrame>:$outputs);
    let regions = (region SizedRegion<1>:$body, AnyRegion:$cuda);

    let hasCanonicalizeMethod = 1;
}

def Daphne_DistributedPipelineOp : Daphne_Op<"distributedPipeline", [AttrSizedOperandSegments]> {
    let summary = "...";

    let arguments = (ins
            StrScalar:$ir,
            Variadic<AnyTypeOf<[AnyScalar, MatrixOrFrame]>>:$inputs,
            // TODO: both types should be SIZE, but we require `-1` for dynamic/unknown
            Variadic<AnyTypeOf<[SIntScalar, Size]>>:$out_rows,
            Variadic<AnyTypeOf<[SIntScalar, Size]>>:$out_cols,
            TypedArrayAttrBase<VectorSplitAttr, "Vector-Splits">:$splits,
            TypedArrayAttrBase<VectorCombineAttr, "Vector-Combines">:$combines
    );
    let results = (outs Variadic<MatrixOrFrame>:$outputs);
}

// ****************************************************************************
// Higher-order operations
// ****************************************************************************
def Daphne_MapOp : Daphne_Op<"map", [ShapeFromArg]> {
    let summary = "Applies a user defined function to elements of a matrix.";
    let arguments = (ins MatrixOrU:$arg, SymbolNameAttr:$func);
    let results = (outs MatrixOrU:$res);
}


// ****************************************************************************
// Low-level auxiliary operations
// ****************************************************************************

def Daphne_CreateVariadicPackOp : Daphne_Op<"createVariadicPack"> {
    let arguments = (ins I64Attr:$numElements);
    let results = (outs VariadicPack:$res);
}

def Daphne_StoreVariadicPackOp : Daphne_Op<"storeVariadicPack"> {
    let arguments = (ins VariadicPack:$pack, AnyType:$item, I64Attr:$pos);
    let results = (outs); // no results
}

def Daphne_IncRefOp : Daphne_Op<"incRef"> {
    let summary = "Increases the reference counter of the underlying runtime data object.";

    let arguments = (ins MatrixOrFrame:$arg);
    let results = (outs); // no results
}

def Daphne_DecRefOp : Daphne_Op<"decRef"> {
    let summary = "Decreases the reference counter of the underlying runtime data object and frees it if the reference counter becomes zero.";

    let arguments = (ins MatrixOrFrame:$arg);
    let results = (outs); // no results
}

// ****************************************************************************
// Profiling
// ****************************************************************************

def Daphne_StartProfilingOp : Daphne_Op<"startProfiling"> {
    let summary = "Starts profiling";

    let arguments = (ins); // no arguments
    let results = (outs); // no results
}

def Daphne_StopProfilingOp : Daphne_Op<"stopProfiling"> {
    let summary = "Stops profiling";

    let arguments = (ins); //no arguments
    let results = (outs); // no results
}

// ****************************************************************************
// Old operations
// ****************************************************************************
// These are currently still need for the prototype to work. They will be
// removed/replaced/changed in the future.

def Daphne_ConstantOp : Daphne_Op<"constant", [ConstantLike, Pure]> {
    let summary = "constant operation";

    let arguments = (ins AnyAttr:$value);
    let results = (outs AnyTypeOf<[AnyScalar, Matrix, Unknown]>:$result);

    let builders = [
        OpBuilder<(ins "double":$value), [{
            build($_builder, $_state, $_builder.getF64Type(), $_builder.getF64FloatAttr(value));
        }]>,
        //OpBuilder<(ins "float":$value), [{
        //    build($_builder, $_state, $_builder.getF32Type(), $_builder.getF32FloatAttr(value));
        //}]>,
        OpBuilder<(ins "int64_t":$value), [{
            Type t = $_builder.getIntegerType(64, true);
            build($_builder, $_state, t, $_builder.getIntegerAttr(t, value));
        }]>,
        OpBuilder<(ins "uint64_t":$value), [{
            Type t = $_builder.getIntegerType(64, false);
            build($_builder, $_state, t, $_builder.getIntegerAttr(t, value));
        }]>,
        OpBuilder<(ins "bool":$value), [{
            Type t = $_builder.getI1Type();
            // TODO Why not getBoolAttr?
            build($_builder, $_state, t, $_builder.getIntegerAttr(t, value));
        }]>,
        //OpBuilder<(ins "int":$value), [{
        //    build($_builder, $_state, $_builder.getI32IntegerAttr(value));
        //}]>,
        OpBuilder<(ins "std::string":$value), [{
            build($_builder, $_state, mlir::daphne::StringType::get($_builder.getContext()), $_builder.getStringAttr(value));
        }]>,
    ];

    let hasFolder = 1;
}

def Daphne_ReturnOp : Daphne_Op<"return", [Pure, Terminator, ReturnLike, ParentOneOf<["func::FuncOp", "DistributedComputeOp", "VectorizedPipelineOp"]>]> {
    let summary = "return operation";

    let arguments = (ins Variadic<AnyType>:$operands);

    let extraClassDeclaration = [{
        bool hasOperand() { return getNumOperands() != 0; }
    }];

    let builders = [
        OpBuilder<(ins), [{
            build($_builder, $_state, std::nullopt);
        }]>
    ];
}

def Daphne_CallKernelOp : Daphne_Op<"call_kernel"> {
    let summary = "kernel operation for C";

    let arguments = (ins StrAttr:$callee, Variadic<AnyType>:$inputs);
    let results = (outs Variadic<AnyType>);

    let builders = [
        OpBuilder<(ins "StringAttr":$callee, CArg<"ValueRange", "{}">:$operands, CArg<"TypeRange", "{}">:$results), [{
            $_state.addOperands(operands);
            $_state.addAttribute("callee", callee);
            $_state.addTypes(results);
        }]>,
        OpBuilder<(ins "StringRef":$callee, CArg<"ValueRange", "{}">:$operands, CArg<"TypeRange", "{}">:$results), [{
            build($_builder, $_state, $_builder.getStringAttr(callee), operands, results);
        }]>,
    ];
}

def Daphne_GenericCallOp : Daphne_Op<"generic_call"> {
    let summary = "User defined function call";

    let arguments = (ins SymbolNameAttr:$callee, Variadic<AnyType>:$inputs);
    let results = (outs Variadic<AnyType>);

    let builders = [
        OpBuilder<(ins "StringAttr":$callee, CArg<"ValueRange", "{}">:$operands, CArg<"TypeRange", "{}">:$results), [{
            $_state.addOperands(operands);
            $_state.addAttribute("callee", callee);
            $_state.addTypes(results);
        }]>,
        OpBuilder<(ins "StringRef":$callee, CArg<"ValueRange", "{}">:$operands, CArg<"TypeRange", "{}">:$results), [{
            build($_builder, $_state, $_builder.getStringAttr(callee), operands, results);
        }]>,
    ];
}

class Daphne_ElementwiseBinaryOp<string mnemonic, list<Trait> traits = []> :
        Daphne_Op<mnemonic, !listconcat(traits, [Pure, TypesMatchOrOneIsMatrixOfOther<"lhs", "rhs">])> {
    let arguments = (ins AnyTypeOf<[AnyScalar, Matrix, Unknown]>:$lhs, AnyTypeOf<[AnyScalar, Matrix, Unknown]>:$rhs);
    let results = (outs AnyTypeOf<[AnyScalar, Matrix, Unknown]>:$result);

    let builders = [
        OpBuilder<(ins "Value":$lhs, "Value":$rhs), [{
            $_state.addTypes(lhs.getType());
            $_state.addOperands({lhs, rhs});
        }]>
    ];
}

def Daphne_AddOp : Daphne_ElementwiseBinaryOp<"addOld", [SameOperandsAndResultShape]> {
    let summary = "add operation";
}

def Daphne_SubOp : Daphne_ElementwiseBinaryOp<"subOld", [SameOperandsAndResultShape]> {
    let summary = "subtraction operation";
}

def Daphne_MulOp : Daphne_ElementwiseBinaryOp<"mulOld", [SameOperandsAndResultShape]> {
    let summary = "mul operation";
}

def Daphne_SetCellOp : Daphne_Op<"setCell",  []> {
    let summary = "set cell operation";

    let arguments = (ins MatrixOrU:$mat, Index:$row, Index:$col, AnyScalar:$val);
}

#endif //SRC_IR_DAPHNEIR_DAPHNEOPS_TD<|MERGE_RESOLUTION|>--- conflicted
+++ resolved
@@ -678,11 +678,7 @@
     DeclareOpInterfaceMethods<InferFrameLabelsOpInterface>,
     DeclareOpInterfaceMethods<InferTypesOpInterface>,
     DeclareOpInterfaceMethods<VectorizableOpInterface>,
-<<<<<<< HEAD
-    NumRowsFromArg, NumColsFromIthArgNumRows<1>, CUDASupport, Pure
-=======
-    DeclareOpInterfaceMethods<InferShapeOpInterface>, CUDASupport
->>>>>>> 50167dfb
+    DeclareOpInterfaceMethods<InferShapeOpInterface>, CUDASupport, Pure
 ]> {
     let summary = "Copies the specified columns from the argument to the result.";
 
