/*
 * Copyright 2021 The DAPHNE Consortium
 *
 * Licensed under the Apache License, Version 2.0 (the "License");
 * you may not use this file except in compliance with the License.
 * You may obtain a copy of the License at
 *
 *     http://www.apache.org/licenses/LICENSE-2.0
 *
 * Unless required by applicable law or agreed to in writing, software
 * distributed under the License is distributed on an "AS IS" BASIS,
 * WITHOUT WARRANTIES OR CONDITIONS OF ANY KIND, either express or implied.
 * See the License for the specific language governing permissions and
 * limitations under the License.
 */

#ifndef SRC_IR_DAPHNEIR_DAPHNEOPS_TD
#define SRC_IR_DAPHNEIR_DAPHNEOPS_TD

include "ir/daphneir/DaphneDialect.td"
include "ir/daphneir/DaphneTypes.td"
include "ir/daphneir/DaphneDistributableOpInterface.td"
include "ir/daphneir/DaphneInferFrameLabelsOpInterface.td"
include "ir/daphneir/DaphneInferShapeOpInterface.td"
include "ir/daphneir/DaphneInferSparsityOpInterface.td"
include "ir/daphneir/DaphneInferSparsityTraits.td"
include "ir/daphneir/DaphneInferTypesOpInterface.td"
include "ir/daphneir/DaphneVectorizableOpInterface.td"
include "ir/daphneir/DaphneShapeInferenceTraits.td"
include "ir/daphneir/CUDASupport.td"

include "mlir/Interfaces/SideEffectInterfaces.td"
include "mlir/Interfaces/ControlFlowInterfaces.td"

// ****************************************************************************
// Custom constraints
// ****************************************************************************

// The type of `mat` is a matrix whose value type is the type of `sca`.
class TypeIsMatrixOf<string mat, string sca> : And<[
    TypeIs<mat, Matrix>.predicate,
    TypesMatchWith<"", mat, sca, "$_self.dyn_cast<::mlir::daphne::MatrixType>().getElementType()">.predicate
]>;

// The types of `a` and `b` must either be the same (e.g. both are matrices of
// the same value type, or both are scalars of the same type), or the type of
// `a` must be a matrix whose value type is the type of `b`, or vice-versa.
class TypesMatchOrOneIsMatrixOfOther<string a, string b> : PredOpTrait<
    a # " and " # b # " must either be of the same type, or " # a # " must be a matrix whose value type is the type of " # b # ", or vice-versa",
    Or<[
        TypesMatchWith<"", a, b, "$_self">.predicate,
        TypeIsMatrixOf<a, b>,
        TypeIsMatrixOf<b, a>
    ]>
>;

// ****************************************************************************
// Base Daphne operation definition
// ****************************************************************************

class Daphne_Op<string mnemonic, list<OpTrait> traits = []> :
        Op<Daphne_Dialect, mnemonic, traits>;

// ****************************************************************************
// Data generation
// ****************************************************************************

def Daphne_FillOp : Daphne_Op<"fill", [
    NumRowsFromIthScalar<1>, NumColsFromIthScalar<2>
]> {
    let arguments = (ins AnyScalar:$arg, Size:$numRows, Size:$numCols);
    let results = (outs Matrix:$res);
}

def Daphne_MatrixConstantOp : Daphne_Op<"matrixConstant">{
    let arguments = (ins UI64:$matrixAddr);
    let results = (outs Matrix:$res);
}

def Daphne_CreateFrameOp : Daphne_Op<"createFrame", [
    SameVariadicOperandSize,
    DeclareOpInterfaceMethods<InferFrameLabelsOpInterface>,
    DeclareOpInterfaceMethods<InferTypesOpInterface>,
    DeclareOpInterfaceMethods<InferShapeOpInterface>
]> {
    let arguments = (ins Variadic<Matrix>:$cols, Variadic<StrScalar>:$labels);
    let results = (outs Frame:$res);
}

def Daphne_DiagMatrixOp : Daphne_Op<"diagMatrix", [
    NumRowsFromArg, NumColsFromArgNumRows,
    DeclareOpInterfaceMethods<InferSparsityOpInterface>
]> {
    let arguments = (ins Matrix:$arg);
    let results = (outs Matrix:$res);
}

def Daphne_RandMatrixOp : Daphne_Op<"randMatrix", [
    TypesMatchWith<"min and max arguments must be of the same type", "min", "max", "$_self">,
    NumRowsFromIthScalar<0>, NumColsFromIthScalar<1>, DeclareOpInterfaceMethods<InferTypesOpInterface>,
    SparsityFromIthScalar<4>
]> {
    //let arguments = (ins Size:$numRows, Size:$numCols, AnyScalar:$min, AnyScalar:$max, F64:$sparsity, Seed:$seed, StrScalar:$pdf);
    let arguments = (ins Size:$numRows, Size:$numCols, AnyScalar:$min, AnyScalar:$max, F64:$sparsity, IntScalar:$seed);
    let results = (outs Matrix:$res);
}

def Daphne_SampleOp : Daphne_Op<"sample", [
    NumRowsFromIthScalar<1>, OneCol
]> {
    let arguments = (ins AnyScalar:$range, Size:$size, BoolScalar:$withReplacement, Seed:$seed);
    let results = (outs Matrix:$res);
}

def Daphne_SeqOp : Daphne_Op<"seq", [
    OneCol, DeclareOpInterfaceMethods<InferNumRowsOpInterface>, CompletelyDense
]> {
    let arguments = (ins NumScalar:$from, NumScalar:$to, NumScalar:$inc);
    let results = (outs MatrixOf<[NumScalar]>);
}

// ****************************************************************************
// Matrix/frame dimensions
// ****************************************************************************

class Daphne_NumOp<string name, list<OpTrait> traits = []> : Daphne_Op<name, !listconcat(traits, [NoSideEffect])> {
    let arguments = (ins MatrixOrFrame:$arg);
    let results = (outs Size:$res);

    let hasCanonicalizeMethod = 1;
}

def Daphne_NumRowsOp : Daphne_NumOp<"numRows">;
def Daphne_NumColsOp : Daphne_NumOp<"numCols">;
def Daphne_NumCellsOp : Daphne_NumOp<"numCells">;

// ****************************************************************************
// Matrix multiplication
// ****************************************************************************

def Daphne_MatMulOp : Daphne_Op<"matMul", [
    DeclareOpInterfaceMethods<VectorizableOpInterface>,
    NumRowsFromIthArg<0>, NumColsFromIthArg<1>,
    DeclareOpInterfaceMethods<InferSparsityOpInterface>, CUDASupport
]> {
    let arguments = (ins MatrixOf<[NumScalar]>:$lhs, MatrixOf<[NumScalar]>:$rhs);
    let results = (outs MatrixOf<[NumScalar]>:$res);
}

// ****************************************************************************
// Elementwise unary
// ****************************************************************************

class Daphne_EwUnaryOp<string name, Type scalarType, list<OpTrait> traits = []> : Daphne_Op<name, !listconcat(traits, [
    ShapeFromArg
])> {
    let arguments = (ins AnyTypeOf<[MatrixOf<[scalarType]>, scalarType]>:$arg);
    let results = (outs AnyTypeOf<[MatrixOf<[scalarType]>, scalarType]>:$res);
}

// ----------------------------------------------------------------------------
// Arithmetic/general math
// ----------------------------------------------------------------------------

def Daphne_EwMinusOp : Daphne_EwUnaryOp<"ewMinus", NumScalar>;
def Daphne_EwAbsOp : Daphne_EwUnaryOp<"ewAbs", NumScalar>;
def Daphne_EwSignOp : Daphne_EwUnaryOp<"ewSign", NumScalar>;
def Daphne_EwExpOp : Daphne_EwUnaryOp<"ewExp", FloatScalar>;
def Daphne_EwLnOp : Daphne_EwUnaryOp<"ewLn", FloatScalar>;
def Daphne_EwSqrtOp : Daphne_EwUnaryOp<"ewSqrt", FloatScalar, [DeclareOpInterfaceMethods<VectorizableOpInterface>]>;

// ----------------------------------------------------------------------------
// Logical
// ----------------------------------------------------------------------------

def Daphne_EwNegOp : Daphne_EwUnaryOp<"ewNeg", AnyTypeOf<[BoolScalar, IntScalar]>>;

// ----------------------------------------------------------------------------
// Rounding
// ----------------------------------------------------------------------------

def Daphne_EwRoundOp : Daphne_EwUnaryOp<"ewRound", FloatScalar>;
def Daphne_EwFloorOp : Daphne_EwUnaryOp<"ewFloor", FloatScalar>;
def Daphne_EwCeilOp : Daphne_EwUnaryOp<"ewCeil", FloatScalar>;

// ----------------------------------------------------------------------------
// Trigonometric
// ----------------------------------------------------------------------------

def Daphne_EwSinOp : Daphne_EwUnaryOp<"ewSin", FloatScalar>;
def Daphne_EwCosOp : Daphne_EwUnaryOp<"ewCos", FloatScalar>;
def Daphne_EwTanOp : Daphne_EwUnaryOp<"ewTan", FloatScalar>;
def Daphne_EwSinhOp : Daphne_EwUnaryOp<"ewSinh", FloatScalar>;
def Daphne_EwCoshOp : Daphne_EwUnaryOp<"ewCosh", FloatScalar>;
def Daphne_EwTanhOp : Daphne_EwUnaryOp<"ewTanh", FloatScalar>;
def Daphne_EwAsinOp : Daphne_EwUnaryOp<"ewAsin", FloatScalar>;
def Daphne_EwAcosOp : Daphne_EwUnaryOp<"ewAcos", FloatScalar>;
def Daphne_EwAtanOp : Daphne_EwUnaryOp<"ewAtan", FloatScalar>;

// ****************************************************************************
// Elementwise binary
// ****************************************************************************

// TODO Temporarily commented, because otherwise it cannot handle UnknownType.
class Daphne_EwBinaryOp<string name, Type scalarType, list<OpTrait> traits = []>
//: Daphne_Op<name, !listconcat([TypesMatchOrOneIsMatrixOfOther<"lhs", "rhs">], traits)> {
: Daphne_Op<name, !listconcat(traits, [
    DeclareOpInterfaceMethods<DistributableOpInterface>,
    DeclareOpInterfaceMethods<VectorizableOpInterface>,
    DeclareOpInterfaceMethods<InferTypesOpInterface>,
    ShapeEwBinary
])> {
    let arguments = (ins AnyTypeOf<[MatrixOf<[scalarType]>, scalarType]>:$lhs, AnyTypeOf<[MatrixOf<[scalarType]>, scalarType]>:$rhs);
    let results = (outs AnyTypeOf<[MatrixOf<[scalarType]>, scalarType]>:$res);

    let builders = [
        OpBuilder<(ins "Value":$lhs, "Value":$rhs), [{
            // TODO This is wrong if lhs is a scalar and rhs is a matrix.
            $_state.addTypes(lhs.getType());
            $_state.addOperands({lhs, rhs});
        }]>
    ];
    let hasFolder = 1;
}

// ----------------------------------------------------------------------------
// Arithmetic
// ----------------------------------------------------------------------------

def Daphne_EwAddOp    : Daphne_EwBinaryOp<"ewAdd", NumScalar, [Commutative, EwSparseIfBoth, CUDASupport]> {
    let hasCanonicalizeMethod = 1;
}
def Daphne_EwSubOp    : Daphne_EwBinaryOp<"ewSub", NumScalar, [EwSparseIfBoth, CUDASupport]>;
def Daphne_EwMulOp    : Daphne_EwBinaryOp<"ewMul", NumScalar, [Commutative, EwSparseIfEither]>;
def Daphne_EwDivOp    : Daphne_EwBinaryOp<"ewDiv", NumScalar, [CUDASupport]>;
def Daphne_EwPowOp    : Daphne_EwBinaryOp<"ewPow", NumScalar, [CUDASupport]>;
def Daphne_EwModOp    : Daphne_EwBinaryOp<"ewMod", IntScalar>;
def Daphne_EwLogOp    : Daphne_EwBinaryOp<"ewLog", FloatScalar>;

// ----------------------------------------------------------------------------
// Min/max
// ----------------------------------------------------------------------------

def Daphne_EwMinOp    : Daphne_EwBinaryOp<"ewMin", AnyScalar, [Commutative]>;
def Daphne_EwMaxOp    : Daphne_EwBinaryOp<"ewMax", AnyScalar, [Commutative]>;

// ----------------------------------------------------------------------------
// Logical
// ----------------------------------------------------------------------------

def Daphne_EwAndOp    : Daphne_EwBinaryOp<"ewAnd", AnyTypeOf<[BoolScalar, IntScalar]>, [Commutative]>;
def Daphne_EwOrOp     : Daphne_EwBinaryOp<"ewOr" , AnyTypeOf<[BoolScalar, IntScalar]>, [Commutative]>;
def Daphne_EwXorOp    : Daphne_EwBinaryOp<"ewXor", AnyTypeOf<[BoolScalar, IntScalar]>, [Commutative]>;

// ----------------------------------------------------------------------------
// Strings
// ----------------------------------------------------------------------------

def Daphne_EwConcatOp : Daphne_EwBinaryOp<"ewConcat", StrScalar>;

// TODO This is just a quick and dirty solution that should be properly
// integrated with EwConcatOp above.
def Daphne_ConcatOp : Daphne_Op<"concat"> {
    let arguments = (ins StrScalar:$lhs, StrScalar:$rhs);
    let results = (outs StrScalar:$res);

    let hasFolder = 1;
}

// ----------------------------------------------------------------------------
// Comparisons
// ----------------------------------------------------------------------------

class Daphne_EwCmpOp<string name, Type inputScalarType, list<OpTrait> traits = []>
: Daphne_EwBinaryOp<name, inputScalarType, traits> {
    // TODO: We do not enforce (matrix of) boolean output any more, but should
    // think about that again.
    //let results = (outs AnyTypeOf<[MatrixOf<[BoolScalar]>, BoolScalar]>:$res);
}

def Daphne_EwEqOp  : Daphne_EwCmpOp<"ewEq" , AnyScalar, [Commutative]>;
def Daphne_EwNeqOp : Daphne_EwCmpOp<"ewNeq", AnyScalar, [Commutative]>;
def Daphne_EwLtOp  : Daphne_EwCmpOp<"ewLt" , AnyScalar>;
def Daphne_EwLeOp  : Daphne_EwCmpOp<"ewLe" , AnyScalar>;
def Daphne_EwGtOp  : Daphne_EwCmpOp<"ewGt" , AnyScalar>;
def Daphne_EwGeOp  : Daphne_EwCmpOp<"ewGe" , AnyScalar>;

// ****************************************************************************
// Aggregation and statistical
// ****************************************************************************

class Daphne_AggOp<string name, Type inScalarType, list<OpTrait> traits = []> : Daphne_Op<name, traits> {
    let arguments = (ins MatrixOf<[inScalarType]>:$arg);
}

// ----------------------------------------------------------------------------
// Full aggregation
// ----------------------------------------------------------------------------

class Daphne_AllAggOp<string name, Type scalarType, list<OpTrait> traits = []>
: Daphne_AggOp<name, scalarType, !listconcat(traits, [DeclareOpInterfaceMethods<InferTypesOpInterface>])> {
    let results = (outs scalarType:$res);
}

def Daphne_AllAggSumOp    : Daphne_AllAggOp<"sumAll", NumScalar>;
def Daphne_AllAggMinOp    : Daphne_AllAggOp<"minAll", NumScalar>;
def Daphne_AllAggMaxOp    : Daphne_AllAggOp<"maxAll", NumScalar>;
def Daphne_AllAggMeanOp   : Daphne_AllAggOp<"meanAll", FloatScalar>;
def Daphne_AllAggVarOp    : Daphne_AllAggOp<"varAll", FloatScalar>;
def Daphne_AllAggStddevOp : Daphne_AllAggOp<"stddevAll", FloatScalar>;

// ----------------------------------------------------------------------------
// Row/column-wise aggregation
// ----------------------------------------------------------------------------

class Daphne_DimAggOp<string name, Type inScalarType, Type outScalarType = inScalarType, list<OpTrait> traits = []>
: Daphne_AggOp<name, inScalarType, traits> {
    let results = (outs MatrixOf<[outScalarType]>:$res);
}

class Daphne_RowAggOp<string name, Type inScalarType, Type outScalarType = inScalarType, list<OpTrait> traits = []>
: Daphne_DimAggOp<name, inScalarType, outScalarType, !listconcat(traits, [
    NumRowsFromArg, OneCol
])>;
class Daphne_ColAggOp<string name, Type inScalarType, Type outScalarType = inScalarType, list<OpTrait> traits = []>
: Daphne_DimAggOp<name, inScalarType, outScalarType, !listconcat(traits, [
    OneRow, NumColsFromArg
])>;

def Daphne_RowAggSumOp    : Daphne_RowAggOp<"sumRow"   , NumScalar, NumScalar, [DeclareOpInterfaceMethods<VectorizableOpInterface>]>;
def Daphne_RowAggMinOp    : Daphne_RowAggOp<"minRow"   , AnyScalar, AnyScalar, [DeclareOpInterfaceMethods<VectorizableOpInterface>]>;
def Daphne_RowAggMaxOp    : Daphne_RowAggOp<"maxRow"   , AnyScalar, AnyScalar, [DeclareOpInterfaceMethods<VectorizableOpInterface>, DeclareOpInterfaceMethods<DistributableOpInterface>]>;
def Daphne_RowAggIdxMinOp : Daphne_RowAggOp<"idxminRow", NumScalar>;
def Daphne_RowAggIdxMaxOp : Daphne_RowAggOp<"idxmaxRow", NumScalar>;
def Daphne_RowAggMeanOp   : Daphne_RowAggOp<"meanRow"  , FloatScalar>;
def Daphne_RowAggVarOp    : Daphne_RowAggOp<"varRow"   , FloatScalar>;
def Daphne_RowAggStddevOp : Daphne_RowAggOp<"stddevRow", FloatScalar>;

def Daphne_ColAggSumOp    : Daphne_ColAggOp<"sumCol"   , NumScalar, NumScalar, [CUDASupport,
        DeclareOpInterfaceMethods<VectorizableOpInterface>]>;
def Daphne_ColAggMinOp    : Daphne_ColAggOp<"minCol"   , AnyScalar>;
def Daphne_ColAggMaxOp    : Daphne_ColAggOp<"maxCol"   , AnyScalar>;
def Daphne_ColAggIdxMinOp : Daphne_ColAggOp<"idxminCol", NumScalar, Size>;
def Daphne_ColAggIdxMaxOp : Daphne_ColAggOp<"idxmaxCol", NumScalar, Size>;
def Daphne_ColAggMeanOp   : Daphne_ColAggOp<"meanCol"  , FloatScalar>;
def Daphne_ColAggVarOp    : Daphne_ColAggOp<"varCol"   , FloatScalar>;
def Daphne_ColAggStddevOp : Daphne_ColAggOp<"stddevCol", FloatScalar>;

// ----------------------------------------------------------------------------
// Cumulative aggregation
// ----------------------------------------------------------------------------

class Daphne_CumAggOp<string name, Type scalarType, list<OpTrait> traits = []>
: Daphne_AggOp<name, scalarType, !listconcat(traits, [
    ShapeFromArg
])> {
    let results = (outs MatrixOf<[scalarType]>);
}

def Daphne_CumAggSumOp  : Daphne_CumAggOp<"sumCum" , NumScalar>;
def Daphne_CumAggProdOp : Daphne_CumAggOp<"prodCum", NumScalar>;
def Daphne_CumAggMinOp  : Daphne_CumAggOp<"minCum" , AnyScalar>;
def Daphne_CumAggMaxOp  : Daphne_CumAggOp<"maxCum" , AnyScalar>;

// ----------------------------------------------------------------------------
// Grouped aggregation
// ----------------------------------------------------------------------------

class Daphne_GrpAggOp<string name, Type scalarType, list<OpTrait> traits = []>
: Daphne_Op<name, !listconcat(traits, [
    NumRowsFromIthScalar<2>, NumColsFromArg
])> {
    let arguments = (ins MatrixOf<[scalarType]>:$arg, MatrixOf<[Size]>:$groupIds, Size:$numGroups/*, Optional<Matrix>:$weights*/);
    let results = (outs MatrixOf<[scalarType]>:$groupAggs);
}

def Daphne_GrpAggCountOp  : Daphne_GrpAggOp<"countGrp" , AnyScalar>;
def Daphne_GrpAggSumOp    : Daphne_GrpAggOp<"sumGrp"   , NumScalar>;
def Daphne_GrpAggMinOp    : Daphne_GrpAggOp<"minGrp"   , AnyScalar>;
def Daphne_GrpAggMaxOp    : Daphne_GrpAggOp<"maxGrp"   , AnyScalar>;
def Daphne_GrpAggMeanOp   : Daphne_GrpAggOp<"meanGrp"  , FloatScalar>;
def Daphne_GrpAggVarOp    : Daphne_GrpAggOp<"varGrp"   , FloatScalar>;
def Daphne_GrpAggStddevOp : Daphne_GrpAggOp<"stddevGrp", FloatScalar>;

// ----------------------------------------------------------------------------
// Statistical for column matrices
// ----------------------------------------------------------------------------

def Daphne_MedianOp : Daphne_Op<"median"> {
    let arguments = (ins MatrixOf<[FloatScalar]>:$arg, Optional<MatrixOf<[FloatScalar]>>:$weights);
    let results = (outs FloatScalar:$res);
}

def Daphne_QuantileOp : Daphne_Op<"quantile"> {
    let arguments = (ins MatrixOf<[FloatScalar]>:$arg, MatrixOf<[FloatScalar]>:$ps, Optional<MatrixOf<[FloatScalar]>>:$weights);
    let results = (outs MatrixOf<[FloatScalar]>:$res);
}

def Daphne_MomentOp : Daphne_Op<"moment"> {
    let arguments = (ins MatrixOf<[FloatScalar]>:$arg, Size:$k, Optional<MatrixOf<[FloatScalar]>>:$weights);
    let results = (outs FloatScalar:$res);
}

def Daphne_CovOp : Daphne_Op<"cov"> {
    let arguments = (ins MatrixOf<[FloatScalar]>:$lhs, MatrixOf<[FloatScalar]>:$rhs, Optional<MatrixOf<[FloatScalar]>>:$weights);
    let results = (outs FloatScalar:$res);
}

// ****************************************************************************
// Left and right indexing
// ****************************************************************************

def Daphne_ExtractOp : Daphne_Op<"extract", [
    NumRowsFromIthArg<1>, NumColsFromIthArgNumRows<2>
]> {
    let summary = "Copies the specified rows and columns from the argument to the result.";

    let description = [{
        This operation is effectively similar to a combination of `extractRow`
        and `extractCol`. Please see the documentation of those operations.
    }];

    let arguments = (ins MatrixOrFrame:$source, Selection:$selectedRows, AnyTypeOf<[Selection, StrScalar]>:$selectedCols);
    let results = (outs MatrixOrFrame:$res);
}

def Daphne_ExtractRowOp : Daphne_Op<"extractRow", [
    DeclareOpInterfaceMethods<InferFrameLabelsOpInterface>,
    DeclareOpInterfaceMethods<InferTypesOpInterface>,
    NumRowsFromIthArg<1>, NumColsFromArg
]> {
    let summary = "Copies the specified rows from the argument to the result.";

    let description = [{
        Copies the rows of a data object `source` (matrix or frame) at the
        positions specified by `selectedRows` to the result. `selectedRows`
        must be either a scalar or a single-column matrix of positions (row
        indexes) into `source`, i.e., the entries must be between zero
        (inclusive) and the number of rows in `source` (exclusive). Beyond that,
        there are no restrictions.

        Note that `FilterRowOp` is similar, but works with bit vectors instead
        of positions lists.
    }];

    let arguments = (ins MatrixOrFrame:$source, Selection:$selectedRows);
    let results = (outs MatrixOrFrame:$res);
}

def Daphne_SliceRowOp : Daphne_Op<"sliceRow"> {
    let summary = "Copies the specified rows from the argument to the result.";

    let description = [{
        Copies the rows of a data object `source` (matrix or frame) at the
        positions in `[lowerIncl, upperExcl)` to the result.
    }];

    let arguments = (ins MatrixOrFrame:$source, Size:$lowerIncl, Size:$upperExcl);
    let results = (outs MatrixOrFrame:$res);
}

def Daphne_ExtractColOp : Daphne_Op<"extractCol", [
    DeclareOpInterfaceMethods<InferFrameLabelsOpInterface>,
    DeclareOpInterfaceMethods<InferTypesOpInterface>,
    DeclareOpInterfaceMethods<VectorizableOpInterface>,
    NumRowsFromArg, NumColsFromIthArgNumRows<1>, CUDASupport
]> {
    let summary = "Copies the specified columns from the argument to the result.";

    let description = [{
        Copies the columns of a data object `source` (matrix or frame) at the
        positions specified by `selectedCols` to the result. `selectedCols`
        must be either a scalar or a single-column matrix of positions (column
        indexes) into `source`, i.e., the entries must be between zero
        (inclusive) and the number of columns in `source` (exclusive). Beyond
        that, there are no restrictions.

        Alternatively, `selectedCols` can be a string, in which case the column
        with that label is extracted from `source` if it is a frame.

        Note that `FilterRowOp` is similar, but works with bit vectors instead
        of positions lists.
    }];

    let arguments = (ins MatrixOrFrame:$source, AnyTypeOf<[Selection, StrScalar]>:$selectedCols);
    let results = (outs MatrixOrFrame:$res);
}

def Daphne_SliceColOp : Daphne_Op<"sliceCol"> {
    let summary = "Copies the specified columns from the argument to the result.";

    let description = [{
        Copies the columns of a data object `source` (matrix or frame) at the
        positions in `[lowerIncl, upperExcl)` to the result.
    }];

    let arguments = (ins MatrixOrFrame:$source, Size:$lowerIncl, Size:$upperExcl);
    let results = (outs MatrixOrFrame:$res);
}

// TODO Create combined InsertOp (see #238).

def Daphne_InsertRowOp : Daphne_Op<"insertRow"> {
    let arguments = (ins MatrixOrFrame:$arg, MatrixOrFrame:$ins, Size:$rowLowerIncl, Size:$rowUpperExcl);
    let results = (outs MatrixOrFrame:$res);
}

def Daphne_InsertColOp : Daphne_Op<"insertCol"> {
    let arguments = (ins MatrixOrFrame:$arg, MatrixOrFrame:$ins, Size:$colLowerIncl, Size:$colUpperExcl);
    let results = (outs MatrixOrFrame:$res);
}

// ****************************************************************************
// Reorganization
// ****************************************************************************

def Daphne_ReshapeOp : Daphne_Op<"reshape", [
    NumRowsFromIthScalar<1>, NumColsFromIthScalar<2>, SparsityFromArg
]> {
    let arguments = (ins Matrix:$arg, Size:$numRows, Size:$numCols);
    let results = (outs Matrix:$res);
}

def Daphne_TransposeOp : Daphne_Op<"transpose", [
    DeclareOpInterfaceMethods<VectorizableOpInterface>,
    NumRowsFromArgNumCols, NumColsFromArgNumRows, SparsityFromArg, CUDASupport
]> {
    let arguments = (ins Matrix:$arg);
    let results = (outs Matrix:$res);

    let builders = [
        OpBuilder<(ins "Value":$input), [{
            auto ty = input.getType().cast<MatrixType>();
            build($_builder, $_state, ty, input);
        }]>,
    ];
}

class Daphne_BindOp<string name, list<OpTrait> traits = []> : Daphne_Op<name, traits> {
    let arguments = (ins MatrixOrFrame:$lhs, MatrixOrFrame:$rhs);
    let results = (outs MatrixOrFrame:$res);
}

def Daphne_ColBindOp : Daphne_BindOp<"colBind", [
    DeclareOpInterfaceMethods<InferFrameLabelsOpInterface>,
    DeclareOpInterfaceMethods<InferTypesOpInterface>,
    DeclareOpInterfaceMethods<VectorizableOpInterface>,
    NumRowsFromAllArgs, NumColsFromSumOfAllArgs, CUDASupport
]>;

def Daphne_RowBindOp : Daphne_BindOp<"rowBind", [
    NumRowsFromSumOfAllArgs, NumColsFromAllArgs
]>;

def Daphne_ReverseOp : Daphne_Op<"reverse", [
    ShapeFromArg
]> {
    let arguments = (ins Matrix:$arg);
    let results = (outs Matrix:$res);
}

def Daphne_OrderOp : Daphne_Op<"order", [
    DeclareOpInterfaceMethods<InferFrameLabelsOpInterface>,
    DeclareOpInterfaceMethods<InferTypesOpInterface>,
    SameVariadicOperandSize,
    ShapeFromArg
]> {
    // TODO Maybe colIdxs and ascs should be attributes.
<<<<<<< HEAD
    let arguments = (
        ins MatrixOrFrame:$arg,
        Variadic<Size>:$colIdxs,
        Variadic<BoolScalar>:$ascs);
//        BoolAttr:$returnIdxs); //Not implemented at the moment. TODO
=======
    let arguments = (ins MatrixOrFrame:$arg, Variadic<Size>:$colIdxs, Variadic<BoolScalar>:$ascs, BoolScalar:$returnIdxs);
>>>>>>> 83dd3c8a
    let results = (outs MatrixOrFrame:$res);
}

// ****************************************************************************
// Matrix decompositions & co
// ****************************************************************************

def Daphne_EigenOp : Daphne_Op<"eigen"> {
    let arguments = (ins MatrixOf<[FloatScalar]>:$arg);
    let results = (outs MatrixOf<[FloatScalar]>:$eigenValues, MatrixOf<[FloatScalar]>:$eigenVectors);
}

def Daphne_LuOp : Daphne_Op<"lu"> {
    let arguments = (ins MatrixOf<[FloatScalar]>:$arg);
    let results = (outs MatrixOf<[FloatScalar]>:$p, MatrixOf<[FloatScalar]>:$l, MatrixOf<[FloatScalar]>:$u);
}

def Daphne_QrOp : Daphne_Op<"qr"> {
    let arguments = (ins MatrixOf<[FloatScalar]>:$arg);
    let results = (outs MatrixOf<[FloatScalar]>:$h, MatrixOf<[FloatScalar]>:$r);
}

def Daphne_SvdOp : Daphne_Op<"svd"> {
    let arguments = (ins MatrixOf<[FloatScalar]>:$arg);
    let results = (outs MatrixOf<[FloatScalar]>:$u, MatrixOf<[FloatScalar]>:$s, MatrixOf<[FloatScalar]>:$v);
}

// ****************************************************************************
// Deep neural network
// ****************************************************************************

// TODO The DNN-related operations share several arguments. Is there an elegant
// way to specify the *common* arguments just once?

// ----------------------------------------------------------------------------
// Activation
// ----------------------------------------------------------------------------

class Daphne_ActivationForwardOp<string name, list<OpTrait> traits = []> :
        Daphne_Op<name, traits> {
    let arguments = (ins  MatrixOf<[FloatScalar]>:$input);

    let results = (outs MatrixOf<[FloatScalar]>:$data);
}

def Daphne_ReluForwardOp : Daphne_ActivationForwardOp<"reluForward">;

// ----------------------------------------------------------------------------
// Affine
// ----------------------------------------------------------------------------

def Daphne_AffineForwardOp : Daphne_Op<"affineForward"> {
    let arguments = (ins  MatrixOf<[FloatScalar]>:$input, MatrixOf<[FloatScalar]>:$weights,
            MatrixOf<[FloatScalar]>:$bias);

    let results = (outs MatrixOf<[FloatScalar]>:$data);
}

// ----------------------------------------------------------------------------
// Batch Normalization
// ----------------------------------------------------------------------------

def Daphne_BatchNorm2DTestForwardOp : Daphne_Op<"batchNorm2DTestForward"> {
    let arguments = (ins
            MatrixOf<[FloatScalar]>:$input, MatrixOf<[FloatScalar]>:$gamma, MatrixOf<[FloatScalar]>:$beta,
            MatrixOf<[FloatScalar]>:$emaMean, MatrixOf<[FloatScalar]>:$emaVar, FloatScalar:$eps);
    let results = (outs MatrixOf<[FloatScalar]>:$output);
}

// ----------------------------------------------------------------------------
// Bias Addition
// ----------------------------------------------------------------------------

def Daphne_BiasAddForwardOp : Daphne_Op<"biasAddForward"> {
    let arguments = (ins  MatrixOf<[FloatScalar]>:$input, MatrixOf<[FloatScalar]>:$bias);

    let results = (outs MatrixOf<[FloatScalar]>:$data);
}

// ----------------------------------------------------------------------------
// Convolution
// ----------------------------------------------------------------------------

def Daphne_Conv2DForwardOp : Daphne_Op<"conv2DForward"> {
    let arguments = (ins
        MatrixOf<[FloatScalar]>:$input, MatrixOf<[FloatScalar]>:$filter, MatrixOf<[FloatScalar]>:$bias,
        // input shape
        Size:$inputBatchSize, Size:$inputNumChannels, Size:$inputHeight, Size:$inputWidth,
        // filter shape (num filters & channels is encoded in dimensions of filter matrix (-> [F,C*H*W]))
        Size:$filterHeight, Size:$filterWidth, Size:$strideHeight, Size:$strideWidth, Size:$padHeight, Size:$padWidth);

    let results = (outs MatrixOf<[FloatScalar]>:$output, Size:$outHeight, Size:$outWidth);
}

def Daphne_Conv2DBackwardFilterOp : Daphne_Op<"conv2DBackwardFilter"> {
    let arguments = (ins
        MatrixOf<[FloatScalar]>:$input, MatrixOf<[FloatScalar]>:$output,
        Size:$strideHeight, Size:$strideWidth, Size:$padHeight, Size:$padWidth,
        // input shape
        Size:$inputBatchSize, Size:$inputNumChannels, Size:$inputHeight, Size:$inputWidth,
        // filter shape
        Size:$filterNumFilters, Size:$filterNumChannels, Size:$filterHeight, Size:$filterWidth
    );
    let results = (outs MatrixOf<[FloatScalar]>:$filter);
}

def Daphne_Conv2DBackwardDataOp : Daphne_Op<"conv2DBackwardData"> {
    let arguments = (ins
        MatrixOf<[FloatScalar]>:$filter, MatrixOf<[FloatScalar]>:$output,
        Size:$strideHeight, Size:$strideWidth, Size:$padHeight, Size:$padWidth,
        // input shape
        Size:$inputBatchSize, Size:$inputNumChannels, Size:$inputHeight, Size:$inputWidth,
        // filter shape
        Size:$filterNumFilters, Size:$filterNumChannels, Size:$filterHeight, Size:$filterWidth
    );
    let results = (outs MatrixOf<[FloatScalar]>:$data);
}

// ----------------------------------------------------------------------------
// Pooling
// ----------------------------------------------------------------------------

class Daphne_PoolForwardOp<string name, list<OpTrait> traits = []> : Daphne_Op<name, traits> {
    let arguments = (ins  MatrixOf<[FloatScalar]>:$input,
        // input shape (NCHW)
        Size:$inputBatchSize, Size:$inputNumChannels, Size:$inputHeight, Size:$inputWidth,
        // pool shape (ToDo: optional, default filter size 2x2)
        Size:$poolHeight, Size:$poolWidth,
        // filter application properties (ToDo: optional, default stride=1x1, padding=0x0)
        Size:$strideHeight, Size:$strideWidth, Size:$padHeight, Size:$padWidth
    );

    let results = (outs MatrixOf<[FloatScalar]>:$data, Size:$outHeight, Size:$outWidth);
}

def Daphne_MaxPoolForwardOp : Daphne_PoolForwardOp<"maxPoolForward">;
def Daphne_AvgPoolForwardOp : Daphne_PoolForwardOp<"avgPoolForward">;

// ----------------------------------------------------------------------------
// Softmax
// ----------------------------------------------------------------------------
def Daphne_SoftmaxForwardOp : Daphne_Op<"softmaxForward"> {
    let arguments = (ins  MatrixOf<[FloatScalar]>:$input);

    let results = (outs MatrixOf<[FloatScalar]>:$data);
}

// ****************************************************************************
// Other matrix operations
// ****************************************************************************

def Daphne_DiagVectorOp : Daphne_Op<"diagVector", [
    NumRowsFromArg, OneCol
]> {
    let arguments = (ins Matrix:$arg);
    let results = (outs Matrix:$res);
}

//class Daphne_TriOp<string name, list<OpTrait> traits = []> : Daphne_Op<name, traits> {
//    let arguments = (ins Matrix:$arg, BoolScalar:$diag, BoolScalar:$values);
//    let results = (outs Matrix:$res);
//}
//
//def Daphne_LowerTriOp : Daphne_TriOp<"lowerTri">;
//def Daphne_UpperTriOp : Daphne_TriOp<"upperTri">;
def Daphne_TriOp : Daphne_Op<"tri", [
    ShapeFromArg, DeclareOpInterfaceMethods<InferSparsityOpInterface>
]> {
    let arguments = (ins Matrix:$arg, BoolScalar:$upper, BoolScalar:$diag, BoolScalar:$values);
    let results = (outs Matrix:$res);
}

def Daphne_SolveOp : Daphne_Op<"solve", [
    NumRowsFromArg, OneCol, CUDASupport
]> {
    let arguments = (ins MatrixOf<[FloatScalar]>:$a, MatrixOf<[FloatScalar]>:$b);
    let results = (outs MatrixOf<[FloatScalar]>:$x);
}

def Daphne_ReplaceOp : Daphne_Op<"replace", [
    ShapeFromArg
]> {
    let arguments = (ins Matrix:$arg, AnyScalar:$pattern, AnyScalar:$replacement);
    let results = (outs Matrix:$res);
}

def Daphne_CTableOp : Daphne_Op<"ctable"> {
    //// TODO The last three arguments should be optional.
    //let arguments = (ins Matrix:$lhs, AnyTypeOf<[Matrix, AnyScalar]>:$rhs, AnyTypeOf<[Matrix, AnyScalar]>:$weights, Size:$outHeight, Size:$outWidth);
    let arguments = (ins Matrix:$lhs, Matrix:$rhs);
    let results = (outs Matrix:$res);
}

def Daphne_SyrkOp : Daphne_Op<"syrk", [
    DeclareOpInterfaceMethods<VectorizableOpInterface>,
    NumRowsFromArgNumCols, NumColsFromArg, CUDASupport
]> {
    // TODO: support `A @ t(A)` operation
    let summary = [{Performs the operation `t(A) @ A`}];
    let arguments = (ins Matrix:$arg);
    let results = (outs Matrix:$res);
}

def Daphne_GemvOp : Daphne_Op<"gemv", [
    DeclareOpInterfaceMethods<VectorizableOpInterface>,
    NumRowsFromArgNumCols, OneCol, CUDASupport,
]> {
    // TODO: support `A @ x` operation
    let summary = [{Performs the operation `t(A) @ x`}];
    let arguments = (ins Matrix:$mat, Matrix:$vec);
    let results = (outs Matrix:$res);
}

// ****************************************************************************
// Extended relational algebra
// ****************************************************************************

// ----------------------------------------------------------------------------
// Entire SQL query
// ----------------------------------------------------------------------------

def Daphne_SqlOp : Daphne_Op<"sql"> {
    let arguments = (ins StrAttr:$sql);
    let results = (outs Frame:$res);
}

def Daphne_RegisterViewOp : Daphne_Op<"registerView"> {
    let arguments = (ins StrAttr:$view, MatrixOrFrame:$arg);
    let results = (outs); // no results
}

// ----------------------------------------------------------------------------
// Set operations
// ----------------------------------------------------------------------------

class Daphne_SetOp<string name, list<OpTrait> traits = []>
: Daphne_Op<name, !listconcat(traits, [
    NumColsFromAllArgs
])> {
    let arguments = (ins Frame:$lhs, Frame:$rhs);
    let results = (outs Frame:$res);
}

def Daphne_IntersectOp : Daphne_SetOp<"intersect">;
def Daphne_MergeOp : Daphne_SetOp<"merge">;
def Daphne_ExceptOp : Daphne_SetOp<"except">;

// ----------------------------------------------------------------------------
// Cartesian product and joins
// ----------------------------------------------------------------------------

// TODO Implement #row inference
def Daphne_CartesianOp : Daphne_Op<"cartesian", [
    NumColsFromSumOfAllArgs,
    DeclareOpInterfaceMethods<InferFrameLabelsOpInterface>,
    DeclareOpInterfaceMethods<InferNumRowsOpInterface>
]> {
    let arguments = (ins Frame:$lhs, Frame:$rhs); //let arguments = (ins Variadic<Frame>:$args);
    let results = (outs Frame:$res);
}

class Daphne_JoinOp<string name, list<OpTrait> traits = []>
: Daphne_Op<name, !listconcat(traits, [
    SameVariadicOperandSize,
    NumColsFromSumOfAllArgs
])> {
    // TODO Maybe leftOn and rightOn should be attributes.
    let arguments = (ins Frame:$lhs, Frame:$rhs, Variadic<Size>:$leftOn, Variadic<Size>:$rightOn);
    let results = (outs Frame:$res);
}

def Daphne_InnerJoinOp : Daphne_Op<"innerJoin", [
    DeclareOpInterfaceMethods<InferFrameLabelsOpInterface>,
    DeclareOpInterfaceMethods<InferTypesOpInterface>
]> {
    let arguments = (ins Frame:$lhs, Frame:$rhs, StrScalar:$lhsOn, StrScalar:$rhsOn);
    let results = (outs Frame:$res);
}


def Daphne_CompareOperation_Equal : I32EnumAttrCase<"Equal", 1>;
def Daphne_CompareOperation_LessThan : I32EnumAttrCase<"LessThan", 2>;
def Daphne_CompareOperation_LessEqual : I32EnumAttrCase<"LessEqual", 3>;
def Daphne_CompareOperation_GreaterThan : I32EnumAttrCase<"GreaterThan", 4>;
def Daphne_CompareOperation_GreaterEqual : I32EnumAttrCase<"GreaterEqual", 5>;
def Daphne_CompareOperation_NotEqual : I32EnumAttrCase<"NotEqual", 6>;

def Daphne_CompareEnum : I32EnumAttr<"CompareOperation", "", [
   Daphne_CompareOperation_Equal, Daphne_CompareOperation_LessThan, Daphne_CompareOperation_LessEqual,
   Daphne_CompareOperation_GreaterThan, Daphne_CompareOperation_GreaterEqual, Daphne_CompareOperation_NotEqual
   ]>{
    let cppNamespace = "::mlir::daphne";
}

def Daphne_ThetaJoinOp : Daphne_Op<"thetaJoin", [
    AttrSizedOperandSegments,
    DeclareOpInterfaceMethods<InferFrameLabelsOpInterface>,
    DeclareOpInterfaceMethods<InferTypesOpInterface>
]> {
    let arguments = (
        ins Frame:$lhs,
        Frame:$rhs,
        Variadic<StrScalar>:$lhsOn,
        Variadic<StrScalar>:$rhsOn,
        TypedArrayAttrBase<Daphne_CompareEnum, "enum">:$cmp);
    let results = (outs Frame:$res);
}


def Daphne_FullOuterJoinOp : Daphne_JoinOp<"fullOuterJoin">;
def Daphne_LeftOuterJoinOp : Daphne_JoinOp<"leftOuterJoin">;
def Daphne_AntiJoinOp : Daphne_JoinOp<"antiJoin">;

// TODO Reconcile this with the other join ops, but we need it to work quickly now.
def Daphne_SemiJoinOp : Daphne_Op<"semiJoin", [
    DeclareOpInterfaceMethods<InferFrameLabelsOpInterface>,
    DeclareOpInterfaceMethods<InferTypesOpInterface>,
    NumColsFromArg
]> {
    let arguments = (ins Frame:$lhs, Frame:$rhs, StrScalar:$lhsOn, StrScalar:$rhsOn);
    let results = (outs Frame:$res, MatrixOf<[Size]>:$lhsTids);
}

def Daphne_GroupJoinOp : Daphne_Op<"groupJoin", [
    DeclareOpInterfaceMethods<InferFrameLabelsOpInterface>,
    DeclareOpInterfaceMethods<InferTypesOpInterface>,
    DeclareOpInterfaceMethods<InferShapeOpInterface>
]> {
    // TODO Support arbitrary aggregation functions.
    // TODO Support an arbitrary number of aggregates.
    // TODO Support an arbitrary number of join/group columns.

    let summary = [{
        Group-join of `lhs` and `rhs` on `lhs.lhsOn == rhs.rhsOn` with
        summation of `rhs.rhsAgg`.
    }];

    let description = [{
        Performs a group-join of the input frames `lhs` and `rhs` on
        `lhs.lhsOn == rhs.rhsOn`, where `lhsOn` and `rhsOn` are column labels
        in the respective frame, including a summation on `rhs.rhsAgg`, where
        `rhsAgg` is a column label in `rhs`.

        This is equivalent to an inner join of `lhs` and `rhs` on
        `lhs.lhsOn == rhs.rhsOn` followed by a grouping of the result on
        `lhsOn` including a summation on `rhsAgg`.

        `lhs.lhsOn` is assumed to be unique.

        The results are:
        - A two-column frame consisting of (1) the distinct values in
          `lhsOn`/`rhsOn` that pass the join and (2) the grouped aggregates in
          `rhsAgg`. The column labels are `lhsOn` and `rhsAgg`.
        - A column-matrix containing the positions of the tuples in `lhs`
          corresponding to the pairs in the first result.
    }];

    let arguments = (ins Frame:$lhs, Frame:$rhs, StrScalar:$lhsOn, StrScalar:$rhsOn, StrScalar:$rhsAgg);
    // TODO Result `lhsTids` could be made optional.
    let results = (outs Frame:$res, MatrixOf<[Size]>:$lhsTids);
}

// ----------------------------------------------------------------------------
// Selection
// ----------------------------------------------------------------------------

def Daphne_QueryOp : Daphne_Op<"query", [
    NumColsFromArg
]> {
    let arguments = (ins Frame:$arg, StrAttr:$cond);
    let results = (outs Frame:$res);
}

def Daphne_FilterRowOp : Daphne_Op<"filterRow", [
    DeclareOpInterfaceMethods<InferFrameLabelsOpInterface>,
    DeclareOpInterfaceMethods<InferTypesOpInterface>,
    NumColsFromArg
]> {
    let summary = "Filters the rows of a data object according to a bit vector";

    let description = [{
        Filters the rows of a data object (matrix or frame) according to a bit
        vector. The argument `selectedRows` must be a single-column matrix. All
        its entries must be zero or one. The value type of `selectedRows` does
        not need to be boolean, it could also be an integer or floating-point
        type. `selectedRows` and `source` must have the same number of rows.
        The *i*-th row of `source` is contained in the result, if the *i*-th
        entry of `selectedRows` is a one (in its respective value type).

        Note that `ExtractRowOp` is similar, but works with positions lists
        instead of bit vectors.
    }];

    let arguments = (ins MatrixOrFrame:$source, Matrix:$selectedRows);
    let results = (outs MatrixOrFrame:$res);
}

// Note that ExtractOp can be used to filter rows by a column of bool or a
// column of positions.

// ----------------------------------------------------------------------------
// Grouping
// ----------------------------------------------------------------------------

def Daphne_GroupAggCount : I32EnumAttrCase<"COUNT", 1>;
def Daphne_GroupAggSum : I32EnumAttrCase<"SUM", 2>;
def Daphne_GroupAggMin : I32EnumAttrCase<"MIN", 3>;
def Daphne_GroupAggMax : I32EnumAttrCase<"MAX", 4>;
def Daphne_GroupAggAvg : I32EnumAttrCase<"AVG", 5>;

def Daphne_GroupAggEnum : I32EnumAttr<"GroupEnum", "", [Daphne_GroupAggCount, Daphne_GroupAggSum, Daphne_GroupAggMin, Daphne_GroupAggMax, Daphne_GroupAggAvg]>{
    let cppNamespace = "::mlir::daphne";
}

def Daphne_GroupOp : Daphne_Op<"group", [
    AttrSizedOperandSegments,
    DeclareOpInterfaceMethods<InferFrameLabelsOpInterface>,
    DeclareOpInterfaceMethods<InferTypesOpInterface>,
    DeclareOpInterfaceMethods<InferShapeOpInterface>]>{
    let arguments = (
        ins Frame:$frame,
        Variadic<StrScalar>:$keyCol,
        Variadic<StrScalar>:$aggCol,
        TypedArrayAttrBase<Daphne_GroupAggEnum, "enum">:$aggFuncs
    );
    let results = (outs Frame:$res);
}

// ****************************************************************************
// Frame label manipulation
// ****************************************************************************

def Daphne_SetColLabelsOp : Daphne_Op<"setColLabels", [
    DeclareOpInterfaceMethods<InferFrameLabelsOpInterface>,
    DeclareOpInterfaceMethods<InferTypesOpInterface>,
    ShapeFromArg
]> {
    let arguments = (ins Frame:$arg, Variadic<StrScalar>:$labels);
    let results = (outs Frame:$res);
}

def Daphne_SetColLabelsPrefixOp : Daphne_Op<"setColLabelsPrefix", [
    DeclareOpInterfaceMethods<InferFrameLabelsOpInterface>,
    DeclareOpInterfaceMethods<InferTypesOpInterface>,
    ShapeFromArg
]> {
    let arguments = (ins Frame:$arg, StrScalar:$prefix);
    let results = (outs Frame:$res);
}

// ****************************************************************************
// Conversions, casts, and copying
// ****************************************************************************

def Daphne_ToStringOp : Daphne_Op<"toString"> {
    // TODO In the future, we might introduce more arguments, e.g. for
    // formatting a single value.
    let arguments = (ins MatrixOrFrame:$arg, StrScalar:$rowSep, StrScalar:$colSep);
    let results = (outs StrScalar:$res);
}

def Daphne_CastOp : Daphne_Op<"cast", [
    DeclareOpInterfaceMethods<InferTypesOpInterface>,
    ShapeFromArg
]> {
    // Note that the requested result type is not an argument, but should be
    // specified as the output type when creating a CastOp.
    let arguments = (ins AnyTypeOf<[MatrixOrFrame, AnyScalar]>:$arg);
    let results = (outs AnyTypeOf<[MatrixOrFrame, AnyScalar]>:$res);
    let hasFolder = 1;

    let extraClassDeclaration = [{
        bool isTrivialCast() {
            return arg().getType() == res().getType();
        }
        /**
         * @brief This cast just removes detailed properties from a matrix type, making them unknown instead.
         *
         * Usually casts like this need to exist to make the IR correct for SCF operations.
         * @return true if this cast just tags some known information unknown, false otherwise
         */
        bool isMatrixPropertyCast() {
            auto inTy = arg().getType().dyn_cast<daphne::MatrixType>();
            auto outTy = res().getType().dyn_cast<daphne::MatrixType>();
            if (inTy && outTy && inTy.isSpecializationOf(outTy)) {
                return true;
            }
            return false;
        }
    }];
}

def Daphne_CopyOp : Daphne_Op<"copy"> {
    let arguments = (ins MatrixOrFrame:$arg);
    let results = (outs MatrixOrFrame:$res);
}

def Daphne_QuantizeOp : Daphne_Op<"quantize", [
    ShapeFromArg
]> {
    let arguments = (ins Matrix:$arg, NumScalar:$min, NumScalar:$max);
    let results = (outs Matrix:$res);
}

def Daphne_GetColIdxOp : Daphne_Op<"getColIdx">{
    let arguments = (ins Frame:$frame, StrScalar:$columnName);
    let results = (outs Size:$res);
}
// ****************************************************************************
// Distributed Operations
// ****************************************************************************

def Daphne_DistributedReadOp : Daphne_Op<"distributedRead", [NoSideEffect]> {
    let arguments = (ins StrScalar:$fileName);
    let results = (outs Handle:$res);
}

def Daphne_DistributeOp : Daphne_Op<"distribute", [NoSideEffect]> {
    let arguments = (ins Matrix:$mat);
    let results = (outs Handle:$res);

    let hasCanonicalizer = 1;
}

def Daphne_BroadcastOp : Daphne_Op<"broadcast", [NoSideEffect]> {
    let arguments = (ins Matrix:$mat);
    let results = (outs Handle:$res);
}

def Daphne_DistributedComputeOp : Daphne_Op<"distributedCompute", [NoSideEffect, IsolatedFromAbove]> {
    let arguments = (ins Variadic<Handle>:$args);
    let results = (outs Variadic<Handle>:$res);
    let regions = (region SizedRegion<1>:$body);
}

// TODO: Map Keys Operation

def Daphne_DistributedCollectOp : Daphne_Op<"distributedCollect", [NoSideEffect]> {
    let arguments = (ins Handle:$arg);
    let results = (outs AnyType:$res);

    let builders = [
        OpBuilder<(ins "Value":$value), [{
            build($_builder, $_state, value.getType().cast<HandleType>().getDataType(), value);
        }]>,
    ];
}

// ****************************************************************************
// Input/output
// ****************************************************************************

// ----------------------------------------------------------------------------
// High-level
// ----------------------------------------------------------------------------

def Daphne_PrintOp : Daphne_Op<"print"> {
    // TODO We might change it to only accept scalars here and enforce toString
    // for matrices and frames. But currently, we need it like that for the
    // rest of the program.
    let arguments = (ins AnyTypeOf<[AnyScalar, MatrixOrFrame]>:$arg, BoolScalar:$newline, BoolScalar:$err);
    let results = (outs); // no results
}

// TODO Take asynchronous read into account.
def Daphne_ReadOp : Daphne_Op<"read", [
    DeclareOpInterfaceMethods<InferShapeOpInterface>,
    DeclareOpInterfaceMethods<InferSparsityOpInterface>
]> {
    // TODO We might add arguments for a UDF later.
    let arguments = (ins StrScalar:$fileName);
    let results = (outs MatrixOrFrame:$res);
}

def Daphne_WriteOp : Daphne_Op<"write"> {
    let arguments = (ins MatrixOrFrame:$arg, StrScalar:$fileName);
    let results = (outs); // no results
}

// ----------------------------------------------------------------------------
// Low-level
// ----------------------------------------------------------------------------

def Daphne_OpenFileOp : Daphne_Op<"openFile"> {
    let arguments = (ins StrScalar:$filename);
    let results = (outs File:$res);
}

def Daphne_OpenDeviceOp : Daphne_Op<"openDevice"> {
    let arguments = (ins StrScalar:$device);
    let results = (outs Target:$res);
}

def Daphne_OpenFileOnTargetOp : Daphne_Op<"openFileOnTarget"> {
    let arguments = (ins Target:$target, StrScalar:$filename);
    let results = (outs Descriptor:$res);
}

def Daphne_CloseOp : Daphne_Op<"close"> {
    let arguments = (ins AnyTypeOf<[File, Target]>);
    let results = (outs); // no results
}

def Daphne_ReadCsvOp : Daphne_Op<"readCsv"> {
    let arguments = (ins
        AnyTypeOf<[File, Descriptor]>:$input,
        Size:$numRows, Size:$numCols,
        StrScalar:$delim
    );
    let results = (outs MatrixOrFrame:$res);
}

// ****************************************************************************
// Data preprocessing
// ****************************************************************************

def Daphne_OneHotOp : Daphne_Op<"oneHot", [
    // TODO We can know the exact number of columns at compile-time if $info is
    // known at compile-time (e.g. if it is a matrix literal), but we don't
    // support that yet.
    NumRowsFromArg, // DeclareOpInterfaceMethods<InferNumColsOpInterface>
]> {
    let arguments = (ins MatrixOrFrame:$arg, MatrixOf<[SI64]>:$info);
    let results = (outs MatrixOrFrame:$res);
}

// ****************************************************************************
// Measurements
// ****************************************************************************

def Daphne_NowOp : Daphne_Op<"now"> {
    let summary = "Returns the current time since the epoch in nano seconds.";
    let description = [{
        Take care if you use this for time measurements! This is currently just
        a quick and somewhat dirty approach. Once we have compiler passes that
        could reorder operations, you might not measure the time you expect
        anymore!
    }];

    let arguments = (ins); // no arguments
    let results = (outs SI64);
}

// ****************************************************************************
// Context handling
// ****************************************************************************

def Daphne_CreateDaphneContextOp : Daphne_Op<"createDaphneContext"> {
    let summary = "Creates an instance of a Daphne run-time context.";

    let description = [{
        The newly created instance might be partially initialized. The
        initialization of certain parts/aspects of the context (which are not
        always relevant) might require additional DaphneIR operations.
    }];

    let arguments = (ins UI64:$userConfigPtr);
    let results = (outs DaphneContext:$ctx);
}

def Daphne_DestroyDaphneContextOp : Daphne_Op<"destroyDaphneContext"> {
    let summary = "Destroys an instance of a Daphne run-time context.";

    // Note that the DaphneContext is automatically injected during the
    // lowering to kernel calls.
    let arguments = (ins); // no arguments
    let results = (outs); // no results
}


def Daphne_CreateCUDAContextOp : Daphne_Op<"createCUDAContext", [CUDASupport]> {
    let arguments = (ins);
    let results = (outs);
}

// ****************************************************************************
// Vectorized operations
// ****************************************************************************

// TODO: should be recursive side effects
// TODO: use symbol handling (should be isolated from above, but needs reference to daphne context)
def Daphne_VectorizedPipelineOp : Daphne_Op<"vectorizedPipeline", [AttrSizedOperandSegments]> {
    let summary = "Performs multi-threaded vector-wise computations of the input.";

    let arguments = (ins Variadic<AnyTypeOf<[AnyScalar, MatrixOrFrame]>>:$inputs,
            // TODO: both types should be SIZE, but we require `-1` for dynamic/unknown
            Variadic<AnyTypeOf<[SIntScalar, Size]>>:$out_rows,
            Variadic<AnyTypeOf<[SIntScalar, Size]>>:$out_cols,
            TypedArrayAttrBase<VectorSplitAttr, "Vector-Splits">:$splits,
            TypedArrayAttrBase<VectorCombineAttr, "Vector-Combines">:$combines,
            Optional<DaphneContext>:$ctx);
    let results = (outs Variadic<MatrixOrFrame>:$outputs);
    let regions = (region SizedRegion<1>:$body, AnyRegion:$cuda);

    let hasCanonicalizeMethod = 1;
}

// ****************************************************************************
// Low-level auxiliary operations
// ****************************************************************************

def Daphne_CreateVariadicPackOp : Daphne_Op<"createVariadicPack"> {
    let arguments = (ins IndexAttr:$numElements);
    let results = (outs VariadicPack:$res);
}

def Daphne_StoreVariadicPackOp : Daphne_Op<"storeVariadicPack"> {
    let arguments = (ins VariadicPack:$pack, AnyType:$item, IndexAttr:$pos);
    let results = (outs); // no results
}

def Daphne_IncRefOp : Daphne_Op<"incRef"> {
    let summary = "Increases the reference counter of the underlying runtime data object.";

    let arguments = (ins MatrixOrFrame:$arg);
    let results = (outs); // no results
}

def Daphne_DecRefOp : Daphne_Op<"decRef"> {
    let summary = "Decreases the reference counter of the underlying runtime data object and frees it if the reference counter becomes zero.";

    let arguments = (ins MatrixOrFrame:$arg);
    let results = (outs); // no results
}

// ****************************************************************************
// Old operations
// ****************************************************************************
// These are currently still need for the prototype to work. They will be
// removed/replaced/changed in the future.

def Daphne_ConstantOp : Daphne_Op<"constant", [ConstantLike, NoSideEffect]> {
    let summary = "constant operation";

    let arguments = (ins AnyAttr:$value);
    let results = (outs AnyTypeOf<[AnyScalar, Matrix]>:$result);

    let builders = [
        OpBuilder<(ins "Attribute":$value), [{
            build($_builder, $_state, value.getType(), value);
        }]>,
        OpBuilder<(ins "double":$value), [{
            build($_builder, $_state, $_builder.getF64FloatAttr(value));
        }]>,
        //OpBuilder<(ins "float":$value), [{
        //    build($_builder, $_state, $_builder.getF32FloatAttr(value));
        //}]>,
        OpBuilder<(ins "int64_t":$value), [{
            build($_builder, $_state, $_builder.getIntegerAttr($_builder.getIntegerType(64, true), value));
        }]>,
        OpBuilder<(ins "uint64_t":$value), [{
            build($_builder, $_state, $_builder.getIntegerAttr($_builder.getIntegerType(64, false), value));
        }]>,
        OpBuilder<(ins "bool":$value), [{
            build($_builder, $_state, $_builder.getIntegerAttr($_builder.getI1Type(), value));
        }]>,
        //OpBuilder<(ins "int":$value), [{
        //    build($_builder, $_state, $_builder.getI32IntegerAttr(value));
        //}]>,
        OpBuilder<(ins "std::string":$value), [{
            build($_builder, $_state, mlir::daphne::StringType::get($_builder.getContext()), $_builder.getStringAttr(value));
        }]>,
    ];

    let hasFolder = 1;
}

def Daphne_ReturnOp : Daphne_Op<"return", [NoSideEffect, Terminator, ReturnLike, ParentOneOf<["FuncOp", "DistributedComputeOp", "VectorizedPipelineOp"]>]> {
    let summary = "return operation";

    let arguments = (ins Variadic<AnyType>:$operands);

    let extraClassDeclaration = [{
        bool hasOperand() { return getNumOperands() != 0; }
    }];

    let builders = [
        OpBuilder<(ins), [{
            build($_builder, $_state, llvm::None);
        }]>
    ];
}

def Daphne_CallKernelOp : Daphne_Op<"call_kernel"> {
    let summary = "kernel operation for C";

    let arguments = (ins StrAttr:$callee, Variadic<AnyType>:$inputs);
    let results = (outs Variadic<AnyType>);

    let builders = [
        OpBuilder<(ins "StringAttr":$callee, CArg<"ValueRange", "{}">:$operands, CArg<"TypeRange", "{}">:$results), [{
            $_state.addOperands(operands);
            $_state.addAttribute("callee", callee);
            $_state.addTypes(results);
        }]>,
        OpBuilder<(ins "StringRef":$callee, CArg<"ValueRange", "{}">:$operands, CArg<"TypeRange", "{}">:$results), [{
            build($_builder, $_state, $_builder.getStringAttr(callee), operands, results);
        }]>,
    ];

    let extraClassDeclaration = [{
        StringAttr getCalleeAttr() { return (*this)->getAttrOfType<StringAttr>("callee"); }
    }];
}

def Daphne_GenericCallOp : Daphne_Op<"generic_call"> {
    let summary = "User defined function call";

    let arguments = (ins SymbolNameAttr:$callee, Variadic<AnyType>:$inputs);
    let results = (outs Variadic<AnyType>);

    let builders = [
        OpBuilder<(ins "StringAttr":$callee, CArg<"ValueRange", "{}">:$operands, CArg<"TypeRange", "{}">:$results), [{
            $_state.addOperands(operands);
            $_state.addAttribute("callee", callee);
            $_state.addTypes(results);
        }]>,
        OpBuilder<(ins "StringRef":$callee, CArg<"ValueRange", "{}">:$operands, CArg<"TypeRange", "{}">:$results), [{
            build($_builder, $_state, $_builder.getStringAttr(callee), operands, results);
        }]>,
    ];
}

class Daphne_ElementwiseBinaryOp<string mnemonic, list<OpTrait> traits = []> :
        Daphne_Op<mnemonic, !listconcat(traits, [NoSideEffect, TypesMatchOrOneIsMatrixOfOther<"lhs", "rhs">])> {
    let arguments = (ins AnyTypeOf<[AnyScalar, Matrix]>:$lhs, AnyTypeOf<[AnyScalar, Matrix]>:$rhs);
    let results = (outs AnyTypeOf<[AnyScalar, Matrix]>:$result);

    let builders = [
        OpBuilder<(ins "Value":$lhs, "Value":$rhs), [{
            $_state.addTypes(lhs.getType());
            $_state.addOperands({lhs, rhs});
        }]>
    ];
}

def Daphne_AddOp : Daphne_ElementwiseBinaryOp<"addOld", [SameOperandsAndResultShape]> {
    let summary = "add operation";
}

def Daphne_SubOp : Daphne_ElementwiseBinaryOp<"subOld", [SameOperandsAndResultShape]> {
    let summary = "subtraction operation";
}

def Daphne_MulOp : Daphne_ElementwiseBinaryOp<"mulOld", [SameOperandsAndResultShape]> {
    let summary = "mul operation";
}

def Daphne_SetCellOp : Daphne_Op<"setCell",  []> {
    let summary = "set cell operation";

    let arguments = (ins Matrix:$mat, Index:$row, Index:$col, AnyScalar:$val);
}

#endif //SRC_IR_DAPHNEIR_DAPHNEOPS_TD<|MERGE_RESOLUTION|>--- conflicted
+++ resolved
@@ -566,15 +566,7 @@
     ShapeFromArg
 ]> {
     // TODO Maybe colIdxs and ascs should be attributes.
-<<<<<<< HEAD
-    let arguments = (
-        ins MatrixOrFrame:$arg,
-        Variadic<Size>:$colIdxs,
-        Variadic<BoolScalar>:$ascs);
-//        BoolAttr:$returnIdxs); //Not implemented at the moment. TODO
-=======
     let arguments = (ins MatrixOrFrame:$arg, Variadic<Size>:$colIdxs, Variadic<BoolScalar>:$ascs, BoolScalar:$returnIdxs);
->>>>>>> 83dd3c8a
     let results = (outs MatrixOrFrame:$res);
 }
 
