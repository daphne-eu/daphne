--- conflicted
+++ resolved
@@ -359,17 +359,12 @@
         //  sparsity
         if (p.first) {
             FileMetaData fmd = CompilerUtils::getFileMetaData(getFileName());
-<<<<<<< HEAD
             mlir::Type valType;
             if (fmd.schema[0] == ValueTypeCode::STR)
                 valType = mlir::daphne::StringType::get(getContext());
             else
                 valType = mlirTypeForCode(fmd.schema[0], builder);
             return {mlir::daphne::MatrixType::get(getContext(), valType)};
-=======
-            mlir::Type valType = mlirTypeForCode(fmd.schema[0], builder);
-            return {matrixType.withElementType(valType)};
->>>>>>> 540d322b
         } else {
             return {matrixType.withElementType(daphne::UnknownType::get(getContext()))};
         }
