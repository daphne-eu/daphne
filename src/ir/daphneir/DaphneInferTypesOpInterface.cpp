--- conflicted
+++ resolved
@@ -111,29 +111,6 @@
 }
 
 std::vector<Type> daphne::ExtractColOp::inferTypes() {
-<<<<<<< HEAD
-    auto ft = getSource().getType().dyn_cast<daphne::FrameType>();
-    auto st = getSelectedCols().getType().dyn_cast<daphne::StringType>();
-    std::string label = CompilerUtils::constantOrThrow<std::string>(getSelectedCols());
-    std::string delimiter = ".";
-    const std::string frameName = label.substr(0, label.find(delimiter));
-    const std::string colLabel = label.substr(label.find(delimiter) + delimiter.length(), label.length());
-    if(ft && st && colLabel.compare("*") == 0) {
-        std::vector<std::string> labels = *ft.getLabels();
-        std::vector<mlir::Type> colTypes = ft.getColumnTypes();
-        std::vector<mlir::Type> resultColTypes;
-        for (int i = 0; i < labels.size(); i++) {
-            std::string labelFrameName = labels[i].substr(0, labels[i].find(delimiter));
-            if (labelFrameName.compare(frameName) == 0) {
-                resultColTypes.push_back(colTypes[i]);
-            }
-        }
-        return {daphne::FrameType::get(getContext(), resultColTypes)};
-    }
-    else if(ft && st) {
-        Type vt = getFrameColumnTypeByLabel(ft, getSelectedCols());
-        return {daphne::FrameType::get(getContext(), {vt})};
-=======
     Type u = daphne::UnknownType::get(getContext());
     Type srcTy = getSource().getType();
     Type selTy = getSelectedCols().getType();
@@ -146,9 +123,25 @@
         // Extracting columns from a frame may change the list of column value types (schema).
         std::vector<Type> resColTys;
 
-        if(auto selStrTy = selTy.dyn_cast<daphne::StringType>())
-            // Extracting a single column by its string label.
-            resColTys = {getFrameColumnTypeByLabel(srcFrmTy, getSelectedCols())};
+        if(auto selStrTy = selTy.dyn_cast<daphne::StringType>()) {
+            std::string label = CompilerUtils::constantOrThrow<std::string>(getSelectedCols());
+            std::string delimiter = ".";
+            const std::string frameName = label.substr(0, label.find(delimiter));
+            const std::string colLabel = label.substr(label.find(delimiter) + delimiter.length(), label.length());
+            if(colLabel.compare("*") == 0) {
+                std::vector<std::string> labels = *srcFrmTy.getLabels();
+                std::vector<mlir::Type> colTypes = srcFrmTy.getColumnTypes();
+                for (int i = 0; i < labels.size(); i++) {
+                    std::string labelFrameName = labels[i].substr(0, labels[i].find(delimiter));
+                    if (labelFrameName.compare(frameName) == 0) {
+                        resColTys.push_back(colTypes[i]);
+                    }
+                }
+            } else {
+                // Extracting a single column by its string label.
+                resColTys = {getFrameColumnTypeByLabel(srcFrmTy, getSelectedCols())};
+            }
+        }
         else if(auto selMatTy = selTy.dyn_cast<daphne::MatrixType>()) {
             // Extracting columns by their positions (given as a column matrix).
 
@@ -179,7 +172,6 @@
             );
         
         resTy = daphne::FrameType::get(getContext(), resColTys);
->>>>>>> 6f3fe7e0
     }
     else
         resTy = u;
