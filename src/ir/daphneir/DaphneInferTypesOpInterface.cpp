--- conflicted
+++ resolved
@@ -84,13 +84,8 @@
     op->getResult().setType(t);
 }
 
-<<<<<<< HEAD
-template<class EwBinaryOp>
-void inferTypes_EwBinaryOp(EwBinaryOp * op) {
-=======
 template<class EwArithOp>
 void inferTypes_EwArithOp(EwArithOp * op) {
->>>>>>> 5c72aed5
     Type lhsType = op->lhs().getType();
     Type rhsType = op->rhs().getType();
     Type t;
@@ -99,19 +94,12 @@
     else if(auto mt = rhsType.dyn_cast<daphne::MatrixType>())
         t = mt.withSameElementType();
     else {
-<<<<<<< HEAD
-        Builder builder(op->getContext());
-        t = builder.getI1Type();
-=======
         // TODO: check rhsType?
         t = lhsType;
->>>>>>> 5c72aed5
     }
     op->getResult().setType(t);
 }
 
-<<<<<<< HEAD
-=======
 template<class AllAggOp>
 void inferTypes_AllAggOp(AllAggOp * op) {
     Type argType = op->arg().getType();
@@ -119,7 +107,6 @@
     op->getResult().setType(argType.cast<daphne::MatrixType>().getElementType());
 }
 
->>>>>>> 5c72aed5
 // ****************************************************************************
 // Type inference implementations
 // ****************************************************************************
@@ -211,30 +198,6 @@
     return inferTypes_EwCmpOp(this);
 }
 
-void daphne::EwAddOp::inferTypes(){
-    return inferTypes_EwBinaryOp(this);
-}
-
-void daphne::EwSubOp::inferTypes(){
-    return inferTypes_EwBinaryOp(this);
-}
-
-void daphne::EwMulOp::inferTypes(){
-    return inferTypes_EwBinaryOp(this);
-}
-
-void daphne::EwDivOp::inferTypes(){
-    return inferTypes_EwBinaryOp(this);
-}
-
-void daphne::EwAndOp::inferTypes(){
-    return inferTypes_EwBinaryOp(this);
-}
-
-void daphne::EwOrOp::inferTypes(){
-    return inferTypes_EwBinaryOp(this);
-}
-
 void daphne::ExtractRowOp::inferTypes() {
     Type srcType = source().getType();
     Type t;
@@ -297,7 +260,7 @@
     Builder builder(ctx);
 
     daphne::FrameType arg = frame().getType().dyn_cast<daphne::FrameType>();
-    
+
     std::vector<Type> newColumnTypes;
     std::vector<Value> aggColValues;
     std::vector<std::string> aggFuncNames;
