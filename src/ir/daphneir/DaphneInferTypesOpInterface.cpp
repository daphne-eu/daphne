/*
 * Copyright 2021 The DAPHNE Consortium
 *
 * Licensed under the Apache License, Version 2.0 (the "License");
 * you may not use this file except in compliance with the License.
 * You may obtain a copy of the License at
 *
 *     http://www.apache.org/licenses/LICENSE-2.0
 *
 * Unless required by applicable law or agreed to in writing, software
 * distributed under the License is distributed on an "AS IS" BASIS,
 * WITHOUT WARRANTIES OR CONDITIONS OF ANY KIND, either express or implied.
 * See the License for the specific language governing permissions and
 * limitations under the License.
 */

#include <compiler/utils/CompilerUtils.h>
#include <compiler/utils/TypePrinting.h>
#include <ir/daphneir/Daphne.h>

#include <spdlog/spdlog.h>

#include <string>
#include <vector>
#include <stdexcept>

namespace mlir::daphne {
#include <ir/daphneir/DaphneInferTypesOpInterface.cpp.inc>
}

#include <compiler/inference/TypeInferenceUtils.h>

using namespace mlir;
using namespace mlir::OpTrait;

// ****************************************************************************
// General utility functions
// ****************************************************************************

Type getFrameColumnTypeByLabel(daphne::FrameType ft, Value labelVal) {
    std::string labelStr = CompilerUtils::constantOrThrow<std::string>(
            labelVal, "the specified label must be a constant of string type"
    );

    std::vector<std::string> * labels = ft.getLabels();
    if(labels) {
        // The column labels are known, so we search for the specified
        // label.
        std::vector<Type> colTypes = ft.getColumnTypes();
        for(size_t i = 0; i < colTypes.size(); i++)
            if((*labels)[i] == labelStr)
                // Found the label.
                return colTypes[i];
        // Did not find the label.
        throw std::runtime_error(
                "the specified label was not found: '" + labelStr + "'"
        );
    }
    else
        // The column labels are unknown, so we cannot tell what type
        // the column with the specified label has.
        return daphne::UnknownType::get(ft.getContext());
}

// ****************************************************************************
// Type inference interface implementations
// ****************************************************************************

std::vector<Type> daphne::CastOp::inferTypes() {
    Type argTy = getArg().getType();
    Type resTy = getRes().getType();
    auto mtArg = argTy.dyn_cast<daphne::MatrixType>();
    auto ftArg = argTy.dyn_cast<daphne::FrameType>();
    auto mtRes = resTy.dyn_cast<daphne::MatrixType>();

    // If the result type is a matrix with so far unknown value type, then we
    // infer the value type from the argument.
    if(mtRes && mtRes.getElementType().isa<daphne::UnknownType>()) {
        Type resVt;

        if(mtArg)
            // The argument is a matrix; we use its value type for the result.
            resVt = mtArg.getElementType();
        else if(ftArg) {
            // The argument is a frame, we use the value type of its only
            // column for the results; if the argument has more than one
            // column, we throw an exception.
            std::vector<Type> ctsArg = ftArg.getColumnTypes();
            if(ctsArg.size() == 1)
                resVt = ctsArg[0];
            else
                // TODO We could use the most general of the column types.
                throw std::runtime_error(
                        "currently CastOp cannot infer the value type of its "
                        "output matrix, if the input is a multi-column frame"
                );
        }
        else
            // The argument is a scalar, we use its type for the value type
            // of the result.
            // TODO double-check if it is really a scalar
            resVt = argTy;
         
        return {daphne::MatrixType::get(getContext(), resVt)};
    }

    // Otherwise, we leave the result type as it is. We do not reset it to
    // unknown, since this could drop information that was explicitly
    // encoded in the CastOp.
    return {resTy};
}

std::vector<Type> daphne::ExtractColOp::inferTypes() {
    Type u = daphne::UnknownType::get(getContext());
    Type srcTy = getSource().getType();
    Type selTy = getSelectedCols().getType();
    Type resTy;

    if(auto srcMatTy = srcTy.dyn_cast<daphne::MatrixType>())
        // Extracting columns from a matrix retains the value type.
        resTy = srcMatTy.withSameElementType();
    else if(auto srcFrmTy = srcTy.dyn_cast<daphne::FrameType>()) {
        // Extracting columns from a frame may change the list of column value types (schema).
        std::vector<Type> resColTys;

        if(auto selStrTy = selTy.dyn_cast<daphne::StringType>()) {
            std::string label = CompilerUtils::constantOrThrow<std::string>(getSelectedCols());
            std::string delimiter = ".";
            const std::string frameName = label.substr(0, label.find(delimiter));
            const std::string colLabel = label.substr(label.find(delimiter) + delimiter.length(), label.length());
            if(colLabel.compare("*") == 0) {
                std::vector<std::string> labels = *srcFrmTy.getLabels();
                std::vector<mlir::Type> colTypes = srcFrmTy.getColumnTypes();
                for (size_t i = 0; i < labels.size(); i++) {
                    std::string labelFrameName = labels[i].substr(0, labels[i].find(delimiter));
                    if (labelFrameName.compare(frameName) == 0) {
                        resColTys.push_back(colTypes[i]);
                    }
                }
            } else {
                // Extracting a single column by its string label.
                resColTys = {getFrameColumnTypeByLabel(srcFrmTy, getSelectedCols())};
            }
        }
        else if(auto selMatTy = selTy.dyn_cast<daphne::MatrixType>()) {
            // Extracting columns by their positions (given as a column matrix).

            // We don't know the result column types, but if the shape of selectedCols
            // is known, we at least know the number of columns in the result
            // and set them all to unknown type.
            const ssize_t numColsSel = selMatTy.getNumCols();
            const ssize_t numRowsSel = selMatTy.getNumRows();
            if(numColsSel != -1 && numColsSel != 1)
                throw std::runtime_error(
                        "ExtractColOp type inference: selectedCols must have "
                        "exactly 1 column, but found " + std::to_string(numColsSel)
                );
            if(numRowsSel != -1)
                for(ssize_t i = 0; i < numRowsSel; i++)
                    resColTys.push_back(u);
            
            // TODO Use the concrete column positions whenever they are known, e.g.,
            // if selectedCols is defined by a MatrixConstantOp (matrix literal),
            // FillOp (with known scalar value), SeqOp, ...

            // TODO If all columns of the input frame have the same type, we know
            // the output frame's column types if we know the shape of selectedCols.
        }
        else
            throw std::runtime_error(
                    "ExtractColOp type inference: selectedCols must be a string or a matrix"
            );
        
        resTy = daphne::FrameType::get(getContext(), resColTys);
    }
    else
        resTy = u;

    return {resTy};
}

std::vector<Type> daphne::FilterColOp::inferTypes() {
    if(auto mt = getSource().getType().dyn_cast<daphne::MatrixType>())
        return {mt.withSameElementType()};
    else
        // TODO See #484.
        throw std::runtime_error(
                "currently, FilterColOp can only infer its type for matrix inputs"
        );
}

std::vector<Type> daphne::CreateFrameOp::inferTypes() {
    std::vector<Type> colTypes;
    for(Value col : getCols())
        colTypes.push_back(col.getType().dyn_cast<daphne::MatrixType>().getElementType());
    return {daphne::FrameType::get(getContext(), colTypes)};
}

std::vector<Type> daphne::RandMatrixOp::inferTypes() {
    auto elTy = getMin().getType();
    if(elTy == UnknownType::get(getContext())) {
        elTy = getMax().getType();
    }
    else {
        assert((getMax().getType() == UnknownType::get(getContext()) || elTy == getMax().getType())
            && "Min and max need to have the same type");
    }
    return {daphne::MatrixType::get(getContext(), elTy)};
}

std::vector<Type> daphne::EigenOp::inferTypes() {
    auto evMatType = getArg().getType().dyn_cast<daphne::MatrixType>();
    return  {evMatType.withSameElementType(), evMatType};
}

std::vector<Type> daphne::GroupJoinOp::inferTypes() {
    daphne::FrameType lhsFt = getLhs().getType().dyn_cast<daphne::FrameType>();
    daphne::FrameType rhsFt = getRhs().getType().dyn_cast<daphne::FrameType>();
    Type lhsOnType = getFrameColumnTypeByLabel(lhsFt, getLhsOn());
    Type rhsAggType = getFrameColumnTypeByLabel(rhsFt, getRhsAgg());

    MLIRContext * ctx = getContext();
    Builder builder(ctx);
    return {
        daphne::FrameType::get(ctx, {lhsOnType, rhsAggType}),
        daphne::MatrixType::get(ctx, builder.getIndexType())
    };
}

std::vector<Type> daphne::SemiJoinOp::inferTypes() {
    daphne::FrameType lhsFt = getLhs().getType().dyn_cast<daphne::FrameType>();
    Type lhsOnType = getFrameColumnTypeByLabel(lhsFt, getLhsOn());

    MLIRContext * ctx = getContext();
    Builder builder(ctx);
    return {
        daphne::FrameType::get(ctx, {lhsOnType}),
        daphne::MatrixType::get(ctx, builder.getIndexType())
    };
}

std::vector<Type> daphne::GroupOp::inferTypes() {
    MLIRContext * ctx = getContext();
    Builder builder(ctx);

    daphne::FrameType arg = getFrame().getType().dyn_cast<daphne::FrameType>();

    std::vector<Type> newColumnTypes;
    std::vector<Value> aggColValues;
    std::vector<std::string> aggFuncNames;

    for(Value t : getKeyCol()){
        //Key Types getting adopted for the new Frame
        std::string labelStr = CompilerUtils::constantOrThrow<std::string>(
            t, "the specified label must be a constant of string type"
        );
<<<<<<< HEAD
        std::string delimiter = ".";
        const std::string frameName = labelStr.substr(0, labelStr.find(delimiter));
        const std::string colLabel = labelStr.substr(labelStr.find(delimiter) + delimiter.length(), labelStr.length());
=======
>>>>>>> e6df5694
        if(labelStr == "*") {
            auto allTypes = arg.getColumnTypes();
            for (Type type: allTypes) {
                newColumnTypes.push_back(type);
            }
<<<<<<< HEAD
        } else if(colLabel.compare("*") == 0) {
            std::vector<std::string> labels = *arg.getLabels();
            std::vector<mlir::Type> colTypes = arg.getColumnTypes();
            for (size_t i = 0; i < labels.size(); i++) {
                std::string labelFrameName = labels[i].substr(0, labels[i].find(delimiter));
                if (labelFrameName.compare(frameName) == 0) {
                    newColumnTypes.push_back(colTypes[i]);
                }
            }
    }else {
=======
        } else {
>>>>>>> e6df5694
            newColumnTypes.push_back(getFrameColumnTypeByLabel(arg, t));
        }
    }

    // Values get collected in a easier to use Datastructure
    for(Value t : getAggCol()){
        aggColValues.push_back(t);
    }
    // Function names get collected in a easier to use Datastructure
    for(Attribute t: getAggFuncs()){
        GroupEnum aggFuncValue = t.dyn_cast<GroupEnumAttr>().getValue();
        aggFuncNames.push_back(stringifyGroupEnum(aggFuncValue).str());
    }
    //New Types get computed
    for(size_t i = 0; i < aggFuncNames.size() && i < aggColValues.size(); i++){
        std::string groupAggFunction = aggFuncNames.at(i);
        if(groupAggFunction == "COUNT"){
            newColumnTypes.push_back(builder.getIntegerType(64, true));
        }else if(groupAggFunction == "AVG"){
            newColumnTypes.push_back(builder.getF64Type());
        }else{ //DEFAULT OPTION (The Type of the named column)
            Value t = aggColValues.at(i);
            newColumnTypes.push_back(getFrameColumnTypeByLabel(arg, t));
        }
    }
    return {daphne::FrameType::get(ctx, newColumnTypes)};
}

std::vector<Type> daphne::ExtractOp::inferTypes() {
    throw std::runtime_error("type inference not implemented for ExtractOp"); // TODO
}

std::vector<Type> daphne::OneHotOp::inferTypes() {
    throw std::runtime_error("type inference not implemented for OneHotOp"); // TODO
}

std::vector<Type> daphne::OrderOp::inferTypes() {
    // TODO Take into account if indexes or data shall be returned.
    Type srcType = getArg().getType();
    Type t;
    if(auto mt = srcType.dyn_cast<daphne::MatrixType>())
        t = mt.withSameElementType();
    else if(auto ft = srcType.dyn_cast<daphne::FrameType>())
        t = ft.withSameColumnTypes();
    return {t};
}


mlir::Type mlirTypeForCode(ValueTypeCode type, Builder builder) {
    switch(type) {
        case ValueTypeCode::SI8:  return builder.getIntegerType(8, true);
        case ValueTypeCode::SI32: return builder.getIntegerType(32, true);
        case ValueTypeCode::SI64: return builder.getIntegerType(64, true);
        case ValueTypeCode::UI8:  return builder.getIntegerType(8, false);
        case ValueTypeCode::UI32: return builder.getIntegerType(32, false);
        case ValueTypeCode::UI64: return builder.getIntegerType(64, false);
        case ValueTypeCode::F32: return builder.getF32Type();
        case ValueTypeCode::F64: return builder.getF64Type();
        default: throw std::runtime_error("mlirTypeForCode: unknown value type code");
    }
}

std::vector<Type> daphne::ReadOp::inferTypes() {

    auto p = CompilerUtils::isConstant<std::string>(getFileName());
    Builder builder(getContext());
    if (auto resType = getRes().getType().dyn_cast<daphne::MatrixType>()) {
        // If an individual value type was specified per column
        // (fmd.isSingleValueType == false), then this silently uses the
        // type of the first column.
        // TODO: add sparsity information here already (if present), currently not possible as many other ops
        //  just take input types as output types, which is incorrect for sparsity
        if (p.first) {
            FileMetaData fmd = CompilerUtils::getFileMetaData(getFileName());
            mlir::Type valType = mlirTypeForCode(fmd.schema[0], builder);
            return {mlir::daphne::MatrixType::get(getContext(), valType)};
        } else {
            return {mlir::daphne::MatrixType::get(getContext(), daphne::UnknownType::get(getContext()))};
        }
    }
    else if (auto resType = getRes().getType().dyn_cast<daphne::FrameType>()) {
        if (p.first) {
            FileMetaData fmd = CompilerUtils::getFileMetaData(getFileName());
            std::vector<mlir::Type> cts;
            if (fmd.isSingleValueType) {
                for (size_t i = 0; i < fmd.numCols; i++) {
                    cts.push_back(mlirTypeForCode(fmd.schema[0], builder));
                }
            } else {
                for (ValueTypeCode vtc : fmd.schema) {
                    cts.push_back(mlirTypeForCode(vtc, builder));
                }
            }
            return {mlir::daphne::FrameType::get(builder.getContext(), cts)};
        } else {
            return {mlir::daphne::FrameType::get(builder.getContext(), {daphne::UnknownType::get(getContext())})};
        }
    }
    return {daphne::UnknownType::get(getContext())};
}

std::vector<Type> daphne::SliceColOp::inferTypes() {
    Type u = daphne::UnknownType::get(getContext());
    Type srcTy = getSource().getType();
    Type resTy;

    if(auto srcMatTy = srcTy.dyn_cast<daphne::MatrixType>())
        // Slicing columns from a matrix retains the value type.
        resTy = srcMatTy.withSameElementType();
    else if(auto srcFrmTy = srcTy.dyn_cast<daphne::FrameType>()) {
        // Extracting columns from a frame may change the list of column value types (schema).
        auto loIn = CompilerUtils::isConstant<int64_t>(getLowerIncl());
        auto upEx = CompilerUtils::isConstant<int64_t>(getUpperExcl());
        if(loIn.first && upEx.first) {
            // Both the lower and upper bound are known.
            ssize_t loInPos = loIn.second;
            ssize_t upExPos = upEx.second;
            std::vector<Type> srcColTys = srcFrmTy.getColumnTypes();
            std::vector<Type> resColTys;
            const ssize_t srcNumCols = srcColTys.size();

            // TODO Don't duplicate these checks from shape inference.
            if(loInPos < 0 || loInPos >= srcNumCols)
                throw std::runtime_error(
                    "SliceColOp type inference: lowerIncl must be in [0, numCols), "
                    "but is " + std::to_string(loInPos) +
                    " with " + std::to_string(srcNumCols) + " cols"
                );
            if(upExPos < 0 || upExPos > srcNumCols)
                throw std::runtime_error(
                    "SliceColOp type inference: upperExcl must be in [0, numCols], "
                    "but is " + std::to_string(upExPos) +
                    " with " + std::to_string(srcNumCols) + " cols"
                );
            if(loInPos > upExPos)
                throw std::runtime_error(
                    "SliceColOp type inference: lowerIncl must not be greater than upperExcl"
                    " (found " + std::to_string(loInPos) + " and " + std::to_string(upExPos) + ")"
                );

            for(ssize_t pos = loInPos; pos < upExPos; pos++)
                resColTys.push_back(srcColTys[pos]);
                
            resTy = daphne::FrameType::get(getContext(), resColTys);
        }
        else
            // TODO The number of column types may not match the actual number of columns
            // in this case; actually, we should leave the column types blank, but this
            // cannot be represented at the moment.
            resTy = daphne::FrameType::get(getContext(), {u});
    }
    else
        resTy = u;

    return {resTy};
}

std::vector<Type> daphne::CondOp::inferTypes() {
    Type condTy = getCond().getType();
    if(condTy.isa<daphne::UnknownType>())
        return {daphne::UnknownType::get(getContext())};
    if(auto condMatTy = condTy.dyn_cast<daphne::MatrixType>()) {
        Type thenTy = getThenVal().getType();
        Type elseTy = getElseVal().getType();

        if(thenTy.isa<daphne::FrameType>() || elseTy.isa<daphne::FrameType>())
            throw std::runtime_error(
                 "CondOp does not support frames for the then-value or else-value if "
                 "the condition is a matrix"
            );

        Type thenValTy = CompilerUtils::getValueType(thenTy);
        Type elseValTy = CompilerUtils::getValueType(elseTy);

        if(thenValTy != elseValTy)
            throw std::runtime_error(
                    "the then/else-values of CondOp must have the same value type"
            );

        return {daphne::MatrixType::get(getContext(), thenValTy)};
    }
    else if(auto condFrmTy = condTy.dyn_cast<daphne::FrameType>())
        throw std::runtime_error("CondOp does not support frames for the condition yet");
    else { // cond is a scalar // TODO check if it is really a scalar
        Type thenTy = getThenVal().getType();
        Type elseTy = getElseVal().getType();
        
        // Remove any properties of matrix/frame except for the value types,
        // such that they don't interfere with the type comparison below,
        // and since we don't want them in the inferred type.
        if(auto thenMatTy = thenTy.dyn_cast<daphne::MatrixType>())
            thenTy = thenMatTy.withSameElementType();
        else if(auto thenFrmTy = thenTy.dyn_cast<daphne::FrameType>())
            thenTy = thenFrmTy.withSameColumnTypes();
        if(auto elseMatTy = elseTy.dyn_cast<daphne::MatrixType>())
            elseTy = elseMatTy.withSameElementType();
        else if(auto elseFrmTy = elseTy.dyn_cast<daphne::FrameType>())
            elseTy = elseFrmTy.withSameColumnTypes();

        if(thenTy != elseTy) {
            throw std::runtime_error(
                    "the then/else-values of CondOp must have the same type if "
                    "the condition is a scalar"
            );
        }

        // It is important that all matrix/frame properties except for the
        // value have been removed.
        return {thenTy};
    }
}

// ****************************************************************************
// Type inference function
// ****************************************************************************

std::vector<Type> daphne::tryInferType(Operation* op) {
    if(auto inferTypeOp = llvm::dyn_cast<daphne::InferTypes>(op))
        // If the operation implements the type inference interface,
        // we apply that.
        return inferTypeOp.inferTypes();
    else if(op->getNumResults() == 1) {
        // If the operation does not implement the type inference interface
        // and has exactly one result, we utilize its type inference traits.
        
        mlir::Type resTy = inferTypeByTraits<mlir::Operation>(op);

        // Note that all our type inference traits assume that the operation
        // has exactly one result (which is the case for most DaphneIR ops).
        return {resTy};
    }
    else {
        // If the operation does not implement the type inference interface
        // and has zero or more than one results, we return unknowns.
        std::vector<Type> resTys;
        for(size_t i = 0; i < op->getNumResults(); i++)
            resTys.push_back(daphne::UnknownType::get(op->getContext()));
        return resTys;
    }
}

void daphne::setInferedTypes(Operation* op, bool partialInferenceAllowed) {
    // Try to infer the types of all results of this operation.
    std::vector<Type> types;
    try {
        types = daphne::tryInferType(op);
    }
    catch (std::runtime_error& re) {
        spdlog::error("Exception in {}:{}: \n{}",__FILE__, __LINE__, re.what());
        throw;
    }
    catch (...) {
        spdlog::error("Unknown exception in {}:{}",__FILE__, __LINE__);
        throw;
    }
    const size_t numRes = op->getNumResults();
    if(types.size() != numRes)
        throw std::runtime_error(
                "type inference for op " +
                op->getName().getStringRef().str() + " returned " +
                std::to_string(types.size()) + " types, but the op has " +
                std::to_string(numRes) + " results"
        );
    // Set the inferred types on all results of this operation.
    for(size_t i = 0; i < numRes; i++) {
        if (types[i].isa<daphne::UnknownType>() && !partialInferenceAllowed)
            // TODO As soon as the run-time can handle unknown
            // data/value types, we do not need to throw here anymore.
            throw std::runtime_error(
                    "type inference returned an unknown result type "
                    "for some op, but partial inference is not allowed "
                    "at this point: " + op->getName().getStringRef().str()
        );
        op->getResult(i).setType(types[i]);
    }
}<|MERGE_RESOLUTION|>--- conflicted
+++ resolved
@@ -254,18 +254,14 @@
         std::string labelStr = CompilerUtils::constantOrThrow<std::string>(
             t, "the specified label must be a constant of string type"
         );
-<<<<<<< HEAD
         std::string delimiter = ".";
         const std::string frameName = labelStr.substr(0, labelStr.find(delimiter));
         const std::string colLabel = labelStr.substr(labelStr.find(delimiter) + delimiter.length(), labelStr.length());
-=======
->>>>>>> e6df5694
         if(labelStr == "*") {
             auto allTypes = arg.getColumnTypes();
             for (Type type: allTypes) {
                 newColumnTypes.push_back(type);
             }
-<<<<<<< HEAD
         } else if(colLabel.compare("*") == 0) {
             std::vector<std::string> labels = *arg.getLabels();
             std::vector<mlir::Type> colTypes = arg.getColumnTypes();
@@ -275,10 +271,7 @@
                     newColumnTypes.push_back(colTypes[i]);
                 }
             }
-    }else {
-=======
         } else {
->>>>>>> e6df5694
             newColumnTypes.push_back(getFrameColumnTypeByLabel(arg, t));
         }
     }
