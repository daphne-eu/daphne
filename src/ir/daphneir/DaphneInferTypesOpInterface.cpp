/*
 * Copyright 2021 The DAPHNE Consortium
 *
 * Licensed under the Apache License, Version 2.0 (the "License");
 * you may not use this file except in compliance with the License.
 * You may obtain a copy of the License at
 *
 *     http://www.apache.org/licenses/LICENSE-2.0
 *
 * Unless required by applicable law or agreed to in writing, software
 * distributed under the License is distributed on an "AS IS" BASIS,
 * WITHOUT WARRANTIES OR CONDITIONS OF ANY KIND, either express or implied.
 * See the License for the specific language governing permissions and
 * limitations under the License.
 */

#include <compiler/utils/CompilerUtils.h>
#include <compiler/utils/TypePrinting.h>
#include <ir/daphneir/Daphne.h>

#include <spdlog/spdlog.h>

#include <string>
#include <vector>
#include <stdexcept>

namespace mlir::daphne {
#include <ir/daphneir/DaphneInferTypesOpInterface.cpp.inc>
}

#include <compiler/inference/TypeInferenceUtils.h>

using namespace mlir;
using namespace mlir::OpTrait;

// ****************************************************************************
// General utility functions
// ****************************************************************************

Type getFrameColumnTypeByLabel(daphne::FrameType ft, Value labelVal) {
    std::string labelStr = CompilerUtils::constantOrThrow<std::string>(
            labelVal, "the specified label must be a constant of string type"
    );

    std::vector<std::string> * labels = ft.getLabels();
    if(labels) {
        // The column labels are known, so we search for the specified
        // label.
        std::vector<Type> colTypes = ft.getColumnTypes();
        for(size_t i = 0; i < colTypes.size(); i++)
            if((*labels)[i] == labelStr)
                // Found the label.
                return colTypes[i];
        // Did not find the label.
        throw std::runtime_error(
                "the specified label was not found: '" + labelStr + "'"
        );
    }
    else
        // The column labels are unknown, so we cannot tell what type
        // the column with the specified label has.
        return daphne::UnknownType::get(ft.getContext());
}

// ****************************************************************************
// Type inference interface implementations
// ****************************************************************************

std::vector<Type> daphne::CastOp::inferTypes() {
    Type argTy = getArg().getType();
    Type resTy = getRes().getType();
    auto mtArg = argTy.dyn_cast<daphne::MatrixType>();
    auto ftArg = argTy.dyn_cast<daphne::FrameType>();
    auto ctArg = argTy.dyn_cast<daphne::ColumnType>();
    auto mtRes = resTy.dyn_cast<daphne::MatrixType>();
    auto ctRes = resTy.dyn_cast<daphne::ColumnType>();

    // If the result type is a matrix with so far unknown value type, then we
    // infer the value type from the argument.
    if(mtRes && mtRes.getElementType().isa<daphne::UnknownType>()) {
        Type resVt;

        if(mtArg)
            // The argument is a matrix; we use its value type for the result.
            resVt = mtArg.getElementType();
        else if(ftArg) {
            // The argument is a frame, we use the value type of its only
            // column for the results; if the argument has more than one
            // column, we throw an exception.
            std::vector<Type> ctsArg = ftArg.getColumnTypes();
            if(ctsArg.size() == 1)
                resVt = ctsArg[0];
            else
                // TODO We could use the most general of the column types.
                throw std::runtime_error(
                        "currently CastOp cannot infer the value type of its "
                        "output matrix, if the input is a multi-column frame"
                );
        } 
        else if (ctArg)
            // The argument is a column; we use its value type for the result.
            resVt = ctArg.getColumnType();
        else
            // The argument is a scalar, we use its type for the value type
            // of the result.
            // TODO double-check if it is really a scalar
            resVt = argTy;
         
        return {daphne::MatrixType::get(getContext(), resVt)};
    }

    // If the result type is a column with so far unknown value type, then we
    // infer the value type from the argument.
    if(ctRes && ctRes.getColumnType().isa<daphne::UnknownType>()) {
        Type resVt;

        if(mtArg)
            // The argument is a matrix; we use its value type for the result.
            resVt = mtArg.getElementType();
        else if(ftArg) {
            // The argument is a frame, we use the value type of its only
            // column for the results; if the argument has more than one
            // column, we throw an exception.
            std::vector<Type> ctsArg = ftArg.getColumnTypes();
            if(ctsArg.size() == 1)
                resVt = ctsArg[0];
            else
                // TODO We could use the most general of the column types.
                throw std::runtime_error(
                        "currently CastOp cannot infer the value type of its "
                        "output matrix, if the input is a multi-column frame"
                );
        }
        else if (ctArg)
            // The argument is a column; we use its value type for the result.
            resVt = ctArg.getColumnType();
        else
            // The argument is a scalar, we use its type for the value type
            // of the result.
            // TODO double-check if it is really a scalar
            resVt = argTy;
         
        return {daphne::ColumnType::get(getContext(), resVt)};
    }


    // Otherwise, we leave the result type as it is. We do not reset it to
    // unknown, since this could drop information that was explicitly
    // encoded in the CastOp.
    return {resTy};
}

std::vector<Type> daphne::ExtractColOp::inferTypes() {
    Type u = daphne::UnknownType::get(getContext());
    Type srcTy = getSource().getType();
    Type selTy = getSelectedCols().getType();
    Type resTy;

    if(auto srcMatTy = srcTy.dyn_cast<daphne::MatrixType>())
        // Extracting columns from a matrix retains the value type.
        resTy = srcMatTy.withSameElementType();
    else if(auto srcFrmTy = srcTy.dyn_cast<daphne::FrameType>()) {
        // Extracting columns from a frame may change the list of column value types (schema).
        std::vector<Type> resColTys;

        if(auto selStrTy = selTy.dyn_cast<daphne::StringType>()) {
            std::string label = CompilerUtils::constantOrThrow<std::string>(getSelectedCols());
            std::string delimiter = ".";
            const std::string frameName = label.substr(0, label.find(delimiter));
            const std::string colLabel = label.substr(label.find(delimiter) + delimiter.length(), label.length());
            if(colLabel.compare("*") == 0) {
                std::vector<std::string> labels = *srcFrmTy.getLabels();
                std::vector<mlir::Type> colTypes = srcFrmTy.getColumnTypes();
                for (size_t i = 0; i < labels.size(); i++) {
                    std::string labelFrameName = labels[i].substr(0, labels[i].find(delimiter));
                    if (labelFrameName.compare(frameName) == 0) {
                        resColTys.push_back(colTypes[i]);
                    }
                }
            } else {
                // Extracting a single column by its string label.
                resColTys = {getFrameColumnTypeByLabel(srcFrmTy, getSelectedCols())};
            }
        }
        else if(auto selMatTy = selTy.dyn_cast<daphne::MatrixType>()) {
            // Extracting columns by their positions (given as a column matrix).

            // We don't know the result column types, but if the shape of selectedCols
            // is known, we at least know the number of columns in the result
            // and set them all to unknown type.
            const ssize_t numColsSel = selMatTy.getNumCols();
            const ssize_t numRowsSel = selMatTy.getNumRows();
            if(numColsSel != -1 && numColsSel != 1)
                throw std::runtime_error(
                        "ExtractColOp type inference: selectedCols must have "
                        "exactly 1 column, but found " + std::to_string(numColsSel)
                );
            if(numRowsSel != -1)
                for(ssize_t i = 0; i < numRowsSel; i++)
                    resColTys.push_back(u);
            
            // TODO Use the concrete column positions whenever they are known, e.g.,
            // if selectedCols is defined by a MatrixConstantOp (matrix literal),
            // FillOp (with known scalar value), SeqOp, ...

            // TODO If all columns of the input frame have the same type, we know
            // the output frame's column types if we know the shape of selectedCols.
        }
        else
            throw std::runtime_error(
                    "ExtractColOp type inference: selectedCols must be a string or a matrix"
            );
        
        resTy = daphne::FrameType::get(getContext(), resColTys);
    }
    else
        resTy = u;

    return {resTy};
}

std::vector<Type> daphne::FilterColOp::inferTypes() {
    if(auto mt = getSource().getType().dyn_cast<daphne::MatrixType>())
        return {mt.withSameElementType()};
    else
        // TODO See #484.
        throw std::runtime_error(
                "currently, FilterColOp can only infer its type for matrix inputs"
        );
}

std::vector<Type> daphne::CreateFrameOp::inferTypes() {
    std::vector<Type> colTypes;
    for(Value col : getCols())
        colTypes.push_back(col.getType().dyn_cast<daphne::MatrixType>().getElementType());
    return {daphne::FrameType::get(getContext(), colTypes)};
}

std::vector<Type> daphne::RandMatrixOp::inferTypes() {
    auto elTy = getMin().getType();
    if(elTy == UnknownType::get(getContext())) {
        elTy = getMax().getType();
    }
    else {
        assert((getMax().getType() == UnknownType::get(getContext()) || elTy == getMax().getType())
            && "Min and max need to have the same type");
    }
    return {daphne::MatrixType::get(getContext(), elTy)};
}

std::vector<Type> daphne::EigenOp::inferTypes() {
    auto evMatType = getArg().getType().dyn_cast<daphne::MatrixType>();
    return  {evMatType.withSameElementType(), evMatType};
}

std::vector<Type> daphne::GroupJoinOp::inferTypes() {
    daphne::FrameType lhsFt = getLhs().getType().dyn_cast<daphne::FrameType>();
    daphne::FrameType rhsFt = getRhs().getType().dyn_cast<daphne::FrameType>();
    Type lhsOnType = getFrameColumnTypeByLabel(lhsFt, getLhsOn());
    Type rhsAggType = getFrameColumnTypeByLabel(rhsFt, getRhsAgg());

    MLIRContext * ctx = getContext();
    Builder builder(ctx);
    return {
        daphne::FrameType::get(ctx, {lhsOnType, rhsAggType}),
        daphne::MatrixType::get(ctx, builder.getIndexType())
    };
}

std::vector<Type> daphne::SemiJoinOp::inferTypes() {
    daphne::FrameType lhsFt = getLhs().getType().dyn_cast<daphne::FrameType>();
    Type lhsOnType = getFrameColumnTypeByLabel(lhsFt, getLhsOn());

    MLIRContext * ctx = getContext();
    Builder builder(ctx);
    return {
        daphne::FrameType::get(ctx, {lhsOnType}),
        daphne::MatrixType::get(ctx, builder.getIndexType())
    };
}

std::vector<Type> daphne::GroupOp::inferTypes() {
    MLIRContext * ctx = getContext();
    Builder builder(ctx);

    daphne::FrameType arg = getFrame().getType().dyn_cast<daphne::FrameType>();

    std::vector<Type> newColumnTypes;
    std::vector<Value> aggColValues;
    std::vector<std::string> aggFuncNames;

    for(Value t : getKeyCol()){
        //Key Types getting adopted for the new Frame
        std::string labelStr = CompilerUtils::constantOrThrow<std::string>(
            t, "the specified label must be a constant of string type"
        );
        std::string delimiter = ".";
        const std::string frameName = labelStr.substr(0, labelStr.find(delimiter));
        const std::string colLabel = labelStr.substr(labelStr.find(delimiter) + delimiter.length(), labelStr.length());
        if(labelStr == "*") {
            auto allTypes = arg.getColumnTypes();
            for (Type type: allTypes) {
                newColumnTypes.push_back(type);
            }
        } else if(colLabel.compare("*") == 0) {
            std::vector<std::string> labels = *arg.getLabels();
            std::vector<mlir::Type> colTypes = arg.getColumnTypes();
            for (size_t i = 0; i < labels.size(); i++) {
                std::string labelFrameName = labels[i].substr(0, labels[i].find(delimiter));
                if (labelFrameName.compare(frameName) == 0) {
                    newColumnTypes.push_back(colTypes[i]);
                }
            }
<<<<<<< HEAD
    }else {
=======
        } else {
>>>>>>> ea33daa7
            newColumnTypes.push_back(getFrameColumnTypeByLabel(arg, t));
        }
    }

    // Values get collected in a easier to use Datastructure
    for(Value t : getAggCol()){
        aggColValues.push_back(t);
    }
    // Function names get collected in a easier to use Datastructure
    for(Attribute t: getAggFuncs()){
        GroupEnum aggFuncValue = t.dyn_cast<GroupEnumAttr>().getValue();
        aggFuncNames.push_back(stringifyGroupEnum(aggFuncValue).str());
    }
    //New Types get computed
    for(size_t i = 0; i < aggFuncNames.size() && i < aggColValues.size(); i++){
        std::string groupAggFunction = aggFuncNames.at(i);
        if(groupAggFunction == "COUNT"){
            newColumnTypes.push_back(builder.getIntegerType(64, true));
        }else if(groupAggFunction == "AVG"){
            newColumnTypes.push_back(builder.getF64Type());
        }else{ //DEFAULT OPTION (The Type of the named column)
            Value t = aggColValues.at(i);
            newColumnTypes.push_back(getFrameColumnTypeByLabel(arg, t));
        }
    }
    return {daphne::FrameType::get(ctx, newColumnTypes)};
}

std::vector<Type> daphne::ColumnJoinOp::inferTypes() {
    MLIRContext * ctx = getContext();
    Builder builder(ctx);
    return {
        daphne::ColumnType::get(ctx, builder.getIndexType()),
        daphne::ColumnType::get(ctx, builder.getIndexType())
    };
}

std::vector<Type> daphne::ColumnProjectionPathOp::inferTypes() {
    Type colType = getData().getType().dyn_cast<daphne::ColumnType>().getColumnType();
    return {daphne::ColumnType::get(getContext(), colType)};
}


std::vector<Type> daphne::ExtractOp::inferTypes() {
    throw std::runtime_error("type inference not implemented for ExtractOp"); // TODO
}

std::vector<Type> daphne::OneHotOp::inferTypes() {
    throw std::runtime_error("type inference not implemented for OneHotOp"); // TODO
}

std::vector<Type> daphne::OrderOp::inferTypes() {
    // TODO Take into account if indexes or data shall be returned.
    Type srcType = getArg().getType();
    Type t;
    if(auto mt = srcType.dyn_cast<daphne::MatrixType>())
        t = mt.withSameElementType();
    else if(auto ft = srcType.dyn_cast<daphne::FrameType>())
        t = ft.withSameColumnTypes();
    return {t};
}


mlir::Type mlirTypeForCode(ValueTypeCode type, Builder builder) {
    switch(type) {
        case ValueTypeCode::SI8:  return builder.getIntegerType(8, true);
        case ValueTypeCode::SI32: return builder.getIntegerType(32, true);
        case ValueTypeCode::SI64: return builder.getIntegerType(64, true);
        case ValueTypeCode::UI8:  return builder.getIntegerType(8, false);
        case ValueTypeCode::UI32: return builder.getIntegerType(32, false);
        case ValueTypeCode::UI64: return builder.getIntegerType(64, false);
        case ValueTypeCode::F32: return builder.getF32Type();
        case ValueTypeCode::F64: return builder.getF64Type();
        default: throw std::runtime_error("mlirTypeForCode: unknown value type code");
    }
}

std::vector<Type> daphne::ReadOp::inferTypes() {

    auto p = CompilerUtils::isConstant<std::string>(getFileName());
    Builder builder(getContext());
    if (auto resType = getRes().getType().dyn_cast<daphne::MatrixType>()) {
        // If an individual value type was specified per column
        // (fmd.isSingleValueType == false), then this silently uses the
        // type of the first column.
        // TODO: add sparsity information here already (if present), currently not possible as many other ops
        //  just take input types as output types, which is incorrect for sparsity
        if (p.first) {
            FileMetaData fmd = CompilerUtils::getFileMetaData(getFileName());
            mlir::Type valType = mlirTypeForCode(fmd.schema[0], builder);
            return {mlir::daphne::MatrixType::get(getContext(), valType)};
        } else {
            return {mlir::daphne::MatrixType::get(getContext(), daphne::UnknownType::get(getContext()))};
        }
    }
    else if (auto resType = getRes().getType().dyn_cast<daphne::FrameType>()) {
        if (p.first) {
            FileMetaData fmd = CompilerUtils::getFileMetaData(getFileName());
            std::vector<mlir::Type> cts;
            if (fmd.isSingleValueType) {
                for (size_t i = 0; i < fmd.numCols; i++) {
                    cts.push_back(mlirTypeForCode(fmd.schema[0], builder));
                }
            } else {
                for (ValueTypeCode vtc : fmd.schema) {
                    cts.push_back(mlirTypeForCode(vtc, builder));
                }
            }
            return {mlir::daphne::FrameType::get(builder.getContext(), cts)};
        } else {
            return {mlir::daphne::FrameType::get(builder.getContext(), {daphne::UnknownType::get(getContext())})};
        }
    }
    return {daphne::UnknownType::get(getContext())};
}

std::vector<Type> daphne::SliceColOp::inferTypes() {
    Type u = daphne::UnknownType::get(getContext());
    Type srcTy = getSource().getType();
    Type resTy;

    if(auto srcMatTy = srcTy.dyn_cast<daphne::MatrixType>())
        // Slicing columns from a matrix retains the value type.
        resTy = srcMatTy.withSameElementType();
    else if(auto srcFrmTy = srcTy.dyn_cast<daphne::FrameType>()) {
        // Extracting columns from a frame may change the list of column value types (schema).
        auto loIn = CompilerUtils::isConstant<int64_t>(getLowerIncl());
        auto upEx = CompilerUtils::isConstant<int64_t>(getUpperExcl());
        if(loIn.first && upEx.first) {
            // Both the lower and upper bound are known.
            ssize_t loInPos = loIn.second;
            ssize_t upExPos = upEx.second;
            std::vector<Type> srcColTys = srcFrmTy.getColumnTypes();
            std::vector<Type> resColTys;
            const ssize_t srcNumCols = srcColTys.size();

            // TODO Don't duplicate these checks from shape inference.
            if(loInPos < 0 || loInPos >= srcNumCols)
                throw std::runtime_error(
                    "SliceColOp type inference: lowerIncl must be in [0, numCols), "
                    "but is " + std::to_string(loInPos) +
                    " with " + std::to_string(srcNumCols) + " cols"
                );
            if(upExPos < 0 || upExPos > srcNumCols)
                throw std::runtime_error(
                    "SliceColOp type inference: upperExcl must be in [0, numCols], "
                    "but is " + std::to_string(upExPos) +
                    " with " + std::to_string(srcNumCols) + " cols"
                );
            if(loInPos > upExPos)
                throw std::runtime_error(
                    "SliceColOp type inference: lowerIncl must not be greater than upperExcl"
                    " (found " + std::to_string(loInPos) + " and " + std::to_string(upExPos) + ")"
                );

            for(ssize_t pos = loInPos; pos < upExPos; pos++)
                resColTys.push_back(srcColTys[pos]);
                
            resTy = daphne::FrameType::get(getContext(), resColTys);
        }
        else
            // TODO The number of column types may not match the actual number of columns
            // in this case; actually, we should leave the column types blank, but this
            // cannot be represented at the moment.
            resTy = daphne::FrameType::get(getContext(), {u});
    }
    else
        resTy = u;

    return {resTy};
}

std::vector<Type> daphne::CondOp::inferTypes() {
    Type condTy = getCond().getType();
    if(condTy.isa<daphne::UnknownType>())
        return {daphne::UnknownType::get(getContext())};
    if(auto condMatTy = condTy.dyn_cast<daphne::MatrixType>()) {
        Type thenTy = getThenVal().getType();
        Type elseTy = getElseVal().getType();

        if(thenTy.isa<daphne::FrameType>() || elseTy.isa<daphne::FrameType>())
            throw std::runtime_error(
                 "CondOp does not support frames for the then-value or else-value if "
                 "the condition is a matrix"
            );

        Type thenValTy = CompilerUtils::getValueType(thenTy);
        Type elseValTy = CompilerUtils::getValueType(elseTy);

        if(thenValTy != elseValTy)
            throw std::runtime_error(
                    "the then/else-values of CondOp must have the same value type"
            );

        return {daphne::MatrixType::get(getContext(), thenValTy)};
    }
    else if(auto condFrmTy = condTy.dyn_cast<daphne::FrameType>())
        throw std::runtime_error("CondOp does not support frames for the condition yet");
    else { // cond is a scalar // TODO check if it is really a scalar
        Type thenTy = getThenVal().getType();
        Type elseTy = getElseVal().getType();
        
        // Remove any properties of matrix/frame except for the value types,
        // such that they don't interfere with the type comparison below,
        // and since we don't want them in the inferred type.
        if(auto thenMatTy = thenTy.dyn_cast<daphne::MatrixType>())
            thenTy = thenMatTy.withSameElementType();
        else if(auto thenFrmTy = thenTy.dyn_cast<daphne::FrameType>())
            thenTy = thenFrmTy.withSameColumnTypes();
        if(auto elseMatTy = elseTy.dyn_cast<daphne::MatrixType>())
            elseTy = elseMatTy.withSameElementType();
        else if(auto elseFrmTy = elseTy.dyn_cast<daphne::FrameType>())
            elseTy = elseFrmTy.withSameColumnTypes();

        if(thenTy != elseTy) {
            throw std::runtime_error(
                    "the then/else-values of CondOp must have the same type if "
                    "the condition is a scalar"
            );
        }

        // It is important that all matrix/frame properties except for the
        // value have been removed.
        return {thenTy};
    }
}

// ****************************************************************************
// Type inference function
// ****************************************************************************

std::vector<Type> daphne::tryInferType(Operation* op) {
    if(auto inferTypeOp = llvm::dyn_cast<daphne::InferTypes>(op))
        // If the operation implements the type inference interface,
        // we apply that.
        return inferTypeOp.inferTypes();
    else if(op->getNumResults() == 1) {
        // If the operation does not implement the type inference interface
        // and has exactly one result, we utilize its type inference traits.
        
        mlir::Type resTy = inferTypeByTraits<mlir::Operation>(op);

        // Note that all our type inference traits assume that the operation
        // has exactly one result (which is the case for most DaphneIR ops).
        return {resTy};
    }
    else {
        // If the operation does not implement the type inference interface
        // and has zero or more than one results, we return unknowns.
        std::vector<Type> resTys;
        for(size_t i = 0; i < op->getNumResults(); i++)
            resTys.push_back(daphne::UnknownType::get(op->getContext()));
        return resTys;
    }
}

void daphne::setInferedTypes(Operation* op, bool partialInferenceAllowed) {
    // Try to infer the types of all results of this operation.
    std::vector<Type> types;
    try {
        types = daphne::tryInferType(op);
    }
    catch (std::runtime_error& re) {
        spdlog::error("Exception in {}:{}: \n{}",__FILE__, __LINE__, re.what());
        throw;
    }
    catch (...) {
        spdlog::error("Unknown exception in {}:{}",__FILE__, __LINE__);
        throw;
    }
    const size_t numRes = op->getNumResults();
    if(types.size() != numRes)
        throw std::runtime_error(
                "type inference for op " +
                op->getName().getStringRef().str() + " returned " +
                std::to_string(types.size()) + " types, but the op has " +
                std::to_string(numRes) + " results"
        );
    // Set the inferred types on all results of this operation.
    for(size_t i = 0; i < numRes; i++) {
        if (types[i].isa<daphne::UnknownType>() && !partialInferenceAllowed)
            // TODO As soon as the run-time can handle unknown
            // data/value types, we do not need to throw here anymore.
            throw std::runtime_error(
                    "type inference returned an unknown result type "
                    "for some op, but partial inference is not allowed "
                    "at this point: " + op->getName().getStringRef().str()
        );
        op->getResult(i).setType(types[i]);
    }
}<|MERGE_RESOLUTION|>--- conflicted
+++ resolved
@@ -311,11 +311,7 @@
                     newColumnTypes.push_back(colTypes[i]);
                 }
             }
-<<<<<<< HEAD
-    }else {
-=======
         } else {
->>>>>>> ea33daa7
             newColumnTypes.push_back(getFrameColumnTypeByLabel(arg, t));
         }
     }
