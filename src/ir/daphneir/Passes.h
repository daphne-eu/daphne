--- conflicted
+++ resolved
@@ -25,21 +25,6 @@
 
 #include <string>
 
-<<<<<<< HEAD
-namespace mlir
-{
-    namespace daphne
-    {
-        std::unique_ptr<Pass> createDistributeComputationsPass();
-        std::unique_ptr<Pass> createInferencePass();
-        std::unique_ptr<Pass> createInsertDaphneContextPass();
-        std::unique_ptr<Pass> createLowerToLLVMPass();
-        std::unique_ptr<Pass> createPrintIRPass(std::string message = "");
-        std::unique_ptr<Pass> createRewriteToCallKernelOpPass();
-        std::unique_ptr<Pass> createVectorizeComputationsPass();
-        std::unique_ptr<Pass> createRewriteSqlOpPass();
-        std::unique_ptr<Pass> createLowerRelationalAlgebraToDaphneOpPass();
-=======
 namespace mlir::daphne {
     std::unique_ptr<Pass> createDistributeComputationsPass();
     std::unique_ptr<Pass> createInferencePass();
@@ -48,7 +33,8 @@
     std::unique_ptr<Pass> createPrintIRPass(std::string message = "");
     std::unique_ptr<Pass> createRewriteToCallKernelOpPass(const DaphneUserConfig& cfg);
     std::unique_ptr<Pass> createVectorizeComputationsPass();
->>>>>>> 131be1ce
+    std::unique_ptr<Pass> createRewriteSqlOpPass();
+    std::unique_ptr<Pass> createLowerRelationalAlgebraToDaphneOpPass();
 
 #define GEN_PASS_REGISTRATION
 #include "ir/daphneir/Passes.h.inc"
