/*
 * Copyright 2021 The DAPHNE Consortium
 *
 * Licensed under the Apache License, Version 2.0 (the "License");
 * you may not use this file except in compliance with the License.
 * You may obtain a copy of the License at
 *
 *     http://www.apache.org/licenses/LICENSE-2.0
 *
 * Unless required by applicable law or agreed to in writing, software
 * distributed under the License is distributed on an "AS IS" BASIS,
 * WITHOUT WARRANTIES OR CONDITIONS OF ANY KIND, either express or implied.
 * See the License for the specific language governing permissions and
 * limitations under the License.
 */

#ifndef SRC_IR_DAPHNEIR_PASSES_H
#define SRC_IR_DAPHNEIR_PASSES_H

#pragma once

#include <api/cli/DaphneUserConfig.h>

#include "mlir/Pass/Pass.h"

#include <string>

namespace mlir::daphne {
    struct InferenceConfig {
        InferenceConfig(bool partialInferenceAllowed,
                        bool typeInference,
                        bool shapeInference,
                        bool frameLabelInference,
                        bool sparsityInference);
        bool partialInferenceAllowed;
        bool typeInference;
        bool shapeInference;
        bool frameLabelInference;
        bool sparsityInference;
    };

    // alphabetically sorted list of passes
    std::unique_ptr<Pass> createAdaptTypesToKernelsPass();
    std::unique_ptr<Pass> createDistributeComputationsPass();
    std::unique_ptr<Pass> createDistributePipelinesPass();
    std::unique_ptr<Pass> createMapOpLoweringPass();
    std::unique_ptr<Pass> createLowerEwDaphneOpPass();
    std::unique_ptr<Pass> createModOpLoweringPass();
    std::unique_ptr<Pass> createInferencePass(InferenceConfig cfg = {false, true, true, true, true});
    std::unique_ptr<Pass> createInsertDaphneContextPass(const DaphneUserConfig& cfg);
<<<<<<< HEAD
    std::unique_ptr<Pass> createDaphneOptPass();
    std::unique_ptr<Pass> createMatMulOpLoweringPass();
    std::unique_ptr<Pass> createAggAllOpLoweringPass();
    std::unique_ptr<Pass> createMemRefTestPass();
=======
    std::unique_ptr<Pass> createProfilingPass();
>>>>>>> 5cca09c1
    std::unique_ptr<Pass> createLowerToLLVMPass(const DaphneUserConfig& cfg);
    std::unique_ptr<Pass> createManageObjRefsPass();
    std::unique_ptr<Pass> createPhyOperatorSelectionPass();
    std::unique_ptr<Pass> createPrintIRPass(std::string message = "");
    std::unique_ptr<Pass> createRewriteSqlOpPass();
    std::unique_ptr<Pass> createRewriteToCallKernelOpPass();
    std::unique_ptr<Pass> createSelectMatrixRepresentationsPass();
    std::unique_ptr<Pass> createSpecializeGenericFunctionsPass(const DaphneUserConfig& cfg);
    std::unique_ptr<Pass> createVectorizeComputationsPass();
    std::unique_ptr<Pass> createWhileLoopInvariantCodeMotionPass();
#ifdef USE_CUDA
    std::unique_ptr<Pass> createMarkCUDAOpsPass(const DaphneUserConfig& cfg);
#endif

#ifdef USE_FPGAOPENCL
    std::unique_ptr<Pass> createMarkFPGAOPENCLOpsPass(const DaphneUserConfig& cfg);
#endif

#define GEN_PASS_REGISTRATION
#include "ir/daphneir/Passes.h.inc"
} // namespace mlir::daphne

#endif //SRC_IR_DAPHNEIR_PASSES_H<|MERGE_RESOLUTION|>--- conflicted
+++ resolved
@@ -48,14 +48,11 @@
     std::unique_ptr<Pass> createModOpLoweringPass();
     std::unique_ptr<Pass> createInferencePass(InferenceConfig cfg = {false, true, true, true, true});
     std::unique_ptr<Pass> createInsertDaphneContextPass(const DaphneUserConfig& cfg);
-<<<<<<< HEAD
     std::unique_ptr<Pass> createDaphneOptPass();
     std::unique_ptr<Pass> createMatMulOpLoweringPass();
     std::unique_ptr<Pass> createAggAllOpLoweringPass();
     std::unique_ptr<Pass> createMemRefTestPass();
-=======
     std::unique_ptr<Pass> createProfilingPass();
->>>>>>> 5cca09c1
     std::unique_ptr<Pass> createLowerToLLVMPass(const DaphneUserConfig& cfg);
     std::unique_ptr<Pass> createManageObjRefsPass();
     std::unique_ptr<Pass> createPhyOperatorSelectionPass();
