--- conflicted
+++ resolved
@@ -59,8 +59,6 @@
     let constructor = "mlir::daphne::createRewriteSqlOpPass()";
 }
 
-<<<<<<< HEAD
-=======
 def SpecializeGenericFunctionsPass : FunctionPass<"specialize-generic-funcs"> {
     let constructor = "mlir::daphne::createSpecializeGenericFunctionsPass()";
 }
@@ -69,5 +67,4 @@
     let constructor = "mlir::daphne::createWhileLoopInvariantCodeMotionPass()";
 }
 
->>>>>>> 5c72aed5
 #endif // SRC_IR_DAPHNEIR_PASSES_TD