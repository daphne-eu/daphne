--- conflicted
+++ resolved
@@ -15,12 +15,9 @@
  */
 
 #include <api/cli/StatusCode.h>
-<<<<<<< HEAD
+#include <api/cli/DaphneUserConfig.h>
+#include <parser/daphnedsl/DaphneDSLParser.h>
 #include <parser/sql/SQLParser.h>
-=======
-#include <api/cli/DaphneUserConfig.h>
->>>>>>> 131be1ce
-#include <parser/daphnedsl/DaphneDSLParser.h>
 #include "compiler/execution/DaphneIrExecutor.h"
 
 #include "mlir/ExecutionEngine/ExecutionEngine.h"
@@ -28,14 +25,11 @@
 #include "mlir/IR/BuiltinOps.h"
 #include "mlir/Pass/PassManager.h"
 
-<<<<<<< HEAD
-=======
 #ifdef USE_CUDA
     #include "runtime/local/kernels/CUDA_HostUtils.h"
 #endif
 
 #include <exception>
->>>>>>> 131be1ce
 #include <iostream>
 #include <string>
 #include <unordered_map>
@@ -101,7 +95,7 @@
     // arguments are those that can be used from within the DaphneDSL script.
     // However, these two arguments are only required during compilation and
     // runtime, users do not need to access them in a script.
-    
+
     DaphneUserConfig user_config;
     auto it = scriptArgs.find("libdir");
     if(it != scriptArgs.end()) {
