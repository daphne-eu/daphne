--- conflicted
+++ resolved
@@ -14,6 +14,8 @@
  * limitations under the License.
  */
 
+#include <api/cli/StatusCode.h>
+#include <parser/daphnesql/DaphneSQLParser.h>
 #include <parser/daphnedsl/DaphneDSLParser.h>
 #include "compiler/execution/DaphneIrExecutor.h"
 
@@ -31,71 +33,6 @@
 using namespace std;
 using namespace mlir;
 
-<<<<<<< HEAD
-OwningModuleRef
-processModule(ModuleOp module)
-{
-    if(failed(verify(module))) {
-        module.emitError("failed to verify the module right after parsing");
-        return nullptr;
-    }
-
-    if (module) {
-        //module->dump(); // print the DaphneIR representation
-        PassManager pm(module->getContext());
-
-        pm.addPass(daphne::createRewriteSqlOpPass());   //calls SQL Parser
-        pm.addPass(daphne::createLowerRelationalAlgebraToDaphneOpPass());
-        pm.addPass(daphne::createRewriteToCallKernelOpPass());
-        pm.addPass(createLowerToCFGPass());
-        pm.addPass(daphne::createLowerToLLVMPass());
-
-        if (failed(pm.run(module))) {
-            module->dump();
-            module->emitError("module pass error");
-            return nullptr;
-        }
-        return module;
-    }
-    return nullptr;
-}
-
-int
-execJIT(OwningModuleRef & module)
-{
-    if (module) {
-        llvm::InitializeNativeTarget();
-        llvm::InitializeNativeTargetAsmPrinter();
-
-        // An optimization pipeline to use within the execution engine.
-        auto optPipeline = makeOptimizingTransformer(0, 0, nullptr);
-
-        llvm::SmallVector<llvm::StringRef, 0> sharedLibRefs;
-        // TODO Find these at run-time.
-        sharedLibRefs.push_back("build/src/runtime/local/kernels/libAllKernels.so");
-        registerLLVMDialectTranslation(*module->getContext());
-        auto maybeEngine = ExecutionEngine::create(
-                                                   module.get(), nullptr, optPipeline, llvm::CodeGenOpt::Level::Default,
-                                                   sharedLibRefs, true, true, true);
-
-        if (!maybeEngine) {
-            llvm::errs() << "Failed to create JIT-Execution engine: "
-                    << maybeEngine.takeError();
-            return -1;
-        }
-        auto engine = maybeEngine->get();
-        auto error = engine->invoke("main");
-        if (error) {
-            llvm::errs() << "JIT-Engine invokation failed: " << error;
-            return -1;
-        }
-        return 0;
-    }
-    return -1;
-}
-
-=======
->>>>>>> 1408b412
 int
 main(int argc, char** argv)
 {
@@ -125,13 +62,9 @@
     parser.parseFile(builder, inputFile);
     moduleOp->dump();
     // Further process the module, including optimization and lowering passes.
-<<<<<<< HEAD
-    OwningModuleRef module = processModule(moduleOp);
-=======
     if (!executor.runPasses(moduleOp)) {
         return StatusCode::PASS_ERROR;
     }
->>>>>>> 1408b412
 
     // JIT-compile the module and execute it.
     // module->dump(); // print the LLVM IR representation
