--- conflicted
+++ resolved
@@ -101,13 +101,8 @@
     // suppressing WARN, INFO, DEBUG and TRACE)
     spdlog::level::level_enum log_level_limit = spdlog::level::err;
     std::vector<LogConfig> loggers;
-<<<<<<< HEAD
-    DaphneLogger* log_ptr{};
-    float sparsity_threshold = 0.49;
-=======
     DaphneLogger *log_ptr{};
     float sparsity_threshold = 0.25;
->>>>>>> 9858fe80
 
 #ifdef USE_CUDA
     // User config holds once context atm for convenience until we have proper
