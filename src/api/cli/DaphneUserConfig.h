/*
 * Copyright 2021 The DAPHNE Consortium
 *
 * Licensed under the Apache License, Version 2.0 (the "License");
 * you may not use this file except in compliance with the License.
 * You may obtain a copy of the License at
 *
 *     http://www.apache.org/licenses/LICENSE-2.0
 *
 * Unless required by applicable law or agreed to in writing, software
 * distributed under the License is distributed on an "AS IS" BASIS,
 * WITHOUT WARRANTIES OR CONDITIONS OF ANY KIND, either express or implied.
 * See the License for the specific language governing permissions and
 * limitations under the License.
 */


#pragma once

#include <api/daphnelib/DaphneLibResult.h>
#include <runtime/local/vectorized/LoadPartitioningDefs.h>
#include <runtime/local/kernels/SIMDOperatorsDAPHNE/VectorExtensions.h>
#include <runtime/local/datastructures/IAllocationDescriptor.h>
#include <util/LogConfig.h>
#include <util/DaphneLogger.h>
class DaphneLogger;

#include <vector>
#include <string>
#include <memory>
#include <map>
#include <limits>

/*
 * Container to pass around user configuration
 */
struct DaphneUserConfig {
    // Remember to update UserConfig.json accordingly!

<<<<<<< HEAD
    bool use_columnar = false;
    bool use_columnar_reduce = false;
    bool use_columnar_rewrite = false;
    bool use_selection_pushdown = false;
=======
    bool use_cuda_codegen = false;
>>>>>>> a3254e12
    bool use_cuda = false;
    bool use_vectorized_exec = false;
    bool use_distributed = false;
    bool use_obj_ref_mgnt = true;
    bool use_ipa_const_propa = true;
    bool use_phy_op_selection = true;
    bool use_mlir_codegen = false;
    bool use_mlir_hybrid_codegen = false;
    bool cuda_fuse_any = false;
    bool vectorized_single_queue = false;
    bool prePartitionRows = false;
    bool pinWorkers = false;
    bool hyperthreadingEnabled = false;
    bool debugMultiThreading = false;
    bool use_fpgaopencl = false;
    bool enable_profiling = false;

    bool debug_llvm = false;
    bool explain_columnar = false;
    bool explain_kernels = false;
    bool explain_llvm = false;
    bool explain_parsing = false;
    bool explain_parsing_simplified = false;
    bool explain_property_inference = false;
    bool explain_select_matrix_repr = false;
    bool explain_selection_pushdown = false;
    bool explain_sql = false;
    bool explain_phy_op_selection = false;
    bool explain_type_adaptation = false;
    bool explain_vectorized = false;
    bool explain_obj_ref_mgnt = false;
<<<<<<< HEAD
    bool explain_mlir_codegen = false;

=======
    bool explain_cuda_codegen = false;
>>>>>>> a3254e12
    SelfSchedulingScheme taskPartitioningScheme = STATIC;
    QueueTypeOption queueSetupScheme = CENTRALIZED;
	VictimSelectionLogic victimSelection = SEQPRI;
    ALLOCATION_TYPE distributedBackEndSetup= ALLOCATION_TYPE::DIST_MPI; // default value
    VectorExtensions vector_extension = VectorExtensions::SCALAR;
    size_t max_distributed_serialization_chunk_size = std::numeric_limits<int>::max() - 1024; // 2GB (-1KB to make up for gRPC headers etc.) - which is the maximum size allowed by gRPC / MPI. TODO: Investigate what might be the optimal.
    int numberOfThreads = -1;
    int minimumTaskSize = 1;
    // minimum considered log level (e.g., no logging below ERROR (essentially suppressing WARN, INFO, DEBUG and TRACE)
    spdlog::level::level_enum log_level_limit = spdlog::level::err;
    std::vector<LogConfig> loggers;
    DaphneLogger* log_ptr{};
    float sparsity_threshold = 0.25;

#ifdef USE_CUDA
    // User config holds once context atm for convenience until we have proper system infrastructure

    // CUDA device IDs (future work, as we create only one context atm)
    std::vector<int> cuda_devices;

    uint64_t codegen_ctx_ptr;
    
    // ToDo: This is an arbitrary default taken from sample code
//    int cublas_workspace_size = 1024 * 1024 * 4;
#endif
#ifdef USE_FPGAOPENCL
    std::vector<int> fpga_devices;
#endif
    
    
    std::string libdir;
    std::vector<std::string> library_paths;
    std::map<std::string, std::vector<std::string>> daphnedsl_import_paths;


    // TODO Maybe the DaphneLib result should better reside in the DaphneContext,
    // but having it here is simpler for now.
    DaphneLibResult* result_struct = nullptr;
};<|MERGE_RESOLUTION|>--- conflicted
+++ resolved
@@ -37,14 +37,11 @@
 struct DaphneUserConfig {
     // Remember to update UserConfig.json accordingly!
 
-<<<<<<< HEAD
     bool use_columnar = false;
     bool use_columnar_reduce = false;
     bool use_columnar_rewrite = false;
     bool use_selection_pushdown = false;
-=======
     bool use_cuda_codegen = false;
->>>>>>> a3254e12
     bool use_cuda = false;
     bool use_vectorized_exec = false;
     bool use_distributed = false;
@@ -76,12 +73,9 @@
     bool explain_type_adaptation = false;
     bool explain_vectorized = false;
     bool explain_obj_ref_mgnt = false;
-<<<<<<< HEAD
     bool explain_mlir_codegen = false;
 
-=======
     bool explain_cuda_codegen = false;
->>>>>>> a3254e12
     SelfSchedulingScheme taskPartitioningScheme = STATIC;
     QueueTypeOption queueSetupScheme = CENTRALIZED;
 	VictimSelectionLogic victimSelection = SEQPRI;
@@ -103,7 +97,7 @@
     std::vector<int> cuda_devices;
 
     uint64_t codegen_ctx_ptr;
-    
+
     // ToDo: This is an arbitrary default taken from sample code
 //    int cublas_workspace_size = 1024 * 1024 * 4;
 #endif
