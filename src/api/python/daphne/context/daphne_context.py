--- conflicted
+++ resolved
@@ -32,8 +32,7 @@
 from daphne.operator.nodes.do_while_loop import DoWhileLoop
 from daphne.operator.nodes.multi_return import MultiReturn
 from daphne.operator.operation_node import OperationNode
-from daphne.utils.consts import VALID_INPUT_TYPES, VALID_COMPUTED_TYPES, TMP_PATH, F64, F32, SI64, SI32, SI8, UI64, \
-    UI32, UI8
+from daphne.utils.consts import VALID_INPUT_TYPES, VALID_COMPUTED_TYPES, TMP_PATH, F64, F32, SI64, SI32, SI8, UI64, UI32, UI8
 
 import numpy as np
 import pandas as pd
@@ -199,17 +198,9 @@
 
                 if verbose:
                     # Check if this step was zero copy.
-                    print(
-                        f"from_pandas(): original DataFrame column `{column}` (#{idx}) shares memory with new numpy array: {np.shares_memory(mat, df[column].values)}")
-
-<<<<<<< HEAD
-                address = mat.ctypes.data_as(
-                    np.ctypeslib.ndpointer(dtype=mat.dtype, ndim=1, flags='C_CONTIGUOUS')).value
-                upper = (address & 0xFFFFFFFF00000000) >> 32
-                lower = (address & 0xFFFFFFFF)
-=======
+                    print(f"from_pandas(): original DataFrame column `{column}` (#{idx}) shares memory with new numpy array: {np.shares_memory(mat, df[column].values)}")
+
                 address = mat.ctypes.data_as(np.ctypeslib.ndpointer(dtype=mat.dtype, ndim=1, flags='C_CONTIGUOUS')).value
->>>>>>> ec019339
                 d_type = mat.dtype
                 if d_type == np.double or d_type == np.float64:
                     vtc = F64
@@ -229,13 +220,8 @@
                     vtc = UI64
                 else:
                     raise TypeError(f'Unsupported numpy dtype in column "{column}" ({idx})')
-<<<<<<< HEAD
-
-                args.append(Matrix(self, 'receiveFromNumpy', [upper, lower, len(mat), 1, vtc], local_data=mat))
-=======
-                
+     
                 args.append(Matrix(self, 'receiveFromNumpy', [address, len(mat), 1 , vtc], local_data=mat))
->>>>>>> ec019339
 
                 if verbose:
                     print(
