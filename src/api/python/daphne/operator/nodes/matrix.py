--- conflicted
+++ resolved
@@ -246,17 +246,10 @@
         return Matrix(self.daphne_context,'sqrt', [self])
     
     def isNan(self) -> 'OperationNode':
-<<<<<<< HEAD
-        """Checks if argument is of type Nan. Returns 1 if argument is Nan, 0 otherwise.
-        :return: `Matrix` representing operation
-        """
-        return Matrix(self.daphne_context,'isNan', [self])
-=======
         """Elementwise check for NaN values in this matrix (resulting in 1 if the element is NaN, 0 otherwise).
         :return: `Matrix` A node representing the isNan operation.
         """
         return Matrix(self.daphne_context, 'isNan', [self])
->>>>>>> a324667d
     
     def round(self) -> 'OperationNode':
         return Matrix(self.daphne_context, 'round', [self])
