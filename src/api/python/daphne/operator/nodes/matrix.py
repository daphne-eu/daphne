--- conflicted
+++ resolved
@@ -100,25 +100,12 @@
 
     def _is_numpy(self):
         return isinstance(self._np_array, np.ndarray)
-    
+
     def getDType(self, d_type):
         if d_type == np.dtype('float32'):
             return "f32"
         elif d_type == np.dtype('float64'):
             return "f64"
-<<<<<<< HEAD
-        elif d_type == np.dtype('i2'):
-            return "si8"
-        elif d_type == np.dtype('i4'):
-            return "si32"
-        elif d_type == np.dtype('i8'):
-            return "si64"
-        elif d_type == np.dtype('u2'):
-            return "ui8"
-        elif d_type == np.dtype('u4'):
-            return "ui8"
-        elif d_type == np.dtype('u8'):
-=======
         elif d_type == np.dtype('int16'):
             return "si16"
         elif d_type == np.dtype('int32'):
@@ -126,7 +113,6 @@
         elif d_type == np.dtype('int64'):
             return "si64"
         elif d_type == np.dtype('uint8'):
->>>>>>> d7f181fa
             return "ui8"
         elif d_type == np.dtype('uint16'):
             return "ui16"
@@ -138,7 +124,7 @@
             return "str"
         else:
             return "object"
-    
+
     def _is_numpy(self) -> bool:
         return self._np_array is not None
     
