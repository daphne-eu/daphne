--- conflicted
+++ resolved
@@ -106,19 +106,6 @@
             return "f32"
         elif d_type == np.dtype('float64'):
             return "f64"
-<<<<<<< HEAD
-        elif d_type == np.dtype('i2'):
-            return "si8"
-        elif d_type == np.dtype('i4'):
-            return "si32"
-        elif d_type == np.dtype('i8'):
-            return "si64"
-        elif d_type == np.dtype('u2'):
-            return "ui8"
-        elif d_type == np.dtype('u4'):
-            return "ui8"
-        elif d_type == np.dtype('u8'):
-=======
         elif d_type == np.dtype('int16'):
             return "si16"
         elif d_type == np.dtype('int32'):
@@ -126,7 +113,6 @@
         elif d_type == np.dtype('int64'):
             return "si64"
         elif d_type == np.dtype('uint8'):
->>>>>>> d7f181fa
             return "ui8"
         elif d_type == np.dtype('uint16'):
             return "ui16"
