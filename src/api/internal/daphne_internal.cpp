--- conflicted
+++ resolved
@@ -311,7 +311,6 @@
                                                    "e.g., `--args x=1,y=2.2`"),
                                               CommaSeparated);
     const std::string configFileInitValue = "-";
-<<<<<<< HEAD
     static opt<string> configFile(
         "config", cat(daphneOptions),
         desc("A JSON file that contains the DAPHNE configuration"),
@@ -345,19 +344,6 @@
             "timing", cat(daphneOptions),
             desc("Enable timing of high-level steps (start-up, parsing, compilation, execution) and print the times to stderr in JSON format")
     );
-=======
-    static opt<string> configFile("config", cat(daphneOptions),
-                                  desc("A JSON file that contains the DAPHNE configuration"), value_desc("filename"),
-                                  llvm::cl::init(configFileInitValue));
-
-    static opt<bool> enableStatistics("statistics", cat(daphneOptions), desc("Enables runtime statistics output."));
-
-    static opt<bool> enableProfiling("enable-profiling", cat(daphneOptions), desc("Enable profiling support"));
-    static opt<bool> timing("timing", cat(daphneOptions),
-                            desc("Enable timing of high-level steps (start-up, "
-                                 "parsing, compilation, execution) and print "
-                                 "the times to stderr in JSON format"));
->>>>>>> 9858fe80
 
     // Positional arguments ---------------------------------------------------
 
@@ -695,15 +681,10 @@
     if (user_config.statistics)
         Statistics::instance().dumpStatistics(KernelDispatchMapping::instance());
 
-<<<<<<< HEAD
     if (user_config.enable_property_recording)
         PropertyLogger::instance().savePropertiesAsJson("properties.json");
 
     // explicitly destroying the moduleOp here due to valgrind complaining about a memory leak otherwise.
-=======
-    // explicitly destroying the moduleOp here due to valgrind complaining about
-    // a memory leak otherwise.
->>>>>>> 9858fe80
     moduleOp->destroy();
 
     return StatusCode::SUCCESS;
