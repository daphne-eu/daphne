--- conflicted
+++ resolved
@@ -524,17 +524,14 @@
         }
     }
 
-<<<<<<< HEAD
-    user_config.statistics = enableStatistics;
     user_config.enable_property_recording = enablePropertyRecording;
     user_config.enable_property_insert = enablePropertyInsert;
     user_config.properties_file_path = propertiesFilePath.getValue();
     if (user_config.enable_property_recording && user_config.enable_property_insert)
         throw std::runtime_error("--enable-property-recording and --enable-property-insert are mutually exclusive, "
                                  "specify at most one of them");
-=======
+
     user_config.enable_statistics = enableStatistics;
->>>>>>> 14d1c24d
 
     if (user_config.use_distributed && distributedBackEndSetup == ALLOCATION_TYPE::DIST_MPI) {
 #ifndef USE_MPI
