/*
 *  Copyright 2021 The DAPHNE Consortium
 *
 *  Licensed under the Apache License, Version 2.0 (the "License");
 *  you may not use this file except in compliance with the License.
 *  You may obtain a copy of the License at
 *
 *      http://www.apache.org/licenses/LICENSE-2.0
 *
 *  Unless required by applicable law or agreed to in writing, software
 *  distributed under the License is distributed on an "AS IS" BASIS,
 *  WITHOUT WARRANTIES OR CONDITIONS OF ANY KIND, either express or implied.
 *  See the License for the specific language governing permissions and
 *  limitations under the License.
 */

#include <parser/daphnedsl/DaphneDSLParser.h>
#include <ir/daphneir/Daphne.h>
#include <ir/daphneir/Passes.h>
#include "DaphneIrExecutor.h"

#include "llvm/Support/TargetSelect.h"
#include "mlir/Conversion/SCFToStandard/SCFToStandard.h"
#include "mlir/Dialect/SCF/SCF.h"
#include "mlir/Dialect/StandardOps/IR/Ops.h"
#include "mlir/ExecutionEngine/ExecutionEngine.h"
#include "mlir/ExecutionEngine/OptUtils.h"
#include "mlir/IR/BuiltinOps.h"
#include "mlir/IR/MLIRContext.h"
#include "mlir/IR/Verifier.h"
#include "mlir/Pass/PassManager.h"
#include "mlir/Transforms/Passes.h"
#include <mlir/Dialect/LLVMIR/LLVMDialect.h>
#include "mlir/Support/LogicalResult.h"
#include "mlir/Target/LLVMIR/Dialect/LLVMIR/LLVMToLLVMIRTranslation.h"

#include <exception>
#include <iostream>
#include <memory>
#include <utility>

DaphneIrExecutor::DaphneIrExecutor(bool distributed,
                                   bool vectorized,
                                   bool selectMatrixRepresentations,
                                   DaphneUserConfig cfg)
    : distributed_(distributed), vectorized_(vectorized), selectMatrixRepresentations_(selectMatrixRepresentations),
      userConfig_(std::move(cfg)) {
    context_.getOrLoadDialect<mlir::daphne::DaphneDialect>();
    context_.getOrLoadDialect<mlir::StandardOpsDialect>();
    context_.getOrLoadDialect<mlir::scf::SCFDialect>();
    context_.getOrLoadDialect<mlir::LLVM::LLVMDialect>();

    llvm::InitializeNativeTarget();
    llvm::InitializeNativeTargetAsmPrinter();
}

bool DaphneIrExecutor::runPasses(mlir::ModuleOp module)
{
    // FIXME: operations in `template` functions (functions with unknown inputs) can't be verified
    //  as their type constraints are not met.
    //if (failed(mlir::verify(module))) {
        //module->emitError("failed to verify the module right after parsing");
        //return false;
    //}

    if (module) {
        // This flag is really useful to figure out why the lowering failed
        //llvm::DebugFlag = true;
        {
            mlir::PassManager pm(&context_);
            pm.enableVerifier(false);
            //pm.addPass(mlir::daphne::createPrintIRPass("IR after parsing:"));
            pm.addPass(mlir::daphne::createSpecializeGenericFunctionsPass());
            //pm.addPass(mlir::daphne::createPrintIRPass("IR after specializing generic functions:"));
            if(failed(pm.run(module))) {
                module->dump();
                module->emitError("pass error for generic functions");
                return false;
            }
        }
        mlir::PassManager pm(&context_);
        pm.addPass(mlir::createCanonicalizerPass());
        //pm.addPass(mlir::daphne::createPrintIRPass("IR after canonicalization:"));
        pm.addPass(mlir::daphne::createRewriteSqlOpPass()); // calls SQL Parser
        //pm.addPass(mlir::daphne::createPrintIRPass("IR after SQL parsing:"));
        
        // TODO There is a cyclic dependency between (shape) inference and
        // constant folding (included in canonicalization), at the moment we
        // run only three iterations of both passes (see #173).
        pm.addNestedPass<mlir::FuncOp>(mlir::daphne::createInferencePass());
        pm.addPass(mlir::createCanonicalizerPass());
        pm.addNestedPass<mlir::FuncOp>(mlir::daphne::createInferencePass());
        pm.addPass(mlir::createCanonicalizerPass());
        pm.addNestedPass<mlir::FuncOp>(mlir::daphne::createInferencePass());
        pm.addPass(mlir::createCanonicalizerPass());
        //pm.addPass(mlir::daphne::createPrintIRPass("IR after property inference"));
<<<<<<< HEAD
=======
        
>>>>>>> 88a6a79a
        if(selectMatrixRepresentations_) {
            pm.addNestedPass<mlir::FuncOp>(mlir::daphne::createSelectMatrixRepresentationsPass());
            //pm.addPass(mlir::daphne::createPrintIRPass("IR after selecting matrix representation"));
        }
        if(distributed_) {
            pm.addPass(mlir::daphne::createDistributeComputationsPass());
            //pm.addPass(mlir::daphne::createPrintIRPass("IR after distribution"));
            pm.addPass(mlir::createCSEPass());
            //pm.addPass(mlir::daphne::createPrintIRPass("IR after distribution - CSE"));
            pm.addPass(mlir::createCanonicalizerPass());
            //pm.addPass(mlir::daphne::createPrintIRPass("IR after distribution - canonicalization"));
        }
        if(vectorized_) {
            pm.addNestedPass<mlir::FuncOp>(mlir::daphne::createVectorizeComputationsPass());
<<<<<<< HEAD
            // TODO: add inference here if we have rewrites that could apply to vectorized pipelines due to smaller sizes
=======
            //pm.addPass(mlir::daphne::createPrintIRPass("IR after vectorization"));
>>>>>>> 88a6a79a
        }
        pm.addPass(mlir::createCanonicalizerPass());
        //pm.addPass(mlir::daphne::createPrintIRPass("IR after canonicalization"));
        pm.addNestedPass<mlir::FuncOp>(mlir::daphne::createInsertDaphneContextPass(userConfig_));
        pm.addPass(mlir::createCSEPass());
        pm.addNestedPass<mlir::FuncOp>(mlir::daphne::createRewriteToCallKernelOpPass(userConfig_));
        //pm.addPass(mlir::daphne::createPrintIRPass("IR after kernel lowering"));

        pm.addPass(mlir::createLowerToCFGPass());
        pm.addPass(mlir::daphne::createLowerToLLVMPass());
        //pm.addPass(mlir::daphne::createPrintIRPass("IR after llvm lowering"));

        if (failed(pm.run(module))) {
            module->dump();
            module->emitError("module pass error");
            return false;
        }
        return true;
    }
    return false;
}

std::unique_ptr<mlir::ExecutionEngine> DaphneIrExecutor::createExecutionEngine(mlir::ModuleOp module)
{
    if (module) {
        // An optimization pipeline to use within the execution engine.
        auto optPipeline = mlir::makeOptimizingTransformer(0, 0, nullptr);

        llvm::SmallVector<llvm::StringRef, 1> sharedLibRefs;
        // TODO Find these at run-time.
        if(userConfig_.libdir.empty()) {
            sharedLibRefs.push_back("build/src/runtime/local/kernels/libAllKernels.so");
        }
        else {
            sharedLibRefs.insert(sharedLibRefs.end(), userConfig_.library_paths.begin(), userConfig_.library_paths.end());
        }

#ifdef USE_CUDA
        if(user_config_.use_cuda) {
            if(user_config_.libdir.empty()) {
                sharedLibRefs.push_back("build/src/runtime/local/kernels/libCUDAKernels.so");
            }
        }
#endif
        registerLLVMDialectTranslation(context_);
        // module.dump();
        auto maybeEngine = mlir::ExecutionEngine::create(
            module, nullptr, optPipeline, llvm::CodeGenOpt::Level::Default,
            sharedLibRefs, true, true, true);

        if (!maybeEngine) {
            llvm::errs() << "Failed to create JIT-Execution engine: "
                         << maybeEngine.takeError();
            return nullptr;
        }
        return std::move(maybeEngine.get());
    }
    return nullptr;
}<|MERGE_RESOLUTION|>--- conflicted
+++ resolved
@@ -83,7 +83,7 @@
         //pm.addPass(mlir::daphne::createPrintIRPass("IR after canonicalization:"));
         pm.addPass(mlir::daphne::createRewriteSqlOpPass()); // calls SQL Parser
         //pm.addPass(mlir::daphne::createPrintIRPass("IR after SQL parsing:"));
-        
+
         // TODO There is a cyclic dependency between (shape) inference and
         // constant folding (included in canonicalization), at the moment we
         // run only three iterations of both passes (see #173).
@@ -94,10 +94,7 @@
         pm.addNestedPass<mlir::FuncOp>(mlir::daphne::createInferencePass());
         pm.addPass(mlir::createCanonicalizerPass());
         //pm.addPass(mlir::daphne::createPrintIRPass("IR after property inference"));
-<<<<<<< HEAD
-=======
-        
->>>>>>> 88a6a79a
+
         if(selectMatrixRepresentations_) {
             pm.addNestedPass<mlir::FuncOp>(mlir::daphne::createSelectMatrixRepresentationsPass());
             //pm.addPass(mlir::daphne::createPrintIRPass("IR after selecting matrix representation"));
@@ -112,11 +109,8 @@
         }
         if(vectorized_) {
             pm.addNestedPass<mlir::FuncOp>(mlir::daphne::createVectorizeComputationsPass());
-<<<<<<< HEAD
+            //pm.addPass(mlir::daphne::createPrintIRPass("IR after vectorization"));
             // TODO: add inference here if we have rewrites that could apply to vectorized pipelines due to smaller sizes
-=======
-            //pm.addPass(mlir::daphne::createPrintIRPass("IR after vectorization"));
->>>>>>> 88a6a79a
         }
         pm.addPass(mlir::createCanonicalizerPass());
         //pm.addPass(mlir::daphne::createPrintIRPass("IR after canonicalization"));
