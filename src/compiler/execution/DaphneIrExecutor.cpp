--- conflicted
+++ resolved
@@ -78,79 +78,11 @@
     // return false;
     //}
 
-<<<<<<< HEAD
-    if (module) {
-        // This flag is really useful to figure out why the lowering failed
-        llvm::DebugFlag = userConfig_.debug_llvm;
-        {
-            mlir::PassManager pm(&context_);
-            // TODO Enable the verifier for all passes where it is possible.
-            // Originally, it was only turned off for the SpecializeGenericFunctionsPass.
-            pm.enableVerifier(false);
-
-            if(userConfig_.explain_parsing)
-                pm.addPass(mlir::daphne::createPrintIRPass("IR after parsing:"));
-
-            pm.addPass(mlir::createCanonicalizerPass());
-            pm.addPass(mlir::createCSEPass());
-            if(userConfig_.explain_parsing_simplified)
-                pm.addPass(mlir::daphne::createPrintIRPass("IR after parsing and some simplifications:"));
-
-            pm.addPass(mlir::daphne::createRewriteSqlOpPass()); // calls SQL Parser
-            if(userConfig_.explain_sql)
-                pm.addPass(mlir::daphne::createPrintIRPass("IR after SQL parsing:"));
-
-            pm.addPass(mlir::daphne::createSpecializeGenericFunctionsPass(userConfig_));
-            if(userConfig_.explain_property_inference)
-                pm.addPass(mlir::daphne::createPrintIRPass("IR after inference:"));
-
-            if(userConfig_.use_selection_pushdown) {
-                pm.addPass(mlir::daphne::createSelectionPushdownPass());
-                pm.addPass(mlir::createCanonicalizerPass());
-                pm.addPass(mlir::createCSEPass());
-            }
-
-#if defined USE_AVX512 || defined USE_AVX2 || defined USE_SSE || defined USE_SCALAR
-            if(userConfig_.use_columnar_rewrite) {
-                pm.addPass(mlir::daphne::createRewriteColumnarOpPass());
-                pm.addNestedPass<mlir::func::FuncOp>(mlir::daphne::createMarkVectorExtensionOpsPass(userConfig_));
-            }
-
-            if(userConfig_.use_columnar_reduce) {
-                pm.addPass(mlir::daphne::createRewriteColumnarOpPass());
-                pm.addNestedPass<mlir::func::FuncOp>(mlir::daphne::createInferencePass());
-                pm.addPass(mlir::createCanonicalizerPass());
-                pm.addNestedPass<mlir::func::FuncOp>(mlir::daphne::createReduceColumnarOpPass());
-                pm.addNestedPass<mlir::func::FuncOp>(mlir::daphne::createMarkVectorExtensionOpsPass(userConfig_));
-            }
-
-            if(userConfig_.use_columnar) {
-                pm.addPass(mlir::daphne::createRewriteColumnarOpPass());
-                pm.addNestedPass<mlir::func::FuncOp>(mlir::daphne::createInferencePass());
-                pm.addPass(mlir::createCanonicalizerPass());
-                pm.addNestedPass<mlir::func::FuncOp>(mlir::daphne::createReduceColumnarOpPass());
-                pm.addPass(mlir::createCanonicalizerPass());
-                pm.addPass(mlir::createCSEPass());
-                pm.addNestedPass<mlir::func::FuncOp>(mlir::daphne::createOptimizeColumnarOpPass());
-                pm.addNestedPass<mlir::func::FuncOp>(mlir::daphne::createMarkVectorExtensionOpsPass(userConfig_));
-            }
-            if(userConfig_.explain_columnar)    
-                pm.addPass(mlir::daphne::createPrintIRPass("IR after columnar rewriting:"));
-#endif
-
-            if(failed(pm.run(module))) {
-                module->dump();
-                module->emitError("module pass error");
-                return false;
-            }
-        }
-=======
     if (!module) return false;
 
     // This flag is really useful to figure out why the lowering failed
     llvm::DebugFlag = userConfig_.debug_llvm;
     {
->>>>>>> ea33daa7
         mlir::PassManager pm(&context_);
         // TODO Enable the verifier for all passes where it is possible.
         // Originally, it was only turned off for the
@@ -175,6 +107,40 @@
             mlir::daphne::createSpecializeGenericFunctionsPass(userConfig_));
         if (userConfig_.explain_property_inference)
             pm.addPass(mlir::daphne::createPrintIRPass("IR after inference:"));
+
+        if(userConfig_.use_selection_pushdown) {
+                pm.addPass(mlir::daphne::createSelectionPushdownPass());
+                pm.addPass(mlir::createCanonicalizerPass());
+                pm.addPass(mlir::createCSEPass());
+            }
+
+#if defined USE_AVX512 || defined USE_AVX2 || defined USE_SSE || defined USE_SCALAR
+        if(userConfig_.use_columnar_rewrite) {
+            pm.addPass(mlir::daphne::createRewriteColumnarOpPass());
+            pm.addNestedPass<mlir::func::FuncOp>(mlir::daphne::createMarkVectorExtensionOpsPass(userConfig_));
+        }
+
+        if(userConfig_.use_columnar_reduce) {
+            pm.addPass(mlir::daphne::createRewriteColumnarOpPass());
+            pm.addNestedPass<mlir::func::FuncOp>(mlir::daphne::createInferencePass());
+            pm.addPass(mlir::createCanonicalizerPass());
+            pm.addNestedPass<mlir::func::FuncOp>(mlir::daphne::createReduceColumnarOpPass());
+            pm.addNestedPass<mlir::func::FuncOp>(mlir::daphne::createMarkVectorExtensionOpsPass(userConfig_));
+        }
+
+        if(userConfig_.use_columnar) {
+            pm.addPass(mlir::daphne::createRewriteColumnarOpPass());
+            pm.addNestedPass<mlir::func::FuncOp>(mlir::daphne::createInferencePass());
+            pm.addPass(mlir::createCanonicalizerPass());
+            pm.addNestedPass<mlir::func::FuncOp>(mlir::daphne::createReduceColumnarOpPass());
+            pm.addPass(mlir::createCanonicalizerPass());
+            pm.addPass(mlir::createCSEPass());
+            pm.addNestedPass<mlir::func::FuncOp>(mlir::daphne::createOptimizeColumnarOpPass());
+            pm.addNestedPass<mlir::func::FuncOp>(mlir::daphne::createMarkVectorExtensionOpsPass(userConfig_));
+        }
+        if(userConfig_.explain_columnar)    
+            pm.addPass(mlir::daphne::createPrintIRPass("IR after columnar rewriting:"));
+#endif
 
         if (failed(pm.run(module))) {
             module->dump();
@@ -340,7 +306,6 @@
         sharedLibRefs.emplace_back(sharedLibRefPaths.back());
     }
 #endif
-<<<<<<< HEAD
 
 #ifdef USE_AVX512
         if(userConfig_.use_columnar || userConfig_.use_columnar_reduce || userConfig_.use_columnar_rewrite) {
@@ -370,25 +335,6 @@
         }
 #endif
 
-        registerLLVMDialectTranslation(context_);
-        // module.dump();
-        mlir::ExecutionEngineOptions options;
-        options.llvmModuleBuilder = nullptr;
-        options.transformer = optPipeline;
-        options.jitCodeGenOptLevel = llvm::CodeGenOpt::Level::Default;
-        options.sharedLibPaths = llvm::ArrayRef<llvm::StringRef>(sharedLibRefs);
-        options.enableObjectDump = true;
-        options.enableGDBNotificationListener = true;
-        options.enablePerfNotificationListener = true;
-        auto maybeEngine = mlir::ExecutionEngine::create(module, options);
-
-        if (!maybeEngine) {
-            llvm::errs() << "Failed to create JIT-Execution engine: "
-                         << maybeEngine.takeError();
-            return nullptr;
-        }
-        return std::move(maybeEngine.get());
-=======
     registerLLVMDialectTranslation(context_);
     // module.dump();
     mlir::ExecutionEngineOptions options;
@@ -405,7 +351,6 @@
         llvm::errs() << "Failed to create JIT-Execution engine: "
                      << maybeEngine.takeError();
         return nullptr;
->>>>>>> ea33daa7
     }
     return std::move(maybeEngine.get());
 }
