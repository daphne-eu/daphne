/*
 *  Copyright 2021 The DAPHNE Consortium
 *
 *  Licensed under the Apache License, Version 2.0 (the "License");
 *  you may not use this file except in compliance with the License.
 *  You may obtain a copy of the License at
 *
 *      http://www.apache.org/licenses/LICENSE-2.0
 *
 *  Unless required by applicable law or agreed to in writing, software
 *  distributed under the License is distributed on an "AS IS" BASIS,
 *  WITHOUT WARRANTIES OR CONDITIONS OF ANY KIND, either express or implied.
 *  See the License for the specific language governing permissions and
 *  limitations under the License.
 */

#include "DaphneIrExecutor.h"

#include <ir/daphneir/Daphne.h>
#include <ir/daphneir/Passes.h>
#include <mlir/Dialect/LLVMIR/LLVMDialect.h>
#include <mlir/Dialect/LLVMIR/Transforms/Passes.h>

#include <filesystem>
#include <memory>
#include <utility>

#include "llvm/Support/TargetSelect.h"
#include "mlir/Conversion/AffineToStandard/AffineToStandard.h"
#include "mlir/Conversion/FuncToLLVM/ConvertFuncToLLVMPass.h"
#include "mlir/Conversion/LinalgToLLVM/LinalgToLLVM.h"
#include "mlir/Conversion/MathToLLVM/MathToLLVM.h"
#include "mlir/Conversion/ReconcileUnrealizedCasts/ReconcileUnrealizedCasts.h"
#include "mlir/Conversion/SCFToControlFlow/SCFToControlFlow.h"
#include "mlir/Dialect/Affine/IR/AffineOps.h"
#include "mlir/Dialect/Affine/Passes.h"
#include "mlir/Dialect/Arith/IR/Arith.h"
#include "mlir/Dialect/Bufferization/Transforms/Passes.h"
#include "mlir/Dialect/Func/IR/FuncOps.h"
#include "mlir/Dialect/Linalg/Passes.h"
#include "mlir/Dialect/Math/IR/Math.h"
#include "mlir/Dialect/MemRef/IR/MemRef.h"
#include "mlir/Dialect/SCF/IR/SCF.h"
#include "mlir/ExecutionEngine/ExecutionEngine.h"
#include "mlir/ExecutionEngine/OptUtils.h"
#include "mlir/IR/BuiltinOps.h"
#include "mlir/Support/LogicalResult.h"
#include "mlir/Target/LLVMIR/Dialect/LLVMIR/LLVMToLLVMIRTranslation.h"
#include "mlir/Transforms/Passes.h"

DaphneIrExecutor::DaphneIrExecutor(bool selectMatrixRepresentations,
                                   DaphneUserConfig cfg)
    : userConfig_(std::move(cfg)),
      selectMatrixRepresentations_(selectMatrixRepresentations) {
    // register loggers
    if (userConfig_.log_ptr != nullptr) userConfig_.log_ptr->registerLoggers();

    context_.getOrLoadDialect<mlir::daphne::DaphneDialect>();
    context_.getOrLoadDialect<mlir::arith::ArithDialect>();
    context_.getOrLoadDialect<mlir::func::FuncDialect>();
    context_.getOrLoadDialect<mlir::scf::SCFDialect>();
    context_.getOrLoadDialect<mlir::LLVM::LLVMDialect>();
    context_.getOrLoadDialect<mlir::AffineDialect>();
    context_.getOrLoadDialect<mlir::memref::MemRefDialect>();
    context_.getOrLoadDialect<mlir::linalg::LinalgDialect>();
    context_.getOrLoadDialect<mlir::math::MathDialect>();

    llvm::InitializeNativeTarget();
    llvm::InitializeNativeTargetAsmPrinter();
}

bool DaphneIrExecutor::runPasses(mlir::ModuleOp module) {
    // FIXME: operations in `template` functions (functions with unknown inputs)
    // can't be verified
    //  as their type constraints are not met.
    // if (failed(mlir::verify(module))) {
    // module->emitError("failed to verify the module right after parsing");
    // return false;
    //}

    if (!module) return false;

    // This flag is really useful to figure out why the lowering failed
    llvm::DebugFlag = userConfig_.debug_llvm;
    {
        mlir::PassManager pm(&context_);
        // TODO Enable the verifier for all passes where it is possible.
        // Originally, it was only turned off for the
        // SpecializeGenericFunctionsPass.
        pm.enableVerifier(false);

        if (userConfig_.explain_parsing)
            pm.addPass(mlir::daphne::createPrintIRPass("IR after parsing:"));

        pm.addPass(mlir::createCanonicalizerPass());
        pm.addPass(mlir::createCSEPass());
        if (userConfig_.explain_parsing_simplified)
            pm.addPass(mlir::daphne::createPrintIRPass(
                "IR after parsing and some simplifications:"));

        pm.addPass(mlir::daphne::createRewriteSqlOpPass());  // calls SQL Parser
        if (userConfig_.explain_sql)
            pm.addPass(
                mlir::daphne::createPrintIRPass("IR after SQL parsing:"));

        pm.addPass(
            mlir::daphne::createSpecializeGenericFunctionsPass(userConfig_));
        if (userConfig_.explain_property_inference)
            pm.addPass(mlir::daphne::createPrintIRPass("IR after inference:"));

        if(userConfig_.use_selection_pushdown) {
                pm.addPass(mlir::daphne::createSelectionPushdownPass());
                pm.addPass(mlir::createCanonicalizerPass());
                pm.addPass(mlir::createCSEPass());
            }

#if defined USE_AVX512 || defined USE_AVX2 || defined USE_SSE || defined USE_SCALAR
        if(userConfig_.use_columnar_rewrite) {
            pm.addPass(mlir::daphne::createRewriteColumnarOpPass());
            pm.addNestedPass<mlir::func::FuncOp>(mlir::daphne::createMarkVectorExtensionOpsPass(userConfig_));
        }

<<<<<<< HEAD
        if(userConfig_.use_columnar_reduce) {
            pm.addPass(mlir::daphne::createRewriteColumnarOpPass());
            pm.addNestedPass<mlir::func::FuncOp>(mlir::daphne::createInferencePass());
            pm.addPass(mlir::createCanonicalizerPass());
            pm.addNestedPass<mlir::func::FuncOp>(mlir::daphne::createReduceColumnarOpPass());
            pm.addNestedPass<mlir::func::FuncOp>(mlir::daphne::createMarkVectorExtensionOpsPass(userConfig_));
        }

        if(userConfig_.use_columnar) {
            pm.addPass(mlir::daphne::createRewriteColumnarOpPass());
            pm.addNestedPass<mlir::func::FuncOp>(mlir::daphne::createInferencePass());
            pm.addPass(mlir::createCanonicalizerPass());
            pm.addNestedPass<mlir::func::FuncOp>(mlir::daphne::createReduceColumnarOpPass());
            pm.addPass(mlir::createCanonicalizerPass());
=======
        if(selectMatrixRepresentations_)
            pm.addNestedPass<mlir::func::FuncOp>(mlir::daphne::createSelectMatrixRepresentationsPass(userConfig_));
        if(userConfig_.explain_select_matrix_repr)
            pm.addPass(mlir::daphne::createPrintIRPass("IR after selecting matrix representations:"));

#ifdef USE_CUDA
        if(userConfig_.use_cuda_codegen)
            pm.addNestedPass<mlir::func::FuncOp>(mlir::daphne::createPatternBasedCodeGenPass(userConfig_));
        if(userConfig_.explain_cuda_codegen)
            pm.addPass(mlir::daphne::createPrintIRPass("IR after code generation:"));
#endif

        if(userConfig_.use_phy_op_selection) {
            pm.addPass(mlir::daphne::createPhyOperatorSelectionPass());
>>>>>>> a3254e12
            pm.addPass(mlir::createCSEPass());
            pm.addNestedPass<mlir::func::FuncOp>(mlir::daphne::createOptimizeColumnarOpPass());
            pm.addNestedPass<mlir::func::FuncOp>(mlir::daphne::createMarkVectorExtensionOpsPass(userConfig_));
        }
        if(userConfig_.explain_columnar)    
            pm.addPass(mlir::daphne::createPrintIRPass("IR after columnar rewriting:"));
#endif

        if (failed(pm.run(module))) {
            module->dump();
            module->emitError("module pass error");
            return false;
        }
    }

    mlir::PassManager pm(&context_);
    // Note that property inference and canonicalization have already been done
    // in the SpecializeGenericFunctionsPass, so actually, it's not necessary
    // here anymore.

    // TODO There is a cyclic dependency between (shape) inference and
    // constant folding (included in canonicalization), at the moment we
    // run only three iterations of both passes (see #173).
    pm.addNestedPass<mlir::func::FuncOp>(mlir::daphne::createInferencePass());
    pm.addPass(mlir::createCanonicalizerPass());

    if (selectMatrixRepresentations_)
        pm.addNestedPass<mlir::func::FuncOp>(
            mlir::daphne::createSelectMatrixRepresentationsPass());
    if (userConfig_.explain_select_matrix_repr)
        pm.addPass(mlir::daphne::createPrintIRPass(
            "IR after selecting matrix representations:"));

    if (userConfig_.use_phy_op_selection) {
        pm.addPass(mlir::daphne::createPhyOperatorSelectionPass());
        pm.addPass(mlir::createCSEPass());
    }
    if (userConfig_.explain_phy_op_selection)
        pm.addPass(mlir::daphne::createPrintIRPass(
            "IR after selecting physical operators:"));

    pm.addNestedPass<mlir::func::FuncOp>(
        mlir::daphne::createAdaptTypesToKernelsPass());
    if (userConfig_.explain_type_adaptation)
        pm.addPass(
            mlir::daphne::createPrintIRPass("IR after type adaptation:"));

#if 0
    if (userConfig_.use_distributed) {
        pm.addPass(mlir::daphne::createDistributeComputationsPass());
        //pm.addPass(mlir::daphne::createPrintIRPass("IR after distribution"));
        pm.addPass(mlir::createCSEPass());
        //pm.addPass(mlir::daphne::createPrintIRPass("IR after distribution - CSE"));
        pm.addPass(mlir::createCanonicalizerPass());
        //pm.addPass(mlir::daphne::createPrintIRPass("IR after distribution - canonicalization"));
        pm.addNestedPass<mlir::func::FuncOp>(mlir::daphne::createWhileLoopInvariantCodeMotionPass());
        //pm.addPass(mlir::daphne::createPrintIRPass("IR after distribution - WhileLICM"));
    }
#endif

    // For now, in order to use the distributed runtime we also require the
    // vectorized engine to be enabled to create pipelines. Therefore, *if*
    // distributed runtime is enabled, we need to make a vectorization pass.
    if (userConfig_.use_vectorized_exec || userConfig_.use_distributed) {
        // TODO: add inference here if we have rewrites that could apply to
        // vectorized pipelines due to smaller sizes
        pm.addNestedPass<mlir::func::FuncOp>(
            mlir::daphne::createVectorizeComputationsPass());
        pm.addPass(mlir::createCanonicalizerPass());
    }
    if (userConfig_.explain_vectorized)
        pm.addPass(mlir::daphne::createPrintIRPass("IR after vectorization:"));

    if (userConfig_.use_distributed)
        pm.addPass(mlir::daphne::createDistributePipelinesPass());

    if (userConfig_.use_mlir_codegen || userConfig_.use_mlir_hybrid_codegen) buildCodegenPipeline(pm);

    if (userConfig_.enable_profiling)
        pm.addNestedPass<mlir::func::FuncOp>(
            mlir::daphne::createProfilingPass());

    pm.addNestedPass<mlir::func::FuncOp>(
        mlir::daphne::createInsertDaphneContextPass(userConfig_));

#ifdef USE_CUDA
    if (userConfig_.use_cuda)
        pm.addNestedPass<mlir::func::FuncOp>(
            mlir::daphne::createMarkCUDAOpsPass(userConfig_));
#endif

#ifdef USE_FPGAOPENCL
    if (userConfig_.use_fpgaopencl)
        pm.addNestedPass<mlir::func::FuncOp>(
            mlir::daphne::createMarkFPGAOPENCLOpsPass(userConfig_));
#endif

    // Tidy up the IR before managing object reference counters with IncRefOp
    // and DecRefOp. This is important, because otherwise, an SSA value whose
    // references are managed could be cleared away by common subexpression
    // elimination (CSE), while retaining its IncRefOps/DecRefOps, which could
    // lead to double frees etc.
    pm.addPass(mlir::createCanonicalizerPass());
    pm.addPass(mlir::createCSEPass());

    if (userConfig_.use_obj_ref_mgnt)
        pm.addNestedPass<mlir::func::FuncOp>(
            mlir::daphne::createManageObjRefsPass());
    if (userConfig_.explain_obj_ref_mgnt)
        pm.addPass(mlir::daphne::createPrintIRPass(
            "IR after managing object references:"));

    pm.addNestedPass<mlir::func::FuncOp>(
        mlir::daphne::createRewriteToCallKernelOpPass());
    if (userConfig_.explain_kernels)
        pm.addPass(
            mlir::daphne::createPrintIRPass("IR after kernel lowering:"));

    pm.addPass(mlir::createConvertSCFToCFPass());
    pm.addNestedPass<mlir::func::FuncOp>(
        mlir::LLVM::createRequestCWrappersPass());
    pm.addPass(mlir::daphne::createLowerToLLVMPass(userConfig_));
    pm.addPass(mlir::createReconcileUnrealizedCastsPass());
    if (userConfig_.explain_llvm)
        pm.addPass(mlir::daphne::createPrintIRPass("IR after llvm lowering:"));

    if (failed(pm.run(module))) {
        module->dump();
        module->emitError("module pass error");
        return false;
    }

    return true;
}

std::unique_ptr<mlir::ExecutionEngine> DaphneIrExecutor::createExecutionEngine(
    mlir::ModuleOp module) {
    if (!module) return nullptr;
    // An optimization pipeline to use within the execution engine.
    unsigned optLevel = 0;
    unsigned sizeLevel = 0;
    llvm::TargetMachine *targetMachine = nullptr;
    auto optPipeline = mlir::makeOptimizingTransformer(optLevel, sizeLevel, targetMachine);
    std::vector<llvm::StringRef> sharedLibRefs;
    // This next line adds to our Linux platform lock-in
    std::string daphne_executable_dir(
        std::filesystem::canonical("/proc/self/exe").parent_path());
    if (userConfig_.libdir.empty()) {
        sharedLibRefPaths.push_back(
            std::string(daphne_executable_dir + "/../lib/libAllKernels.so"));
        sharedLibRefs.emplace_back(sharedLibRefPaths.back());
    } else {
        sharedLibRefs.insert(sharedLibRefs.end(),
                             userConfig_.library_paths.begin(),
                             userConfig_.library_paths.end());
    }

#ifdef USE_CUDA
    if (userConfig_.use_cuda) {
        sharedLibRefPaths.push_back(
            std::string(daphne_executable_dir + "/../lib/libCUDAKernels.so"));
        sharedLibRefs.emplace_back(sharedLibRefPaths.back());
    }
#endif

#ifdef USE_FPGAOPENCL
    if (userConfig_.use_fpgaopencl) {
        sharedLibRefPaths.push_back(std::string(
            daphne_executable_dir + "/../lib/libFPGAOPENCLKernels.so"));
        sharedLibRefs.emplace_back(sharedLibRefPaths.back());
    }
#endif

#ifdef USE_AVX512
        if(userConfig_.use_columnar || userConfig_.use_columnar_reduce || userConfig_.use_columnar_rewrite) {
            sharedLibRefPaths.push_back(std::string(daphne_executable_dir + "/../lib/libAVX512Kernels.so"));
            sharedLibRefs.emplace_back(sharedLibRefPaths.back());
        }
#endif

#ifdef USE_AVX2
        if(userConfig_.use_columnar || userConfig_.use_columnar_reduce || userConfig_.use_columnar_rewrite) {
            sharedLibRefPaths.push_back(std::string(daphne_executable_dir + "/../lib/libAVX2Kernels.so"));
            sharedLibRefs.emplace_back(sharedLibRefPaths.back());
        }
#endif

#ifdef USE_SSE
        if(userConfig_.use_columnar || userConfig_.use_columnar_reduce || userConfig_.use_columnar_rewrite) {
            sharedLibRefPaths.push_back(std::string(daphne_executable_dir + "/../lib/libSSEKernels.so"));
            sharedLibRefs.emplace_back(sharedLibRefPaths.back());
        }
#endif

#ifdef USE_SCALAR
        if(userConfig_.use_columnar || userConfig_.use_columnar_reduce || userConfig_.use_columnar_rewrite) {
            sharedLibRefPaths.push_back(std::string(daphne_executable_dir + "/../lib/libSCALARKernels.so"));
            sharedLibRefs.emplace_back(sharedLibRefPaths.back());
        }
#endif

    registerLLVMDialectTranslation(context_);
    // module.dump();
    mlir::ExecutionEngineOptions options;
    options.llvmModuleBuilder = nullptr;
    options.transformer = optPipeline;
    options.jitCodeGenOptLevel = llvm::CodeGenOpt::Level::Default;
    options.sharedLibPaths = llvm::ArrayRef<llvm::StringRef>(sharedLibRefs);
    options.enableObjectDump = true;
    options.enableGDBNotificationListener = true;
    options.enablePerfNotificationListener = true;
    auto maybeEngine = mlir::ExecutionEngine::create(module, options);

    if (!maybeEngine) {
        llvm::errs() << "Failed to create JIT-Execution engine: "
                     << maybeEngine.takeError();
        return nullptr;
    }
    return std::move(maybeEngine.get());
}

void DaphneIrExecutor::buildCodegenPipeline(mlir::PassManager &pm) {
    if (userConfig_.explain_mlir_codegen)
        pm.addPass(
            mlir::daphne::createPrintIRPass("IR before codegen pipeline"));

    pm.addPass(mlir::daphne::createDaphneOptPass());

    if (!userConfig_.use_mlir_hybrid_codegen) {
        pm.addPass(mlir::daphne::createMatMulOpLoweringPass());
    }

    pm.addPass(mlir::daphne::createAggAllOpLoweringPass());
    pm.addPass(mlir::daphne::createMapOpLoweringPass());
    pm.addPass(mlir::createInlinerPass());

    pm.addPass(mlir::daphne::createEwOpLoweringPass());
    pm.addPass(mlir::createConvertMathToLLVMPass());
    pm.addPass(mlir::daphne::createModOpLoweringPass());
    pm.addPass(mlir::createCanonicalizerPass());
    pm.addPass(mlir::createCSEPass());
    pm.addNestedPass<mlir::func::FuncOp>(mlir::createLoopFusionPass());
    pm.addNestedPass<mlir::func::FuncOp>(
        mlir::createAffineScalarReplacementPass());
    pm.addPass(mlir::createLowerAffinePass());

    if (userConfig_.explain_mlir_codegen)
        pm.addPass(
            mlir::daphne::createPrintIRPass("IR after codegen pipeline"));
}<|MERGE_RESOLUTION|>--- conflicted
+++ resolved
@@ -120,7 +120,6 @@
             pm.addNestedPass<mlir::func::FuncOp>(mlir::daphne::createMarkVectorExtensionOpsPass(userConfig_));
         }
 
-<<<<<<< HEAD
         if(userConfig_.use_columnar_reduce) {
             pm.addPass(mlir::daphne::createRewriteColumnarOpPass());
             pm.addNestedPass<mlir::func::FuncOp>(mlir::daphne::createInferencePass());
@@ -135,56 +134,45 @@
             pm.addPass(mlir::createCanonicalizerPass());
             pm.addNestedPass<mlir::func::FuncOp>(mlir::daphne::createReduceColumnarOpPass());
             pm.addPass(mlir::createCanonicalizerPass());
-=======
-        if(selectMatrixRepresentations_)
-            pm.addNestedPass<mlir::func::FuncOp>(mlir::daphne::createSelectMatrixRepresentationsPass(userConfig_));
-        if(userConfig_.explain_select_matrix_repr)
-            pm.addPass(mlir::daphne::createPrintIRPass("IR after selecting matrix representations:"));
+            pm.addPass(mlir::createCSEPass());
+            pm.addNestedPass<mlir::func::FuncOp>(mlir::daphne::createOptimizeColumnarOpPass());
+            pm.addNestedPass<mlir::func::FuncOp>(mlir::daphne::createMarkVectorExtensionOpsPass(userConfig_));
+        }
+        if(userConfig_.explain_columnar)
+            pm.addPass(mlir::daphne::createPrintIRPass("IR after columnar rewriting:"));
+#endif
+
+        if (failed(pm.run(module))) {
+            module->dump();
+            module->emitError("module pass error");
+            return false;
+        }
+    }
+
+    mlir::PassManager pm(&context_);
+    // Note that property inference and canonicalization have already been done
+    // in the SpecializeGenericFunctionsPass, so actually, it's not necessary
+    // here anymore.
+
+    // TODO There is a cyclic dependency between (shape) inference and
+    // constant folding (included in canonicalization), at the moment we
+    // run only three iterations of both passes (see #173).
+    pm.addNestedPass<mlir::func::FuncOp>(mlir::daphne::createInferencePass());
+    pm.addPass(mlir::createCanonicalizerPass());
+
+    if (selectMatrixRepresentations_)
+        pm.addNestedPass<mlir::func::FuncOp>(
+            mlir::daphne::createSelectMatrixRepresentationsPass(userConfig_));
+    if (userConfig_.explain_select_matrix_repr)
+        pm.addPass(mlir::daphne::createPrintIRPass(
+            "IR after selecting matrix representations:"));
 
 #ifdef USE_CUDA
         if(userConfig_.use_cuda_codegen)
             pm.addNestedPass<mlir::func::FuncOp>(mlir::daphne::createPatternBasedCodeGenPass(userConfig_));
         if(userConfig_.explain_cuda_codegen)
             pm.addPass(mlir::daphne::createPrintIRPass("IR after code generation:"));
-#endif
-
-        if(userConfig_.use_phy_op_selection) {
-            pm.addPass(mlir::daphne::createPhyOperatorSelectionPass());
->>>>>>> a3254e12
-            pm.addPass(mlir::createCSEPass());
-            pm.addNestedPass<mlir::func::FuncOp>(mlir::daphne::createOptimizeColumnarOpPass());
-            pm.addNestedPass<mlir::func::FuncOp>(mlir::daphne::createMarkVectorExtensionOpsPass(userConfig_));
-        }
-        if(userConfig_.explain_columnar)    
-            pm.addPass(mlir::daphne::createPrintIRPass("IR after columnar rewriting:"));
-#endif
-
-        if (failed(pm.run(module))) {
-            module->dump();
-            module->emitError("module pass error");
-            return false;
-        }
-    }
-
-    mlir::PassManager pm(&context_);
-    // Note that property inference and canonicalization have already been done
-    // in the SpecializeGenericFunctionsPass, so actually, it's not necessary
-    // here anymore.
-
-    // TODO There is a cyclic dependency between (shape) inference and
-    // constant folding (included in canonicalization), at the moment we
-    // run only three iterations of both passes (see #173).
-    pm.addNestedPass<mlir::func::FuncOp>(mlir::daphne::createInferencePass());
-    pm.addPass(mlir::createCanonicalizerPass());
-
-    if (selectMatrixRepresentations_)
-        pm.addNestedPass<mlir::func::FuncOp>(
-            mlir::daphne::createSelectMatrixRepresentationsPass());
-    if (userConfig_.explain_select_matrix_repr)
-        pm.addPass(mlir::daphne::createPrintIRPass(
-            "IR after selecting matrix representations:"));
-
-    if (userConfig_.use_phy_op_selection) {
+#endif    if (userConfig_.use_phy_op_selection) {
         pm.addPass(mlir::daphne::createPhyOperatorSelectionPass());
         pm.addPass(mlir::createCSEPass());
     }
