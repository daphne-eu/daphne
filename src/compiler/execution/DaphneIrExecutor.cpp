--- conflicted
+++ resolved
@@ -89,36 +89,6 @@
     // SpecializeGenericFunctionsPass.
     pm.enableVerifier(false);
 
-<<<<<<< HEAD
-        pm.addPass(mlir::createCanonicalizerPass());
-        pm.addPass(mlir::createCSEPass());
-        if (userConfig_.explain_parsing_simplified)
-            pm.addPass(mlir::daphne::createPrintIRPass(
-                "IR after parsing and some simplifications:"));
-
-        pm.addPass(mlir::daphne::createRewriteSqlOpPass());  // calls SQL Parser
-        if (userConfig_.explain_sql)
-            pm.addPass(
-                mlir::daphne::createPrintIRPass("IR after SQL parsing:"));
-
-        pm.addPass(
-            mlir::daphne::createSpecializeGenericFunctionsPass(userConfig_));
-        if (userConfig_.explain_property_inference)
-            pm.addPass(mlir::daphne::createPrintIRPass("IR after inference:"));
-
-
-        try {
-            if (failed(pm.run(module))) {
-                module->dump();
-                module->emitError("module pass error");
-                return false;
-            }
-        } catch(...) {
-            ErrorHandler::dumpModuleToDisk(module);
-            throw;
-        }
-    }
-=======
     if (userConfig_.explain_parsing)
         pm.addPass(mlir::daphne::createPrintIRPass("IR after parsing:"));
 
@@ -134,7 +104,6 @@
     pm.addPass(mlir::daphne::createSpecializeGenericFunctionsPass(userConfig_));
     if (userConfig_.explain_property_inference)
         pm.addPass(mlir::daphne::createPrintIRPass("IR after inference:"));
->>>>>>> 9858fe80
 
     // Note that property inference and canonicalization have already been done
     // in the SpecializeGenericFunctionsPass, so actually, it's not necessary
@@ -225,13 +194,8 @@
 
     pm.addNestedPass<mlir::func::FuncOp>(mlir::daphne::createRewriteToCallKernelOpPass(userConfig_, usedLibPaths));
     if (userConfig_.explain_kernels)
-<<<<<<< HEAD
         pm.addPass(
             mlir::daphne::createPrintIRPass("IR after kernel lowering:"));
-=======
-        pm.addPass(mlir::daphne::createPrintIRPass("IR after kernel lowering:"));
-
->>>>>>> 9858fe80
     pm.addPass(mlir::createConvertSCFToCFPass());
     pm.addNestedPass<mlir::func::FuncOp>(mlir::LLVM::createRequestCWrappersPass());
     pm.addPass(mlir::daphne::createLowerToLLVMPass(userConfig_));
