/*
 *  Copyright 2021 The DAPHNE Consortium
 *
 *  Licensed under the Apache License, Version 2.0 (the "License");
 *  you may not use this file except in compliance with the License.
 *  You may obtain a copy of the License at
 *
 *      http://www.apache.org/licenses/LICENSE-2.0
 *
 *  Unless required by applicable law or agreed to in writing, software
 *  distributed under the License is distributed on an "AS IS" BASIS,
 *  WITHOUT WARRANTIES OR CONDITIONS OF ANY KIND, either express or implied.
 *  See the License for the specific language governing permissions and
 *  limitations under the License.
 */

#include <iostream>
#include <ir/daphneir/Daphne.h>
#include <ir/daphneir/Passes.h>
#include "DaphneIrExecutor.h"
#include "compiler/utils/LoweringUtils.h"

#include "llvm/Support/TargetSelect.h"
#include "mlir/Conversion/AffineToStandard/AffineToStandard.h"
#include "mlir/Conversion/LinalgToLLVM/LinalgToLLVM.h"
#include "mlir/Conversion/FuncToLLVM/ConvertFuncToLLVMPass.h"
#include "mlir/Dialect/Affine/Passes.h"
#include "mlir/Dialect/Linalg/Passes.h"
#include "mlir/Dialect/Affine/IR/AffineOps.h"
#include "mlir/Dialect/Math/IR/Math.h"
#include "mlir/Dialect/MemRef/IR/MemRef.h"
#include "mlir/Conversion/ReconcileUnrealizedCasts/ReconcileUnrealizedCasts.h"
#include "mlir/Conversion/SCFToControlFlow/SCFToControlFlow.h"
#include "mlir/Dialect/Arith/IR/Arith.h"
#include "mlir/Dialect/Func/IR/FuncOps.h"
#include "mlir/Dialect/SCF/IR/SCF.h"
#include "mlir/ExecutionEngine/ExecutionEngine.h"
#include "mlir/ExecutionEngine/OptUtils.h"
#include "mlir/IR/BuiltinOps.h"
#include "mlir/Transforms/Passes.h"
#include <mlir/Dialect/LLVMIR/LLVMDialect.h>
#include <mlir/Dialect/LLVMIR/Transforms/Passes.h>
#include "mlir/Support/LogicalResult.h"
#include "mlir/Target/LLVMIR/Dialect/LLVMIR/LLVMToLLVMIRTranslation.h"
#include "mlir/Dialect/Affine/Passes.h"
#include "mlir/Dialect/Bufferization/Transforms/Passes.h"
#include "mlir/Conversion/MathToLLVM/MathToLLVM.h"

#include <filesystem>
#include <memory>
#include <utility>

DaphneIrExecutor::DaphneIrExecutor(bool selectMatrixRepresentations, DaphneUserConfig cfg) : userConfig_(std::move(cfg)),
        selectMatrixRepresentations_(selectMatrixRepresentations) {
    // register loggers
    if(userConfig_.log_ptr != nullptr)
        userConfig_.log_ptr->registerLoggers();

    context_.getOrLoadDialect<mlir::daphne::DaphneDialect>();
    context_.getOrLoadDialect<mlir::arith::ArithDialect>();
    context_.getOrLoadDialect<mlir::func::FuncDialect>();
    context_.getOrLoadDialect<mlir::scf::SCFDialect>();
    context_.getOrLoadDialect<mlir::LLVM::LLVMDialect>();
    context_.getOrLoadDialect<mlir::AffineDialect>();
    context_.getOrLoadDialect<mlir::memref::MemRefDialect>();
    context_.getOrLoadDialect<mlir::linalg::LinalgDialect>();
    context_.getOrLoadDialect<mlir::math::MathDialect>();

    llvm::InitializeNativeTarget();
    llvm::InitializeNativeTargetAsmPrinter();
}

bool DaphneIrExecutor::runPasses(mlir::ModuleOp module) {
    // FIXME: operations in `template` functions (functions with unknown inputs)
    // can't be verified
    //  as their type constraints are not met.
    // if (failed(mlir::verify(module))) {
    // module->emitError("failed to verify the module right after parsing");
    // return false;
    //}

<<<<<<< HEAD
    if (!module) return false;

    // This flag is really useful to figure out why the lowering failed
    llvm::DebugFlag = userConfig_.debug_llvm;
    {
        mlir::PassManager pm(&context_);
        pm.enableVerifier(false);
        if (userConfig_.explain_parsing)
            pm.addPass(mlir::daphne::createPrintIRPass("IR after parsing:"));
        pm.addPass(mlir::daphne::createSpecializeGenericFunctionsPass());
        // pm.addPass(mlir::daphne::createPrintIRPass("IR after specializing
        // generic functions:"));
        if (failed(pm.run(module))) {
            module->dump();
            module->emitError("pass error for generic functions");
            return false;
        }
    }
    mlir::PassManager pm(&context_);
    pm.addPass(mlir::createCanonicalizerPass());
    if (userConfig_.explain_parsing_simplified)
        pm.addPass(mlir::daphne::createPrintIRPass(
            "IR after parsing and some simplifications:"));
    pm.addPass(mlir::daphne::createRewriteSqlOpPass());  // calls SQL Parser
    if (userConfig_.explain_sql)
        pm.addPass(mlir::daphne::createPrintIRPass("IR after SQL parsing:"));

    // TODO There is a cyclic dependency between (shape) inference and
    // constant folding (included in canonicalization), at the moment we
    // run only three iterations of both passes (see #173).
    pm.addNestedPass<mlir::func::FuncOp>(mlir::daphne::createInferencePass());
    pm.addPass(mlir::createCanonicalizerPass());
    pm.addNestedPass<mlir::func::FuncOp>(mlir::daphne::createInferencePass());
    pm.addPass(mlir::createCanonicalizerPass());
    pm.addNestedPass<mlir::func::FuncOp>(mlir::daphne::createInferencePass());
    pm.addPass(mlir::createCanonicalizerPass());
    pm.addNestedPass<mlir::func::FuncOp>(mlir::daphne::createInferencePass());
    pm.addPass(mlir::createCanonicalizerPass());
    // pm.addPass(mlir::daphne::createPrintIRPass("IR after property
    // inference"));

    if (selectMatrixRepresentations_) {
        pm.addNestedPass<mlir::func::FuncOp>(
            mlir::daphne::createSelectMatrixRepresentationsPass());
        // pm.addPass(mlir::daphne::createPrintIRPass("IR after selecting matrix
        // representation"));
    }

    if (userConfig_.explain_property_inference)
        pm.addPass(
            mlir::daphne::createPrintIRPass("IR after property inference"));

    pm.addNestedPass<mlir::func::FuncOp>(
        mlir::daphne::createAdaptTypesToKernelsPass());
    if (userConfig_.explain_type_adaptation)
        pm.addPass(mlir::daphne::createPrintIRPass("IR after type adaptation"));

#if 0
    if (userConfig_.use_distributed) {
        pm.addPass(mlir::daphne::createDistributeComputationsPass());
        //pm.addPass(mlir::daphne::createPrintIRPass("IR after distribution"));
        pm.addPass(mlir::createCSEPass());
        //pm.addPass(mlir::daphne::createPrintIRPass("IR after distribution - CSE"));
        pm.addPass(mlir::createCanonicalizerPass());
        //pm.addPass(mlir::daphne::createPrintIRPass("IR after distribution - canonicalization"));
        pm.addNestedPass<mlir::func::FuncOp>(mlir::daphne::createWhileLoopInvariantCodeMotionPass());
        //pm.addPass(mlir::daphne::createPrintIRPass("IR after distribution - WhileLICM"));
    }
#endif

    if (userConfig_.codegen) buildCodegenPipeline(pm);

    // For now, in order to use the distributed runtime we also require the
    // vectorized engine to be enabled to create pipelines. Therefore, *if*
    // distributed runtime is enabled, we need to make a vectorization pass.
    if (userConfig_.use_vectorized_exec || userConfig_.use_distributed) {
        // TODO: add inference here if we have rewrites that could apply to
        // vectorized pipelines due to smaller sizes
        pm.addNestedPass<mlir::func::FuncOp>(
            mlir::daphne::createVectorizeComputationsPass());
        pm.addPass(mlir::createCanonicalizerPass());
    }
    if (userConfig_.explain_vectorized)
        pm.addPass(mlir::daphne::createPrintIRPass("IR after vectorization"));

    if (userConfig_.use_distributed)
        pm.addPass(mlir::daphne::createDistributePipelinesPass());

    pm.addNestedPass<mlir::func::FuncOp>(
        mlir::daphne::createInsertDaphneContextPass(userConfig_));
=======
    if (module) {
        // This flag is really useful to figure out why the lowering failed
        llvm::DebugFlag = userConfig_.debug_llvm;
        {
            mlir::PassManager pm(&context_);
            // TODO Enable the verifier for all passes where it is possible.
            // Originally, it was only turned off for the SpecializeGenericFunctionsPass.
            pm.enableVerifier(false);

            if(userConfig_.explain_parsing)
                pm.addPass(mlir::daphne::createPrintIRPass("IR after parsing:"));

            pm.addPass(mlir::createCanonicalizerPass());
            pm.addPass(mlir::createCSEPass());
            if(userConfig_.explain_parsing_simplified)
                pm.addPass(mlir::daphne::createPrintIRPass("IR after parsing and some simplifications:"));

            pm.addPass(mlir::daphne::createRewriteSqlOpPass()); // calls SQL Parser
            if(userConfig_.explain_sql)
                pm.addPass(mlir::daphne::createPrintIRPass("IR after SQL parsing:"));

            pm.addPass(mlir::daphne::createSpecializeGenericFunctionsPass(userConfig_));
            if(userConfig_.explain_property_inference)
                pm.addPass(mlir::daphne::createPrintIRPass("IR after inference:"));

            if(failed(pm.run(module))) {
                module->dump();
                module->emitError("module pass error");
                return false;
            }
        }
        mlir::PassManager pm(&context_);

        // Note that property inference and canonicalization have already been done
        // in the SpecializeGenericFunctionsPass, so actually, it's not necessary
        // here anymore.
        // TODO There is a cyclic dependency between (shape) inference and
        // constant folding (included in canonicalization), at the moment we
        // run only three iterations of both passes (see #173).
        pm.addNestedPass<mlir::func::FuncOp>(mlir::daphne::createInferencePass());
        pm.addPass(mlir::createCanonicalizerPass());

        if(selectMatrixRepresentations_)
            pm.addNestedPass<mlir::func::FuncOp>(mlir::daphne::createSelectMatrixRepresentationsPass());
        if(userConfig_.explain_select_matrix_repr)
            pm.addPass(mlir::daphne::createPrintIRPass("IR after selecting matrix representations:"));

        if(userConfig_.use_phy_op_selection) {
            pm.addPass(mlir::daphne::createPhyOperatorSelectionPass());
            pm.addPass(mlir::createCSEPass());
        }
        if(userConfig_.explain_phy_op_selection)
            pm.addPass(mlir::daphne::createPrintIRPass("IR after selecting physical operators:"));

        pm.addNestedPass<mlir::func::FuncOp>(mlir::daphne::createAdaptTypesToKernelsPass());
        if(userConfig_.explain_type_adaptation)
            pm.addPass(mlir::daphne::createPrintIRPass("IR after type adaptation:"));

#if 0
        if (userConfig_.use_distributed) {
            pm.addPass(mlir::daphne::createDistributeComputationsPass());
            //pm.addPass(mlir::daphne::createPrintIRPass("IR after distribution:"));
            pm.addPass(mlir::createCSEPass());
            //pm.addPass(mlir::daphne::createPrintIRPass("IR after distribution - CSE:"));
            pm.addPass(mlir::createCanonicalizerPass());
            //pm.addPass(mlir::daphne::createPrintIRPass("IR after distribution - canonicalization:"));
            pm.addNestedPass<mlir::func::FuncOp>(mlir::daphne::createWhileLoopInvariantCodeMotionPass());
            //pm.addPass(mlir::daphne::createPrintIRPass("IR after distribution - WhileLICM:"));
        }
#endif
        
        // For now, in order to use the distributed runtime we also require the vectorized engine to be enabled
        // to create pipelines. Therefore, *if* distributed runtime is enabled, we need to make a vectorization pass.
        if(userConfig_.use_vectorized_exec || userConfig_.use_distributed) {
            // TODO: add inference here if we have rewrites that could apply to vectorized pipelines due to smaller sizes
            pm.addNestedPass<mlir::func::FuncOp>(mlir::daphne::createVectorizeComputationsPass());
            pm.addPass(mlir::createCanonicalizerPass());
        }
        if(userConfig_.explain_vectorized)
            pm.addPass(mlir::daphne::createPrintIRPass("IR after vectorization:"));
        
        if (userConfig_.use_distributed)
            pm.addPass(mlir::daphne::createDistributePipelinesPass());

        if (userConfig_.enable_profiling)
            pm.addNestedPass<mlir::func::FuncOp>(mlir::daphne::createProfilingPass());

        pm.addNestedPass<mlir::func::FuncOp>(mlir::daphne::createInsertDaphneContextPass(userConfig_));
>>>>>>> 5cca09c1

#ifdef USE_CUDA
    if (userConfig_.use_cuda)
        pm.addNestedPass<mlir::func::FuncOp>(
            mlir::daphne::createMarkCUDAOpsPass(userConfig_));
#endif

#ifdef USE_FPGAOPENCL
    if (userConfig_.use_fpgaopencl)
        pm.addNestedPass<mlir::func::FuncOp>(
            mlir::daphne::createMarkFPGAOPENCLOpsPass(userConfig_));
#endif

    // Tidy up the IR before managing object reference counters with IncRefOp
    // and DecRefOp. This is important, because otherwise, an SSA value whose
    // references are managed could be cleared away by common subexpression
    // elimination (CSE), while retaining its IncRefOps/DecRefOps, which could
    // lead to double frees etc.
    pm.addPass(mlir::createCanonicalizerPass());
    pm.addPass(mlir::createCSEPass());

<<<<<<< HEAD
    if (userConfig_.use_obj_ref_mgnt)
        pm.addNestedPass<mlir::func::FuncOp>(
            mlir::daphne::createManageObjRefsPass());
    if (userConfig_.explain_obj_ref_mgnt)
        pm.addPass(mlir::daphne::createPrintIRPass(
            "IR after managing object references"));

    pm.addNestedPass<mlir::func::FuncOp>(
        mlir::daphne::createRewriteToCallKernelOpPass());
    if (userConfig_.explain_kernels)
        pm.addPass(mlir::daphne::createPrintIRPass("IR after kernel lowering"));

    pm.addPass(mlir::createConvertSCFToCFPass());
    pm.addNestedPass<mlir::func::FuncOp>(
        mlir::LLVM::createRequestCWrappersPass());
    pm.addPass(mlir::daphne::createLowerToLLVMPass(userConfig_));
    if (userConfig_.explain_llvm)
        pm.addPass(mlir::daphne::createPrintIRPass("IR after llvm lowering"));
    pm.addPass(mlir::createCSEPass());
    pm.addPass(mlir::createReconcileUnrealizedCastsPass());
=======
        if(userConfig_.use_obj_ref_mgnt)
            pm.addNestedPass<mlir::func::FuncOp>(mlir::daphne::createManageObjRefsPass());
        if(userConfig_.explain_obj_ref_mgnt)
            pm.addPass(mlir::daphne::createPrintIRPass("IR after managing object references:"));

        pm.addNestedPass<mlir::func::FuncOp>(mlir::daphne::createRewriteToCallKernelOpPass());
        if(userConfig_.explain_kernels)
            pm.addPass(mlir::daphne::createPrintIRPass("IR after kernel lowering:"));

        pm.addPass(mlir::createConvertSCFToCFPass());
        pm.addNestedPass<mlir::func::FuncOp>(mlir::LLVM::createRequestCWrappersPass());
        pm.addPass(mlir::daphne::createLowerToLLVMPass(userConfig_));
        pm.addPass(mlir::createReconcileUnrealizedCastsPass());
        if(userConfig_.explain_llvm)
            pm.addPass(mlir::daphne::createPrintIRPass("IR after llvm lowering:"));
>>>>>>> 5cca09c1

    if (failed(pm.run(module))) {
        module->dump();
        module->emitError("module pass error");
        return false;
    }

    return true;
}

std::unique_ptr<mlir::ExecutionEngine> DaphneIrExecutor::createExecutionEngine(mlir::ModuleOp module)
{
    if (module) {
        // An optimization pipeline to use within the execution engine.
        unsigned make_fast = 3;
        auto optPipeline = mlir::makeOptimizingTransformer(make_fast, 0, nullptr);
        std::vector<llvm::StringRef> sharedLibRefs;
        // This next line adds to our Linux platform lock-in
        std::string daphne_executable_dir(std::filesystem::canonical("/proc/self/exe").parent_path());
        if(userConfig_.libdir.empty()) {
            sharedLibRefPaths.push_back(std::string(daphne_executable_dir + "/../lib/libAllKernels.so"));
            sharedLibRefs.emplace_back(sharedLibRefPaths.back());
        }
        else {
            sharedLibRefs.insert(sharedLibRefs.end(), userConfig_.library_paths.begin(), userConfig_.library_paths.end());
        }

#ifdef USE_CUDA
        if(userConfig_.use_cuda) {
            sharedLibRefPaths.push_back(std::string(daphne_executable_dir + "/../lib/libCUDAKernels.so"));
            sharedLibRefs.emplace_back(sharedLibRefPaths.back());
        }
#endif

#ifdef USE_FPGAOPENCL
        if(userConfig_.use_fpgaopencl) {
            sharedLibRefPaths.push_back(std::string(daphne_executable_dir + "/../lib/libFPGAOPENCLKernels.so"));
            sharedLibRefs.emplace_back(sharedLibRefPaths.back());
        }
#endif
        registerLLVMDialectTranslation(context_);
        // module.dump();
        mlir::ExecutionEngineOptions options;
        options.llvmModuleBuilder = nullptr;
        options.transformer = optPipeline;
        options.jitCodeGenOptLevel = llvm::CodeGenOpt::Level::Default;
        options.sharedLibPaths = llvm::ArrayRef<llvm::StringRef>(sharedLibRefs);
        options.enableObjectDump = true;
        options.enableGDBNotificationListener = true;
        options.enablePerfNotificationListener = true;
        auto maybeEngine = mlir::ExecutionEngine::create(module, options);

        if (!maybeEngine) {
            llvm::errs() << "Failed to create JIT-Execution engine: "
                         << maybeEngine.takeError();
            return nullptr;
        }
        return std::move(maybeEngine.get());
    }
    return nullptr;
}

void DaphneIrExecutor::buildCodegenPipeline(mlir::PassManager &pm) {
    if (userConfig_.explain_codegen)
        pm.addPass(
            mlir::daphne::createPrintIRPass("IR before codegen pipeline"));

    pm.addPass(mlir::daphne::createDaphneOptPass());

    if (userConfig_.explain_codegen)
        pm.addPass(
            mlir::daphne::createPrintIRPass("IR after daphneopt pass"));

    if (!userConfig_.hybrid) {
        pm.addPass(mlir::daphne::createMatMulOpLoweringPass());
    }

    pm.addPass(mlir::daphne::createAggAllOpLoweringPass());
    pm.addPass(mlir::daphne::createMapOpLoweringPass());
    pm.addPass(mlir::createInlinerPass());

    // pm.addPass(
    //     mlir::daphne::createPrintIRPass("IR before EW"));
    pm.addPass(mlir::daphne::createLowerEwDaphneOpPass());
    pm.addPass(mlir::createConvertMathToLLVMPass());
    pm.addPass(mlir::daphne::createModOpLoweringPass());
    pm.addPass(mlir::createCanonicalizerPass());
    pm.addPass(mlir::createCSEPass());
    pm.addNestedPass<mlir::func::FuncOp>(mlir::createLoopFusionPass());
    pm.addNestedPass<mlir::func::FuncOp>(
        mlir::createAffineScalarReplacementPass());
    pm.addPass(mlir::createLowerAffinePass());

    // pm.addPass(
    //     mlir::daphne::createPrintIRPass("IR before BufferDeallocation"));
    // pm.addPass(mlir::bufferization::createBufferDeallocationPass());
    if (userConfig_.explain_codegen)
        pm.addPass(
            mlir::daphne::createPrintIRPass("IR after codegen pipeline"));
}<|MERGE_RESOLUTION|>--- conflicted
+++ resolved
@@ -14,47 +14,46 @@
  *  limitations under the License.
  */
 
-#include <iostream>
+#include "DaphneIrExecutor.h"
+
 #include <ir/daphneir/Daphne.h>
 #include <ir/daphneir/Passes.h>
-#include "DaphneIrExecutor.h"
-#include "compiler/utils/LoweringUtils.h"
+#include <mlir/Dialect/LLVMIR/LLVMDialect.h>
+#include <mlir/Dialect/LLVMIR/Transforms/Passes.h>
+
+#include <filesystem>
+#include <memory>
+#include <utility>
 
 #include "llvm/Support/TargetSelect.h"
 #include "mlir/Conversion/AffineToStandard/AffineToStandard.h"
+#include "mlir/Conversion/FuncToLLVM/ConvertFuncToLLVMPass.h"
 #include "mlir/Conversion/LinalgToLLVM/LinalgToLLVM.h"
-#include "mlir/Conversion/FuncToLLVM/ConvertFuncToLLVMPass.h"
+#include "mlir/Conversion/MathToLLVM/MathToLLVM.h"
+#include "mlir/Conversion/ReconcileUnrealizedCasts/ReconcileUnrealizedCasts.h"
+#include "mlir/Conversion/SCFToControlFlow/SCFToControlFlow.h"
+#include "mlir/Dialect/Affine/IR/AffineOps.h"
 #include "mlir/Dialect/Affine/Passes.h"
+#include "mlir/Dialect/Arith/IR/Arith.h"
+#include "mlir/Dialect/Bufferization/Transforms/Passes.h"
+#include "mlir/Dialect/Func/IR/FuncOps.h"
 #include "mlir/Dialect/Linalg/Passes.h"
-#include "mlir/Dialect/Affine/IR/AffineOps.h"
 #include "mlir/Dialect/Math/IR/Math.h"
 #include "mlir/Dialect/MemRef/IR/MemRef.h"
-#include "mlir/Conversion/ReconcileUnrealizedCasts/ReconcileUnrealizedCasts.h"
-#include "mlir/Conversion/SCFToControlFlow/SCFToControlFlow.h"
-#include "mlir/Dialect/Arith/IR/Arith.h"
-#include "mlir/Dialect/Func/IR/FuncOps.h"
 #include "mlir/Dialect/SCF/IR/SCF.h"
 #include "mlir/ExecutionEngine/ExecutionEngine.h"
 #include "mlir/ExecutionEngine/OptUtils.h"
 #include "mlir/IR/BuiltinOps.h"
-#include "mlir/Transforms/Passes.h"
-#include <mlir/Dialect/LLVMIR/LLVMDialect.h>
-#include <mlir/Dialect/LLVMIR/Transforms/Passes.h>
 #include "mlir/Support/LogicalResult.h"
 #include "mlir/Target/LLVMIR/Dialect/LLVMIR/LLVMToLLVMIRTranslation.h"
-#include "mlir/Dialect/Affine/Passes.h"
-#include "mlir/Dialect/Bufferization/Transforms/Passes.h"
-#include "mlir/Conversion/MathToLLVM/MathToLLVM.h"
-
-#include <filesystem>
-#include <memory>
-#include <utility>
-
-DaphneIrExecutor::DaphneIrExecutor(bool selectMatrixRepresentations, DaphneUserConfig cfg) : userConfig_(std::move(cfg)),
-        selectMatrixRepresentations_(selectMatrixRepresentations) {
+#include "mlir/Transforms/Passes.h"
+
+DaphneIrExecutor::DaphneIrExecutor(bool selectMatrixRepresentations,
+                                   DaphneUserConfig cfg)
+    : userConfig_(std::move(cfg)),
+      selectMatrixRepresentations_(selectMatrixRepresentations) {
     // register loggers
-    if(userConfig_.log_ptr != nullptr)
-        userConfig_.log_ptr->registerLoggers();
+    if (userConfig_.log_ptr != nullptr) userConfig_.log_ptr->registerLoggers();
 
     context_.getOrLoadDialect<mlir::daphne::DaphneDialect>();
     context_.getOrLoadDialect<mlir::arith::ArithDialect>();
@@ -79,63 +78,74 @@
     // return false;
     //}
 
-<<<<<<< HEAD
     if (!module) return false;
 
     // This flag is really useful to figure out why the lowering failed
     llvm::DebugFlag = userConfig_.debug_llvm;
     {
         mlir::PassManager pm(&context_);
+        // TODO Enable the verifier for all passes where it is possible.
+        // Originally, it was only turned off for the
+        // SpecializeGenericFunctionsPass.
         pm.enableVerifier(false);
+
         if (userConfig_.explain_parsing)
             pm.addPass(mlir::daphne::createPrintIRPass("IR after parsing:"));
-        pm.addPass(mlir::daphne::createSpecializeGenericFunctionsPass());
-        // pm.addPass(mlir::daphne::createPrintIRPass("IR after specializing
-        // generic functions:"));
+
+        pm.addPass(mlir::createCanonicalizerPass());
+        pm.addPass(mlir::createCSEPass());
+        if (userConfig_.explain_parsing_simplified)
+            pm.addPass(mlir::daphne::createPrintIRPass(
+                "IR after parsing and some simplifications:"));
+
+        pm.addPass(mlir::daphne::createRewriteSqlOpPass());  // calls SQL Parser
+        if (userConfig_.explain_sql)
+            pm.addPass(
+                mlir::daphne::createPrintIRPass("IR after SQL parsing:"));
+
+        pm.addPass(
+            mlir::daphne::createSpecializeGenericFunctionsPass(userConfig_));
+        if (userConfig_.explain_property_inference)
+            pm.addPass(mlir::daphne::createPrintIRPass("IR after inference:"));
+
         if (failed(pm.run(module))) {
             module->dump();
-            module->emitError("pass error for generic functions");
+            module->emitError("module pass error");
             return false;
         }
     }
+
     mlir::PassManager pm(&context_);
-    pm.addPass(mlir::createCanonicalizerPass());
-    if (userConfig_.explain_parsing_simplified)
-        pm.addPass(mlir::daphne::createPrintIRPass(
-            "IR after parsing and some simplifications:"));
-    pm.addPass(mlir::daphne::createRewriteSqlOpPass());  // calls SQL Parser
-    if (userConfig_.explain_sql)
-        pm.addPass(mlir::daphne::createPrintIRPass("IR after SQL parsing:"));
+    // Note that property inference and canonicalization have already been done
+    // in the SpecializeGenericFunctionsPass, so actually, it's not necessary
+    // here anymore.
 
     // TODO There is a cyclic dependency between (shape) inference and
     // constant folding (included in canonicalization), at the moment we
     // run only three iterations of both passes (see #173).
     pm.addNestedPass<mlir::func::FuncOp>(mlir::daphne::createInferencePass());
     pm.addPass(mlir::createCanonicalizerPass());
-    pm.addNestedPass<mlir::func::FuncOp>(mlir::daphne::createInferencePass());
-    pm.addPass(mlir::createCanonicalizerPass());
-    pm.addNestedPass<mlir::func::FuncOp>(mlir::daphne::createInferencePass());
-    pm.addPass(mlir::createCanonicalizerPass());
-    pm.addNestedPass<mlir::func::FuncOp>(mlir::daphne::createInferencePass());
-    pm.addPass(mlir::createCanonicalizerPass());
-    // pm.addPass(mlir::daphne::createPrintIRPass("IR after property
-    // inference"));
-
-    if (selectMatrixRepresentations_) {
+
+    if (selectMatrixRepresentations_)
         pm.addNestedPass<mlir::func::FuncOp>(
             mlir::daphne::createSelectMatrixRepresentationsPass());
-        // pm.addPass(mlir::daphne::createPrintIRPass("IR after selecting matrix
-        // representation"));
-    }
-
-    if (userConfig_.explain_property_inference)
-        pm.addPass(
-            mlir::daphne::createPrintIRPass("IR after property inference"));
+    if (userConfig_.explain_select_matrix_repr)
+        pm.addPass(mlir::daphne::createPrintIRPass(
+            "IR after selecting matrix representations:"));
+
+    if (userConfig_.use_phy_op_selection) {
+        pm.addPass(mlir::daphne::createPhyOperatorSelectionPass());
+        pm.addPass(mlir::createCSEPass());
+    }
+    if (userConfig_.explain_phy_op_selection)
+        pm.addPass(mlir::daphne::createPrintIRPass(
+            "IR after selecting physical operators:"));
 
     pm.addNestedPass<mlir::func::FuncOp>(
         mlir::daphne::createAdaptTypesToKernelsPass());
     if (userConfig_.explain_type_adaptation)
-        pm.addPass(mlir::daphne::createPrintIRPass("IR after type adaptation"));
+        pm.addPass(
+            mlir::daphne::createPrintIRPass("IR after type adaptation:"));
 
 #if 0
     if (userConfig_.use_distributed) {
@@ -150,8 +160,6 @@
     }
 #endif
 
-    if (userConfig_.codegen) buildCodegenPipeline(pm);
-
     // For now, in order to use the distributed runtime we also require the
     // vectorized engine to be enabled to create pipelines. Therefore, *if*
     // distributed runtime is enabled, we need to make a vectorization pass.
@@ -163,103 +171,19 @@
         pm.addPass(mlir::createCanonicalizerPass());
     }
     if (userConfig_.explain_vectorized)
-        pm.addPass(mlir::daphne::createPrintIRPass("IR after vectorization"));
+        pm.addPass(mlir::daphne::createPrintIRPass("IR after vectorization:"));
 
     if (userConfig_.use_distributed)
         pm.addPass(mlir::daphne::createDistributePipelinesPass());
 
+    if (userConfig_.codegen) buildCodegenPipeline(pm);
+
+    if (userConfig_.enable_profiling)
+        pm.addNestedPass<mlir::func::FuncOp>(
+            mlir::daphne::createProfilingPass());
+
     pm.addNestedPass<mlir::func::FuncOp>(
         mlir::daphne::createInsertDaphneContextPass(userConfig_));
-=======
-    if (module) {
-        // This flag is really useful to figure out why the lowering failed
-        llvm::DebugFlag = userConfig_.debug_llvm;
-        {
-            mlir::PassManager pm(&context_);
-            // TODO Enable the verifier for all passes where it is possible.
-            // Originally, it was only turned off for the SpecializeGenericFunctionsPass.
-            pm.enableVerifier(false);
-
-            if(userConfig_.explain_parsing)
-                pm.addPass(mlir::daphne::createPrintIRPass("IR after parsing:"));
-
-            pm.addPass(mlir::createCanonicalizerPass());
-            pm.addPass(mlir::createCSEPass());
-            if(userConfig_.explain_parsing_simplified)
-                pm.addPass(mlir::daphne::createPrintIRPass("IR after parsing and some simplifications:"));
-
-            pm.addPass(mlir::daphne::createRewriteSqlOpPass()); // calls SQL Parser
-            if(userConfig_.explain_sql)
-                pm.addPass(mlir::daphne::createPrintIRPass("IR after SQL parsing:"));
-
-            pm.addPass(mlir::daphne::createSpecializeGenericFunctionsPass(userConfig_));
-            if(userConfig_.explain_property_inference)
-                pm.addPass(mlir::daphne::createPrintIRPass("IR after inference:"));
-
-            if(failed(pm.run(module))) {
-                module->dump();
-                module->emitError("module pass error");
-                return false;
-            }
-        }
-        mlir::PassManager pm(&context_);
-
-        // Note that property inference and canonicalization have already been done
-        // in the SpecializeGenericFunctionsPass, so actually, it's not necessary
-        // here anymore.
-        // TODO There is a cyclic dependency between (shape) inference and
-        // constant folding (included in canonicalization), at the moment we
-        // run only three iterations of both passes (see #173).
-        pm.addNestedPass<mlir::func::FuncOp>(mlir::daphne::createInferencePass());
-        pm.addPass(mlir::createCanonicalizerPass());
-
-        if(selectMatrixRepresentations_)
-            pm.addNestedPass<mlir::func::FuncOp>(mlir::daphne::createSelectMatrixRepresentationsPass());
-        if(userConfig_.explain_select_matrix_repr)
-            pm.addPass(mlir::daphne::createPrintIRPass("IR after selecting matrix representations:"));
-
-        if(userConfig_.use_phy_op_selection) {
-            pm.addPass(mlir::daphne::createPhyOperatorSelectionPass());
-            pm.addPass(mlir::createCSEPass());
-        }
-        if(userConfig_.explain_phy_op_selection)
-            pm.addPass(mlir::daphne::createPrintIRPass("IR after selecting physical operators:"));
-
-        pm.addNestedPass<mlir::func::FuncOp>(mlir::daphne::createAdaptTypesToKernelsPass());
-        if(userConfig_.explain_type_adaptation)
-            pm.addPass(mlir::daphne::createPrintIRPass("IR after type adaptation:"));
-
-#if 0
-        if (userConfig_.use_distributed) {
-            pm.addPass(mlir::daphne::createDistributeComputationsPass());
-            //pm.addPass(mlir::daphne::createPrintIRPass("IR after distribution:"));
-            pm.addPass(mlir::createCSEPass());
-            //pm.addPass(mlir::daphne::createPrintIRPass("IR after distribution - CSE:"));
-            pm.addPass(mlir::createCanonicalizerPass());
-            //pm.addPass(mlir::daphne::createPrintIRPass("IR after distribution - canonicalization:"));
-            pm.addNestedPass<mlir::func::FuncOp>(mlir::daphne::createWhileLoopInvariantCodeMotionPass());
-            //pm.addPass(mlir::daphne::createPrintIRPass("IR after distribution - WhileLICM:"));
-        }
-#endif
-        
-        // For now, in order to use the distributed runtime we also require the vectorized engine to be enabled
-        // to create pipelines. Therefore, *if* distributed runtime is enabled, we need to make a vectorization pass.
-        if(userConfig_.use_vectorized_exec || userConfig_.use_distributed) {
-            // TODO: add inference here if we have rewrites that could apply to vectorized pipelines due to smaller sizes
-            pm.addNestedPass<mlir::func::FuncOp>(mlir::daphne::createVectorizeComputationsPass());
-            pm.addPass(mlir::createCanonicalizerPass());
-        }
-        if(userConfig_.explain_vectorized)
-            pm.addPass(mlir::daphne::createPrintIRPass("IR after vectorization:"));
-        
-        if (userConfig_.use_distributed)
-            pm.addPass(mlir::daphne::createDistributePipelinesPass());
-
-        if (userConfig_.enable_profiling)
-            pm.addNestedPass<mlir::func::FuncOp>(mlir::daphne::createProfilingPass());
-
-        pm.addNestedPass<mlir::func::FuncOp>(mlir::daphne::createInsertDaphneContextPass(userConfig_));
->>>>>>> 5cca09c1
 
 #ifdef USE_CUDA
     if (userConfig_.use_cuda)
@@ -281,44 +205,26 @@
     pm.addPass(mlir::createCanonicalizerPass());
     pm.addPass(mlir::createCSEPass());
 
-<<<<<<< HEAD
     if (userConfig_.use_obj_ref_mgnt)
         pm.addNestedPass<mlir::func::FuncOp>(
             mlir::daphne::createManageObjRefsPass());
     if (userConfig_.explain_obj_ref_mgnt)
         pm.addPass(mlir::daphne::createPrintIRPass(
-            "IR after managing object references"));
+            "IR after managing object references:"));
 
     pm.addNestedPass<mlir::func::FuncOp>(
         mlir::daphne::createRewriteToCallKernelOpPass());
     if (userConfig_.explain_kernels)
-        pm.addPass(mlir::daphne::createPrintIRPass("IR after kernel lowering"));
+        pm.addPass(
+            mlir::daphne::createPrintIRPass("IR after kernel lowering:"));
 
     pm.addPass(mlir::createConvertSCFToCFPass());
     pm.addNestedPass<mlir::func::FuncOp>(
         mlir::LLVM::createRequestCWrappersPass());
     pm.addPass(mlir::daphne::createLowerToLLVMPass(userConfig_));
+    pm.addPass(mlir::createReconcileUnrealizedCastsPass());
     if (userConfig_.explain_llvm)
-        pm.addPass(mlir::daphne::createPrintIRPass("IR after llvm lowering"));
-    pm.addPass(mlir::createCSEPass());
-    pm.addPass(mlir::createReconcileUnrealizedCastsPass());
-=======
-        if(userConfig_.use_obj_ref_mgnt)
-            pm.addNestedPass<mlir::func::FuncOp>(mlir::daphne::createManageObjRefsPass());
-        if(userConfig_.explain_obj_ref_mgnt)
-            pm.addPass(mlir::daphne::createPrintIRPass("IR after managing object references:"));
-
-        pm.addNestedPass<mlir::func::FuncOp>(mlir::daphne::createRewriteToCallKernelOpPass());
-        if(userConfig_.explain_kernels)
-            pm.addPass(mlir::daphne::createPrintIRPass("IR after kernel lowering:"));
-
-        pm.addPass(mlir::createConvertSCFToCFPass());
-        pm.addNestedPass<mlir::func::FuncOp>(mlir::LLVM::createRequestCWrappersPass());
-        pm.addPass(mlir::daphne::createLowerToLLVMPass(userConfig_));
-        pm.addPass(mlir::createReconcileUnrealizedCastsPass());
-        if(userConfig_.explain_llvm)
-            pm.addPass(mlir::daphne::createPrintIRPass("IR after llvm lowering:"));
->>>>>>> 5cca09c1
+        pm.addPass(mlir::daphne::createPrintIRPass("IR after llvm lowering:"));
 
     if (failed(pm.run(module))) {
         module->dump();
@@ -329,56 +235,59 @@
     return true;
 }
 
-std::unique_ptr<mlir::ExecutionEngine> DaphneIrExecutor::createExecutionEngine(mlir::ModuleOp module)
-{
-    if (module) {
-        // An optimization pipeline to use within the execution engine.
-        unsigned make_fast = 3;
-        auto optPipeline = mlir::makeOptimizingTransformer(make_fast, 0, nullptr);
-        std::vector<llvm::StringRef> sharedLibRefs;
-        // This next line adds to our Linux platform lock-in
-        std::string daphne_executable_dir(std::filesystem::canonical("/proc/self/exe").parent_path());
-        if(userConfig_.libdir.empty()) {
-            sharedLibRefPaths.push_back(std::string(daphne_executable_dir + "/../lib/libAllKernels.so"));
-            sharedLibRefs.emplace_back(sharedLibRefPaths.back());
-        }
-        else {
-            sharedLibRefs.insert(sharedLibRefs.end(), userConfig_.library_paths.begin(), userConfig_.library_paths.end());
-        }
+std::unique_ptr<mlir::ExecutionEngine> DaphneIrExecutor::createExecutionEngine(
+    mlir::ModuleOp module) {
+    if (!module) return nullptr;
+    // An optimization pipeline to use within the execution engine.
+    unsigned make_fast = 3;
+    auto optPipeline = mlir::makeOptimizingTransformer(make_fast, 0, nullptr);
+    std::vector<llvm::StringRef> sharedLibRefs;
+    // This next line adds to our Linux platform lock-in
+    std::string daphne_executable_dir(
+        std::filesystem::canonical("/proc/self/exe").parent_path());
+    if (userConfig_.libdir.empty()) {
+        sharedLibRefPaths.push_back(
+            std::string(daphne_executable_dir + "/../lib/libAllKernels.so"));
+        sharedLibRefs.emplace_back(sharedLibRefPaths.back());
+    } else {
+        sharedLibRefs.insert(sharedLibRefs.end(),
+                             userConfig_.library_paths.begin(),
+                             userConfig_.library_paths.end());
+    }
 
 #ifdef USE_CUDA
-        if(userConfig_.use_cuda) {
-            sharedLibRefPaths.push_back(std::string(daphne_executable_dir + "/../lib/libCUDAKernels.so"));
-            sharedLibRefs.emplace_back(sharedLibRefPaths.back());
-        }
+    if (userConfig_.use_cuda) {
+        sharedLibRefPaths.push_back(
+            std::string(daphne_executable_dir + "/../lib/libCUDAKernels.so"));
+        sharedLibRefs.emplace_back(sharedLibRefPaths.back());
+    }
 #endif
 
 #ifdef USE_FPGAOPENCL
-        if(userConfig_.use_fpgaopencl) {
-            sharedLibRefPaths.push_back(std::string(daphne_executable_dir + "/../lib/libFPGAOPENCLKernels.so"));
-            sharedLibRefs.emplace_back(sharedLibRefPaths.back());
-        }
-#endif
-        registerLLVMDialectTranslation(context_);
-        // module.dump();
-        mlir::ExecutionEngineOptions options;
-        options.llvmModuleBuilder = nullptr;
-        options.transformer = optPipeline;
-        options.jitCodeGenOptLevel = llvm::CodeGenOpt::Level::Default;
-        options.sharedLibPaths = llvm::ArrayRef<llvm::StringRef>(sharedLibRefs);
-        options.enableObjectDump = true;
-        options.enableGDBNotificationListener = true;
-        options.enablePerfNotificationListener = true;
-        auto maybeEngine = mlir::ExecutionEngine::create(module, options);
-
-        if (!maybeEngine) {
-            llvm::errs() << "Failed to create JIT-Execution engine: "
-                         << maybeEngine.takeError();
-            return nullptr;
-        }
-        return std::move(maybeEngine.get());
-    }
-    return nullptr;
+    if (userConfig_.use_fpgaopencl) {
+        sharedLibRefPaths.push_back(std::string(
+            daphne_executable_dir + "/../lib/libFPGAOPENCLKernels.so"));
+        sharedLibRefs.emplace_back(sharedLibRefPaths.back());
+    }
+#endif
+    registerLLVMDialectTranslation(context_);
+    // module.dump();
+    mlir::ExecutionEngineOptions options;
+    options.llvmModuleBuilder = nullptr;
+    options.transformer = optPipeline;
+    options.jitCodeGenOptLevel = llvm::CodeGenOpt::Level::Default;
+    options.sharedLibPaths = llvm::ArrayRef<llvm::StringRef>(sharedLibRefs);
+    options.enableObjectDump = true;
+    options.enableGDBNotificationListener = true;
+    options.enablePerfNotificationListener = true;
+    auto maybeEngine = mlir::ExecutionEngine::create(module, options);
+
+    if (!maybeEngine) {
+        llvm::errs() << "Failed to create JIT-Execution engine: "
+                     << maybeEngine.takeError();
+        return nullptr;
+    }
+    return std::move(maybeEngine.get());
 }
 
 void DaphneIrExecutor::buildCodegenPipeline(mlir::PassManager &pm) {
@@ -389,8 +298,7 @@
     pm.addPass(mlir::daphne::createDaphneOptPass());
 
     if (userConfig_.explain_codegen)
-        pm.addPass(
-            mlir::daphne::createPrintIRPass("IR after daphneopt pass"));
+        pm.addPass(mlir::daphne::createPrintIRPass("IR after daphneopt pass"));
 
     if (!userConfig_.hybrid) {
         pm.addPass(mlir::daphne::createMatMulOpLoweringPass());
@@ -400,8 +308,6 @@
     pm.addPass(mlir::daphne::createMapOpLoweringPass());
     pm.addPass(mlir::createInlinerPass());
 
-    // pm.addPass(
-    //     mlir::daphne::createPrintIRPass("IR before EW"));
     pm.addPass(mlir::daphne::createLowerEwDaphneOpPass());
     pm.addPass(mlir::createConvertMathToLLVMPass());
     pm.addPass(mlir::daphne::createModOpLoweringPass());
@@ -412,9 +318,6 @@
         mlir::createAffineScalarReplacementPass());
     pm.addPass(mlir::createLowerAffinePass());
 
-    // pm.addPass(
-    //     mlir::daphne::createPrintIRPass("IR before BufferDeallocation"));
-    // pm.addPass(mlir::bufferization::createBufferDeallocationPass());
     if (userConfig_.explain_codegen)
         pm.addPass(
             mlir::daphne::createPrintIRPass("IR after codegen pipeline"));
