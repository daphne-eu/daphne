/*
 *  Copyright 2021 The DAPHNE Consortium
 *
 *  Licensed under the Apache License, Version 2.0 (the "License");
 *  you may not use this file except in compliance with the License.
 *  You may obtain a copy of the License at
 *
 *      http://www.apache.org/licenses/LICENSE-2.0
 *
 *  Unless required by applicable law or agreed to in writing, software
 *  distributed under the License is distributed on an "AS IS" BASIS,
 *  WITHOUT WARRANTIES OR CONDITIONS OF ANY KIND, either express or implied.
 *  See the License for the specific language governing permissions and
 *  limitations under the License.
 */

#include "DaphneIrExecutor.h"
#include <util/ErrorHandler.h>

#include <ir/daphneir/Daphne.h>
#include <ir/daphneir/Passes.h>
#include <ir/daphneir/Passes.h.inc>
#include <mlir/Dialect/LLVMIR/LLVMDialect.h>
#include <mlir/Dialect/LLVMIR/Transforms/Passes.h>

#include <filesystem>

#include "llvm/Support/TargetSelect.h"
#include "mlir/Conversion/AffineToStandard/AffineToStandard.h"
#include "mlir/Conversion/LinalgToLLVM/LinalgToLLVM.h"
#include "mlir/Conversion/MathToLLVM/MathToLLVM.h"
#include "mlir/Conversion/ReconcileUnrealizedCasts/ReconcileUnrealizedCasts.h"
#include "mlir/Conversion/SCFToControlFlow/SCFToControlFlow.h"
#include "mlir/Conversion/VectorToLLVM/ConvertVectorToLLVM.h"
#include "mlir/Dialect/Affine/IR/AffineOps.h"
#include "mlir/Dialect/Affine/Passes.h"
#include "mlir/Dialect/Arith/IR/Arith.h"
#include "mlir/Dialect/Bufferization/Transforms/Passes.h"
#include "mlir/Dialect/Func/IR/FuncOps.h"
#include "mlir/Dialect/Linalg/Passes.h"
#include "mlir/Dialect/Math/IR/Math.h"
#include "mlir/Dialect/MemRef/IR/MemRef.h"
#include "mlir/Dialect/SCF/IR/SCF.h"
#include "mlir/ExecutionEngine/ExecutionEngine.h"
#include "mlir/ExecutionEngine/OptUtils.h"
#include "mlir/IR/BuiltinOps.h"
#include "mlir/Support/LogicalResult.h"
#include "mlir/Target/LLVMIR/Dialect/LLVMIR/LLVMToLLVMIRTranslation.h"
#include "mlir/Transforms/Passes.h"

DaphneIrExecutor::DaphneIrExecutor(bool selectMatrixRepresentations,
                                   DaphneUserConfig cfg)
    : userConfig_(std::move(cfg)),
      selectMatrixRepresentations_(selectMatrixRepresentations) {
    // register loggers
    if (userConfig_.log_ptr != nullptr) userConfig_.log_ptr->registerLoggers();

    context_.getOrLoadDialect<mlir::daphne::DaphneDialect>();
    context_.getOrLoadDialect<mlir::arith::ArithDialect>();
    context_.getOrLoadDialect<mlir::func::FuncDialect>();
    context_.getOrLoadDialect<mlir::scf::SCFDialect>();
    context_.getOrLoadDialect<mlir::LLVM::LLVMDialect>();
    context_.getOrLoadDialect<mlir::AffineDialect>();
    context_.getOrLoadDialect<mlir::memref::MemRefDialect>();
    context_.getOrLoadDialect<mlir::linalg::LinalgDialect>();
    context_.getOrLoadDialect<mlir::math::MathDialect>();

    llvm::InitializeNativeTarget();
    llvm::InitializeNativeTargetAsmPrinter();
}

bool DaphneIrExecutor::runPasses(mlir::ModuleOp module) {
    // FIXME: operations in `template` functions (functions with unknown inputs)
    // can't be verified
    //  as their type constraints are not met.
    // if (failed(mlir::verify(module))) {
    // module->emitError("failed to verify the module right after parsing");
    // return false;
    //}

    if (!module) return false;

    // This flag is really useful to figure out why the lowering failed
    llvm::DebugFlag = userConfig_.debug_llvm;
    {
        mlir::PassManager pm(&context_);
        // TODO Enable the verifier for all passes where it is possible.
        // Originally, it was only turned off for the
        // SpecializeGenericFunctionsPass.
        pm.enableVerifier(false);

        if (userConfig_.explain_parsing)
            pm.addPass(mlir::daphne::createPrintIRPass("IR after parsing:"));

        pm.addPass(mlir::createCanonicalizerPass());
        pm.addPass(mlir::createCSEPass());
        if (userConfig_.explain_parsing_simplified)
            pm.addPass(mlir::daphne::createPrintIRPass(
                "IR after parsing and some simplifications:"));

        pm.addPass(mlir::daphne::createRewriteSqlOpPass());  // calls SQL Parser
        if (userConfig_.explain_sql)
            pm.addPass(
                mlir::daphne::createPrintIRPass("IR after SQL parsing:"));

        pm.addPass(
            mlir::daphne::createSpecializeGenericFunctionsPass(userConfig_));
        if (userConfig_.explain_property_inference)
            pm.addPass(mlir::daphne::createPrintIRPass("IR after inference:"));


        try {
            if (failed(pm.run(module))) {
                module->dump();
                module->emitError("module pass error");
                return false;
            }
        } catch(...) {
            ErrorHandler::dumpModuleToDisk(module);
            throw;
        }
    }

    mlir::PassManager pm(&context_);
    // Note that property inference and canonicalization have already been done
    // in the SpecializeGenericFunctionsPass, so actually, it's not necessary
    // here anymore.

    // TODO There is a cyclic dependency between (shape) inference and
    // constant folding (included in canonicalization), at the moment we
    // run only three iterations of both passes (see #173).
    pm.addNestedPass<mlir::func::FuncOp>(mlir::daphne::createInferencePass());
    pm.addPass(mlir::createCanonicalizerPass());

<<<<<<< HEAD
    if(userConfig_.enable_property_recording)
        pm.addPass(mlir::daphne::createRecordPropertiesPass());
    
    if(userConfig_.enable_property_insert)
        pm.addPass(mlir::daphne::createInsertPropertiesPass("properties.json"));

    if (selectMatrixRepresentations_)
        pm.addNestedPass<mlir::func::FuncOp>(
            mlir::daphne::createSelectMatrixRepresentationsPass(userConfig_));
=======
    if (selectMatrixRepresentations_) {
        pm.addNestedPass<mlir::func::FuncOp>(mlir::daphne::createSelectMatrixRepresentationsPass(userConfig_));
        pm.addNestedPass<mlir::func::FuncOp>(mlir::createCanonicalizerPass());
    }

>>>>>>> a324667d
    if (userConfig_.explain_select_matrix_repr)
        pm.addPass(mlir::daphne::createPrintIRPass(
            "IR after selecting matrix representations:"));

    if (userConfig_.use_phy_op_selection) {
        pm.addPass(mlir::daphne::createPhyOperatorSelectionPass());
        pm.addPass(mlir::createCSEPass());
    }
    if (userConfig_.explain_phy_op_selection)
        pm.addPass(mlir::daphne::createPrintIRPass(
            "IR after selecting physical operators:"));

    pm.addNestedPass<mlir::func::FuncOp>(
        mlir::daphne::createAdaptTypesToKernelsPass());
    if (userConfig_.explain_type_adaptation)
        pm.addPass(
            mlir::daphne::createPrintIRPass("IR after type adaptation:"));

    // For now, in order to use the distributed runtime we also require the
    // vectorized engine to be enabled to create pipelines. Therefore, *if*
    // distributed runtime is enabled, we need to make a vectorization pass.
    if (userConfig_.use_vectorized_exec || userConfig_.use_distributed) {
        // TODO: add inference here if we have rewrites that could apply to
        // vectorized pipelines due to smaller sizes
        pm.addNestedPass<mlir::func::FuncOp>(
            mlir::daphne::createVectorizeComputationsPass());
        pm.addPass(mlir::createCanonicalizerPass());
    }
    if (userConfig_.explain_vectorized)
        pm.addPass(mlir::daphne::createPrintIRPass("IR after vectorization:"));

    if (userConfig_.use_distributed)
        pm.addPass(mlir::daphne::createDistributePipelinesPass());

    if (userConfig_.use_mlir_codegen || userConfig_.use_mlir_hybrid_codegen) buildCodegenPipeline(pm);

    if (userConfig_.enable_profiling)
        pm.addNestedPass<mlir::func::FuncOp>(
            mlir::daphne::createProfilingPass());

    pm.addNestedPass<mlir::func::FuncOp>(
        mlir::daphne::createInsertDaphneContextPass(userConfig_));

#ifdef USE_CUDA
    if (userConfig_.use_cuda)
        pm.addNestedPass<mlir::func::FuncOp>(
            mlir::daphne::createMarkCUDAOpsPass(userConfig_));
#endif

#ifdef USE_FPGAOPENCL
    if (userConfig_.use_fpgaopencl)
        pm.addNestedPass<mlir::func::FuncOp>(
            mlir::daphne::createMarkFPGAOPENCLOpsPass(userConfig_));
#endif

    // Tidy up the IR before managing object reference counters with IncRefOp
    // and DecRefOp. This is important, because otherwise, an SSA value whose
    // references are managed could be cleared away by common subexpression
    // elimination (CSE), while retaining its IncRefOps/DecRefOps, which could
    // lead to double frees etc.
    pm.addPass(mlir::createCanonicalizerPass());
    pm.addPass(mlir::createCSEPass());


    
    if (userConfig_.use_obj_ref_mgnt)
        pm.addNestedPass<mlir::func::FuncOp>(
            mlir::daphne::createManageObjRefsPass());
    if (userConfig_.explain_obj_ref_mgnt)
        pm.addPass(mlir::daphne::createPrintIRPass(
            "IR after managing object references:"));

    pm.addNestedPass<mlir::func::FuncOp>(
        mlir::daphne::createRewriteToCallKernelOpPass(userConfig_, usedLibPaths));
    if (userConfig_.explain_kernels)
        pm.addPass(
            mlir::daphne::createPrintIRPass("IR after kernel lowering:"));
    pm.addPass(mlir::createConvertSCFToCFPass());
    pm.addNestedPass<mlir::func::FuncOp>(
        mlir::LLVM::createRequestCWrappersPass());
    pm.addPass(mlir::daphne::createLowerToLLVMPass(userConfig_));
    pm.addPass(mlir::createReconcileUnrealizedCastsPass());
    if (userConfig_.explain_llvm)
        pm.addPass(mlir::daphne::createPrintIRPass("IR after llvm lowering:"));
    // Initialize the use of each distinct kernels library to false.
    usedLibPaths = userConfig_.kernelCatalog.getLibPaths();
    
    try {
        if (failed(pm.run(module))) {
            module->dump();
            module->emitError("module pass error");
            return false;
        }
    } catch (...) {
        ErrorHandler::dumpModuleToDisk(module);
        throw;
    }

    return true;
}

std::unique_ptr<mlir::ExecutionEngine> DaphneIrExecutor::createExecutionEngine(
    mlir::ModuleOp module) {
    if (!module) return nullptr;
    // An optimization pipeline to use within the execution engine.
    unsigned optLevel = 0;
    unsigned sizeLevel = 0;
    llvm::TargetMachine *targetMachine = nullptr;
    auto optPipeline = mlir::makeOptimizingTransformer(optLevel, sizeLevel, targetMachine);

    // Determine the actually used kernels libraries.
    std::vector<llvm::StringRef> sharedLibRefs;
    for(auto it = usedLibPaths.begin(); it != usedLibPaths.end(); it++)
        if(it->second) {
            std::string usedLibPath = it->first;
            sharedLibRefPaths.push_back(usedLibPath);
            sharedLibRefs.emplace_back(sharedLibRefPaths.back());

            // Check if the used kernels library really exists at the expected path
            // and throw an understandable error, otherwise.
            if(!std::filesystem::exists(usedLibPath))
                throw std::runtime_error(
                    "the shared library `" + usedLibPath +
                    "` is needed for some kernel, but the file does not exist"
                );
        }

    registerLLVMDialectTranslation(context_);
    // module.dump();
    mlir::ExecutionEngineOptions options;
    options.llvmModuleBuilder = nullptr;
    options.transformer = optPipeline;
    options.jitCodeGenOptLevel = llvm::CodeGenOpt::Level::Default;
    options.sharedLibPaths = llvm::ArrayRef<llvm::StringRef>(sharedLibRefs);
    options.enableObjectDump = true;
    options.enableGDBNotificationListener = true;
    options.enablePerfNotificationListener = true;
    auto maybeEngine = mlir::ExecutionEngine::create(module, options);

    if (!maybeEngine) {
        llvm::errs() << "Failed to create JIT-Execution engine: "
                     << maybeEngine.takeError();
        return nullptr;
    }
    return std::move(maybeEngine.get());
}

void DaphneIrExecutor::buildCodegenPipeline(mlir::PassManager &pm) {
    if (userConfig_.explain_mlir_codegen)
        pm.addPass(
            mlir::daphne::createPrintIRPass("IR before codegen pipeline"));

    pm.addPass(mlir::daphne::createDaphneOptPass());
    pm.addPass(mlir::daphne::createEwOpLoweringPass());
    pm.addPass(mlir::daphne::createAggAllOpLoweringPass());
    pm.addPass(mlir::daphne::createMapOpLoweringPass());
    pm.addPass(mlir::createInlinerPass());

    pm.addNestedPass<mlir::func::FuncOp>(mlir::createLoopFusionPass());

    if (!userConfig_.use_mlir_hybrid_codegen) {
        pm.addPass(mlir::daphne::createMatMulOpLoweringPass(
        userConfig_.matmul_tile, userConfig_.matmul_vec_size_bits,
        userConfig_.matmul_fixed_tile_sizes,
        userConfig_.matmul_use_fixed_tile_sizes,
        userConfig_.matmul_unroll_factor, userConfig_.matmul_unroll_jam_factor,
        userConfig_.matmul_num_vec_registers,
        userConfig_.matmul_invert_loops));
        if (userConfig_.explain_mlir_codegen)
        pm.addPass(
            mlir::daphne::createPrintIRPass("IR directly after lowering MatMulOp."));
    }

    pm.addPass(mlir::createConvertMathToLLVMPass());
    pm.addPass(mlir::daphne::createModOpLoweringPass());
    pm.addPass(mlir::createCanonicalizerPass());
    pm.addPass(mlir::createCSEPass());
    pm.addNestedPass<mlir::func::FuncOp>(
        mlir::createAffineScalarReplacementPass());
    pm.addPass(mlir::createLowerAffinePass());
    mlir::LowerVectorToLLVMOptions lowerVectorToLLVMOptions;
    pm.addPass(mlir::createConvertVectorToLLVMPass(lowerVectorToLLVMOptions));
    
    if (userConfig_.explain_mlir_codegen)
        pm.addPass(
            mlir::daphne::createPrintIRPass("IR after codegen pipeline"));
}<|MERGE_RESOLUTION|>--- conflicted
+++ resolved
@@ -132,23 +132,11 @@
     pm.addNestedPass<mlir::func::FuncOp>(mlir::daphne::createInferencePass());
     pm.addPass(mlir::createCanonicalizerPass());
 
-<<<<<<< HEAD
-    if(userConfig_.enable_property_recording)
-        pm.addPass(mlir::daphne::createRecordPropertiesPass());
-    
-    if(userConfig_.enable_property_insert)
-        pm.addPass(mlir::daphne::createInsertPropertiesPass("properties.json"));
-
-    if (selectMatrixRepresentations_)
-        pm.addNestedPass<mlir::func::FuncOp>(
-            mlir::daphne::createSelectMatrixRepresentationsPass(userConfig_));
-=======
     if (selectMatrixRepresentations_) {
         pm.addNestedPass<mlir::func::FuncOp>(mlir::daphne::createSelectMatrixRepresentationsPass(userConfig_));
         pm.addNestedPass<mlir::func::FuncOp>(mlir::createCanonicalizerPass());
     }
 
->>>>>>> a324667d
     if (userConfig_.explain_select_matrix_repr)
         pm.addPass(mlir::daphne::createPrintIRPass(
             "IR after selecting matrix representations:"));
