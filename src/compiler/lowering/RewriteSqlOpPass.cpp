--- conflicted
+++ resolved
@@ -42,15 +42,10 @@
 
         LogicalResult matchAndRewrite(Operation *op, PatternRewriter &rewriter) const override {
             /// registerView(...);
-            if(auto regViewOp = llvm::dyn_cast<mlir::daphne::RegisterViewOp>(op)){
+            if(auto rOp = llvm::dyn_cast<mlir::daphne::RegisterViewOp>(op)){
                 std::stringstream view_stream;
-<<<<<<< HEAD
-                view_stream << regViewOp.view().str();
-                mlir::Value arg = regViewOp.arg();
-=======
                 view_stream << rOp.getView().str();
                 mlir::Value arg = rOp.getArg();
->>>>>>> 9678cb9b
 
                 tables[view_stream.str()] = arg;
                 rewriter.eraseOp(op);
@@ -58,13 +53,9 @@
             }
             
             /// sql(...);
-            if(auto sqlOp = llvm::dyn_cast<mlir::daphne::SqlOp>(op)){
+            if(auto sqlop = llvm::dyn_cast<mlir::daphne::SqlOp>(op)){
                 std::stringstream sql_query;
-<<<<<<< HEAD
-                sql_query << sqlOp.sql().str();
-=======
                 sql_query << sqlop.getSql().str();
->>>>>>> 9678cb9b
 
 //                #ifndef USE_MORPHSTORE
                 SQLParser parser;
@@ -74,7 +65,7 @@
                 parser.setView(tables);
                 std::string sourceName;
                 llvm::raw_string_ostream ss(sourceName);
-                ss << "[sql query @ " << sqlOp->getLoc() << ']';
+                ss << "[sql query @ " << sqlop->getLoc() << ']';
                 mlir::Value result_op = parser.parseStreamFrame(rewriter, sql_query, sourceName);
 
                 rewriter.replaceOp(op, result_op);
