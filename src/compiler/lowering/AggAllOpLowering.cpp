/*
 * Copyright 2023 The DAPHNE Consortium
 *
 * Licensed under the Apache License, Version 2.0 (the "License");
 * you may not use this file except in compliance with the License.
 * You may obtain a copy of the License at
 *
 *     http://www.apache.org/licenses/LICENSE-2.0
 *
 * Unless required by applicable law or agreed to in writing, software
 * distributed under the License is distributed on an "AS IS" BASIS,
 * WITHOUT WARRANTIES OR CONDITIONS OF ANY KIND, either express or implied.
 * See the License for the specific language governing permissions and
 * limitations under the License.
 */

#include <memory>
#include <utility>

#include "compiler/utils/LoweringUtils.h"

#include "ir/daphneir/Daphne.h"
#include "ir/daphneir/Passes.h"
#include "mlir/Conversion/AffineToStandard/AffineToStandard.h"
#include "mlir/Conversion/ArithToLLVM/ArithToLLVM.h"
#include "mlir/Conversion/ControlFlowToLLVM/ControlFlowToLLVM.h"
#include "mlir/Conversion/FuncToLLVM/ConvertFuncToLLVM.h"
#include "mlir/Conversion/LLVMCommon/LoweringOptions.h"
#include "mlir/Conversion/LLVMCommon/TypeConverter.h"
#include "mlir/Conversion/LinalgToStandard/LinalgToStandard.h"
#include "mlir/Conversion/MemRefToLLVM/MemRefToLLVM.h"
#include "mlir/Conversion/SCFToControlFlow/SCFToControlFlow.h"
#include "mlir/Dialect/Affine/IR/AffineOps.h"
#include "mlir/Dialect/Arith/IR/Arith.h"
#include "mlir/Dialect/Func/Transforms/FuncConversions.h"
#include "mlir/Dialect/LLVMIR/LLVMDialect.h"
#include "mlir/Dialect/Linalg/IR/Linalg.h"
#include "mlir/Dialect/MemRef/IR/MemRef.h"
#include "mlir/Dialect/Utils/StructuredOpsUtils.h"
#include "mlir/IR/AffineMap.h"
#include "mlir/IR/BuiltinDialect.h"
#include "mlir/IR/BuiltinTypes.h"
#include "mlir/IR/MLIRContext.h"
#include "mlir/IR/OpDefinition.h"
#include "mlir/IR/PatternMatch.h"
#include "mlir/IR/Value.h"
#include "mlir/IR/ValueRange.h"
#include "mlir/Pass/Pass.h"
#include "mlir/Support/LLVM.h"
#include "mlir/Support/LogicalResult.h"
#include "mlir/Transforms/DialectConversion.h"

using namespace mlir;

<<<<<<< HEAD
#define convToSignlessInt(rewriter, loc, origVal, targetType)                                                          \
    this->typeConverter->materializeTargetConversion(                                                                  \
        rewriter, loc, rewriter.getIntegerType(targetType.getIntOrFloatBitWidth()), origVal)

=======
>>>>>>> e80a5e68
// ****************************************************************************
// AggAllOp templates
// ****************************************************************************

/**
 * @brief template for lowering fully aggregating functions.
 * Aggregation is initialized with the first value of the input MemRef.
 * A Linalg GenericOp then iterates over the remainder of the first row
 * and the remaining (n-1) x m matrix. The next element as well as the
 * running aggregation result are mapped using the corresponding SI/UI/FOp
 * to update the result.
 *
 * @param AggOp The target operation this pass aims to rewrite.
 * @param SIOp The binary operation applied along the axis for signed integers.
 * @param UIOp The binary operation applied along the axis for unsigned integers.
 * @param FOp The binary operation applied along the axis for floating point values.
 */
template <typename AggOp, typename SIOp, typename UIOp, typename FOp>
class AggAllOpLowering : public OpConversionPattern<AggOp> {
  public:
    using OpAdaptor = typename OpConversionPattern<AggOp>::OpAdaptor;

    AggAllOpLowering(TypeConverter &typeConverter, MLIRContext *ctx) : OpConversionPattern<AggOp>(typeConverter, ctx) {
        this->setDebugName("AggAllOpLowering");
    }

    LogicalResult matchAndRewrite(AggOp op, OpAdaptor adaptor, ConversionPatternRewriter &rewriter) const override {

        daphne::MatrixType matrixType = adaptor.getArg().getType().template dyn_cast<daphne::MatrixType>();
        if (!matrixType) {
            return failure();
        }

        Location loc = op->getLoc();
        ssize_t numRows = matrixType.getNumRows();
        ssize_t numCols = matrixType.getNumCols();

        if (numRows < 0 || numCols < 0) {
            return rewriter.notifyMatchFailure(
                op, "aggAllOp codegen currently only works with matrix dimensions that are known at compile time");
        }

        Type matrixElementType = matrixType.getElementType();
        MemRefType memRefType = MemRefType::get({numRows, numCols}, matrixElementType);
        auto argMemRef = rewriter.create<daphne::ConvertDenseMatrixToMemRef>(loc, memRefType, adaptor.getArg());

        // Create a singleton Memref to store the running aggregation result in.
        // This is necessary because Linalg only accepts shaped variadics.
        // Store first elem of argMemRef into accumulator and then iterate over remainder.
        Value accumulator = rewriter.create<memref::AllocaOp>(loc, MemRefType::get({1}, matrixElementType));
        Value initValue = rewriter.create<memref::LoadOp>(loc, argMemRef,
                                                          ValueRange{rewriter.create<arith::ConstantIndexOp>(loc, 0),
                                                                     rewriter.create<arith::ConstantIndexOp>(loc, 0)});
        rewriter.create<memref::StoreOp>(loc, initValue, accumulator,
                                         ValueRange{rewriter.create<arith::ConstantIndexOp>(loc, 0)});

        SmallVector<AffineMap, 2> indexMap{
            AffineMap::getMultiDimIdentityMap(2, rewriter.getContext()),
            AffineMap::get(2, 0, {rewriter.getAffineConstantExpr(0)}, rewriter.getContext())};
        SmallVector<utils::IteratorType, 2> iterTypes{utils::IteratorType::reduction, utils::IteratorType::reduction};

        // Aggregate over the remainder of the first row of argMemRef before aggregating over the remaining values.
        SmallVector<OpFoldResult, 2> firstRowOffsets{rewriter.getIndexAttr(0), rewriter.getIndexAttr(1)};
        SmallVector<OpFoldResult, 2> firstRowSizes{rewriter.getIndexAttr(1), rewriter.getIndexAttr(numCols - 1)};
        SmallVector<OpFoldResult, 2> firstRowStrides{rewriter.getIndexAttr(1), rewriter.getIndexAttr(1)};

        Value firstRow =
            rewriter.create<memref::SubViewOp>(loc, argMemRef, firstRowOffsets, firstRowSizes, firstRowStrides);

        rewriter.create<linalg::GenericOp>(
            loc, TypeRange{}, ValueRange{firstRow}, ValueRange{accumulator}, indexMap, iterTypes,
            [&](OpBuilder &OpBuilderNested, Location locNested, ValueRange arg) {
                Value currentElem = OpBuilderNested.create<memref::LoadOp>(
                    locNested, accumulator, ValueRange{OpBuilderNested.create<arith::ConstantIndexOp>(locNested, 0)});
                Value nextElem = arg[0];
                Value runningAgg;

                if (llvm::isa<IntegerType>(matrixElementType)) {
<<<<<<< HEAD
                    currentElem = convToSignlessInt(OpBuilderNested, locNested, currentElem, matrixElementType);
                    nextElem = convToSignlessInt(OpBuilderNested, locNested, nextElem, matrixElementType);
=======
                    currentElem = convertToSignlessInt(OpBuilderNested, locNested, this->typeConverter, currentElem,
                                                       matrixElementType);
                    nextElem = convertToSignlessInt(OpBuilderNested, locNested, this->typeConverter, nextElem,
                                                    matrixElementType);
>>>>>>> e80a5e68
                }

                if (matrixElementType.isSignedInteger()) {
                    runningAgg = OpBuilderNested.create<SIOp>(locNested, currentElem, nextElem).getResult();
                } else if (matrixElementType.isUnsignedInteger()) {
                    runningAgg = OpBuilderNested.create<UIOp>(locNested, currentElem, nextElem).getResult();
                } else {
                    runningAgg = OpBuilderNested.create<FOp>(locNested, currentElem, nextElem).getResult();
                }

                if (llvm::isa<IntegerType>(matrixElementType)) {
                    runningAgg = this->typeConverter->materializeTargetConversion(OpBuilderNested, locNested,
                                                                                  matrixElementType, runningAgg);
                }

                OpBuilderNested.create<linalg::YieldOp>(locNested, runningAgg);
            });

        SmallVector<OpFoldResult, 2> remainderOffsets{rewriter.getIndexAttr(1), rewriter.getIndexAttr(0)};
        SmallVector<OpFoldResult, 2> remainderSizes{rewriter.getIndexAttr(numRows - 1), rewriter.getIndexAttr(numCols)};
        SmallVector<OpFoldResult, 2> remainderStrides{rewriter.getIndexAttr(1), rewriter.getIndexAttr(1)};

        Value remainder =
            rewriter.create<memref::SubViewOp>(loc, argMemRef, remainderOffsets, remainderSizes, remainderStrides);

        rewriter.create<linalg::GenericOp>(
            loc, TypeRange{}, ValueRange{remainder}, ValueRange{accumulator}, indexMap, iterTypes,
            [&](OpBuilder &OpBuilderNested, Location locNested, ValueRange arg) {
                Value currentElem = OpBuilderNested.create<memref::LoadOp>(
                    locNested, accumulator, ValueRange{OpBuilderNested.create<arith::ConstantIndexOp>(locNested, 0)});
                Value nextElem = arg[0];
                Value runningAgg;

                if (llvm::isa<IntegerType>(matrixElementType)) {
<<<<<<< HEAD
                    currentElem = convToSignlessInt(OpBuilderNested, locNested, currentElem, matrixElementType);
                    nextElem = convToSignlessInt(OpBuilderNested, locNested, nextElem, matrixElementType);
=======
                    currentElem = convertToSignlessInt(OpBuilderNested, locNested, this->typeConverter, currentElem,
                                                       matrixElementType);
                    nextElem = convertToSignlessInt(OpBuilderNested, locNested, this->typeConverter, nextElem,
                                                    matrixElementType);
>>>>>>> e80a5e68
                }

                if (matrixElementType.isSignedInteger()) {
                    runningAgg = OpBuilderNested.create<SIOp>(locNested, currentElem, nextElem).getResult();
                } else if (matrixElementType.isUnsignedInteger()) {
                    runningAgg = OpBuilderNested.create<UIOp>(locNested, currentElem, nextElem).getResult();
                } else {
                    runningAgg = OpBuilderNested.create<FOp>(locNested, currentElem, nextElem).getResult();
                }

                if (llvm::isa<IntegerType>(matrixElementType)) {
                    runningAgg = this->typeConverter->materializeTargetConversion(OpBuilderNested, locNested,
                                                                                  matrixElementType, runningAgg);
                }

                OpBuilderNested.create<linalg::YieldOp>(locNested, runningAgg);
            });

        rewriter.replaceOp(op, ValueRange{rewriter.create<memref::LoadOp>(
                                   loc, accumulator, ValueRange{rewriter.create<arith::ConstantIndexOp>(loc, 0)})});

        return success();
    }
};

// ****************************************************************************
// AggAllOp specializations
// ****************************************************************************

using SumAllOpLowering = AggAllOpLowering<daphne::AllAggSumOp, arith::AddIOp, arith::AddIOp, arith::AddFOp>;
using MinAllOpLowering = AggAllOpLowering<daphne::AllAggMinOp, arith::MinSIOp, arith::MinUIOp, arith::MinFOp>;
using MaxAllOpLowering = AggAllOpLowering<daphne::AllAggMaxOp, arith::MaxSIOp, arith::MaxUIOp, arith::MaxFOp>;

namespace {
/**
 * @brief Lowers the daphne::AllAgg operator to a Linalg GenericOp
 * which iterates over a MemRef that is created from the input DenseMatrix
 * and uses a singleton MemRef to store the aggregation result.
 *
 * This rewrite may enable loop fusion of the GenericOp or lowered Affine
 * loops using the loop fusion pass.
 */
struct AggAllLoweringPass : public PassWrapper<AggAllLoweringPass, OperationPass<ModuleOp>> {
<<<<<<< HEAD
    explicit AggAllLoweringPass() {}

    StringRef getArgument() const final { return "lower-agg"; }
    StringRef getDescription() const final {
=======
    explicit AggAllLoweringPass() = default;

    [[nodiscard]] StringRef getArgument() const final { return "lower-agg"; }
    [[nodiscard]] StringRef getDescription() const final {
>>>>>>> e80a5e68
        return "Lowers AllAgg* operators to a Linalg GenericOp and performs "
               "the aggregation on a MemRef which is created from the input "
               "DenseMatrix.";
    }

    void getDependentDialects(DialectRegistry &registry) const override {
        registry.insert<LLVM::LLVMDialect, arith::ArithDialect, memref::MemRefDialect, linalg::LinalgDialect>();
    }
    void runOnOperation() final;
};
} // end anonymous namespace

void AggAllLoweringPass::runOnOperation() {
    ConversionTarget target(getContext());
    RewritePatternSet patterns(&getContext());
    LowerToLLVMOptions llvmOptions(&getContext());
    LLVMTypeConverter typeConverter(&getContext(), llvmOptions);

    typeConverter.addConversion(convertInteger);
    typeConverter.addConversion(convertFloat);
    typeConverter.addConversion([](Type type) { return type; });
    typeConverter.addArgumentMaterialization(materializeCastFromIllegal);
    typeConverter.addSourceMaterialization(materializeCastToIllegal);
    typeConverter.addTargetMaterialization(materializeCastFromIllegal);

    target.addLegalDialect<AffineDialect, arith::ArithDialect, BuiltinDialect, daphne::DaphneDialect,
                           linalg::LinalgDialect, LLVM::LLVMDialect, memref::MemRefDialect>();

    target.addDynamicallyLegalOp<daphne::AllAggSumOp, daphne::AllAggMinOp, daphne::AllAggMaxOp>([](Operation *op) {
        Type operand = op->getOperand(0).getType();
<<<<<<< HEAD
        daphne::MatrixType matType = operand.dyn_cast<daphne::MatrixType>();
        if (matType.getRepresentation() != daphne::MatrixRepresentation::Dense) {
            return true;
        }
        return false;
=======
        auto matType = operand.dyn_cast<daphne::MatrixType>();
        if (matType && matType.getRepresentation() == daphne::MatrixRepresentation::Dense) {
            return false;
        }
        return true;
>>>>>>> e80a5e68
    });

    patterns.insert<SumAllOpLowering, MinAllOpLowering, MaxAllOpLowering>(typeConverter, &getContext());
    auto module = getOperation();
    if (failed(applyPartialConversion(module, target, std::move(patterns)))) {
        signalPassFailure();
    }
}

std::unique_ptr<Pass> daphne::createAggAllOpLoweringPass() { return std::make_unique<AggAllLoweringPass>(); }<|MERGE_RESOLUTION|>--- conflicted
+++ resolved
@@ -52,13 +52,6 @@
 
 using namespace mlir;
 
-<<<<<<< HEAD
-#define convToSignlessInt(rewriter, loc, origVal, targetType)                                                          \
-    this->typeConverter->materializeTargetConversion(                                                                  \
-        rewriter, loc, rewriter.getIntegerType(targetType.getIntOrFloatBitWidth()), origVal)
-
-=======
->>>>>>> e80a5e68
 // ****************************************************************************
 // AggAllOp templates
 // ****************************************************************************
@@ -137,15 +130,10 @@
                 Value runningAgg;
 
                 if (llvm::isa<IntegerType>(matrixElementType)) {
-<<<<<<< HEAD
-                    currentElem = convToSignlessInt(OpBuilderNested, locNested, currentElem, matrixElementType);
-                    nextElem = convToSignlessInt(OpBuilderNested, locNested, nextElem, matrixElementType);
-=======
                     currentElem = convertToSignlessInt(OpBuilderNested, locNested, this->typeConverter, currentElem,
                                                        matrixElementType);
                     nextElem = convertToSignlessInt(OpBuilderNested, locNested, this->typeConverter, nextElem,
                                                     matrixElementType);
->>>>>>> e80a5e68
                 }
 
                 if (matrixElementType.isSignedInteger()) {
@@ -180,15 +168,10 @@
                 Value runningAgg;
 
                 if (llvm::isa<IntegerType>(matrixElementType)) {
-<<<<<<< HEAD
-                    currentElem = convToSignlessInt(OpBuilderNested, locNested, currentElem, matrixElementType);
-                    nextElem = convToSignlessInt(OpBuilderNested, locNested, nextElem, matrixElementType);
-=======
                     currentElem = convertToSignlessInt(OpBuilderNested, locNested, this->typeConverter, currentElem,
                                                        matrixElementType);
                     nextElem = convertToSignlessInt(OpBuilderNested, locNested, this->typeConverter, nextElem,
                                                     matrixElementType);
->>>>>>> e80a5e68
                 }
 
                 if (matrixElementType.isSignedInteger()) {
@@ -232,17 +215,10 @@
  * loops using the loop fusion pass.
  */
 struct AggAllLoweringPass : public PassWrapper<AggAllLoweringPass, OperationPass<ModuleOp>> {
-<<<<<<< HEAD
-    explicit AggAllLoweringPass() {}
-
-    StringRef getArgument() const final { return "lower-agg"; }
-    StringRef getDescription() const final {
-=======
     explicit AggAllLoweringPass() = default;
 
     [[nodiscard]] StringRef getArgument() const final { return "lower-agg"; }
     [[nodiscard]] StringRef getDescription() const final {
->>>>>>> e80a5e68
         return "Lowers AllAgg* operators to a Linalg GenericOp and performs "
                "the aggregation on a MemRef which is created from the input "
                "DenseMatrix.";
@@ -273,19 +249,11 @@
 
     target.addDynamicallyLegalOp<daphne::AllAggSumOp, daphne::AllAggMinOp, daphne::AllAggMaxOp>([](Operation *op) {
         Type operand = op->getOperand(0).getType();
-<<<<<<< HEAD
-        daphne::MatrixType matType = operand.dyn_cast<daphne::MatrixType>();
-        if (matType.getRepresentation() != daphne::MatrixRepresentation::Dense) {
-            return true;
-        }
-        return false;
-=======
         auto matType = operand.dyn_cast<daphne::MatrixType>();
         if (matType && matType.getRepresentation() == daphne::MatrixRepresentation::Dense) {
             return false;
         }
         return true;
->>>>>>> e80a5e68
     });
 
     patterns.insert<SumAllOpLowering, MinAllOpLowering, MaxAllOpLowering>(typeConverter, &getContext());
