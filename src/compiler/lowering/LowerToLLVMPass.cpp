/*
 * Copyright 2021 The DAPHNE Consortium
 *
 * Licensed under the Apache License, Version 2.0 (the "License");
 * you may not use this file except in compliance with the License.
 * You may obtain a copy of the License at
 *
 *     http://www.apache.org/licenses/LICENSE-2.0
 *
 * Unless required by applicable law or agreed to in writing, software
 * distributed under the License is distributed on an "AS IS" BASIS,
 * WITHOUT WARRANTIES OR CONDITIONS OF ANY KIND, either express or implied.
 * See the License for the specific language governing permissions and
 * limitations under the License.
 */

#include "ir/daphneir/Daphne.h"
#include "ir/daphneir/Passes.h"

#include "mlir/Conversion/StandardToLLVM/ConvertStandardToLLVM.h"
#include "mlir/Dialect/LLVMIR/LLVMDialect.h"
#include "mlir/Dialect/StandardOps/IR/Ops.h"

#include <memory>
#include <utility>
#include <vector>

using namespace mlir;

#if 0
// At the moment, all of these operations are lowered to kernel calls.
template <typename BinaryOp, typename ReplIOp, typename ReplFOp>
struct BinaryOpLowering : public OpConversionPattern<BinaryOp>
{
    using OpConversionPattern<BinaryOp>::OpConversionPattern;

    LogicalResult
    matchAndRewrite(BinaryOp op, ArrayRef<Value> operands,
                    ConversionPatternRewriter &rewriter) const override
    {
        Type type = op.getType();
        if (type.isa<IntegerType>()) {
            rewriter.replaceOpWithNewOp<ReplIOp>(op.getOperation(), operands);
        }
        else if (type.isa<FloatType>()) {
            rewriter.replaceOpWithNewOp<ReplFOp>(op.getOperation(), operands);
        }
        else {
            return failure();
        }
        return success();
    }
};
using AddOpLowering = BinaryOpLowering<daphne::AddOp, AddIOp, AddFOp>;
using SubOpLowering = BinaryOpLowering<daphne::SubOp, SubIOp, SubFOp>;
using MulOpLowering = BinaryOpLowering<daphne::MulOp, MulIOp, MulFOp>;
#endif

struct ReturnOpLowering : public OpRewritePattern<daphne::ReturnOp>
{
    using OpRewritePattern<daphne::ReturnOp>::OpRewritePattern;

    LogicalResult matchAndRewrite(daphne::ReturnOp op,
                                  PatternRewriter &rewriter) const final
    {
        rewriter.replaceOpWithNewOp<ReturnOp>(op, op.getOperands());
        return success();
    }
};

/// ConstantOp lowering for types not handled before (str)

class ConstantOpLowering : public OpConversionPattern<daphne::ConstantOp>
{
public:
    using OpConversionPattern::OpConversionPattern;

    LogicalResult
    matchAndRewrite(daphne::ConstantOp op, ArrayRef<Value> operands,
                    ConversionPatternRewriter &rewriter) const override
    {
        Location loc = op->getLoc();
        if(auto strAttr = op.value().dyn_cast<StringAttr>()) {
            StringRef sr = strAttr.getValue();
#if 1
            // MLIR does not have direct support for strings. Thus, if this is
            // a string constant, we create an array large enough to store the
            // string (including a trailing null character). Then, we store all
            // characters of the string constant to that array one by one. The
            // SSA value of the constant is replaced by a pointer to i8
            // pointing to the allocated buffer.
            Type i8PtrType = LLVM::LLVMPointerType::get(
                    IntegerType::get(rewriter.getContext(), 8)
            );
            const size_t numChars = sr.size() + 1; // +1 for trailing '\0'
            const std::string str = sr.str();
            const char * chars = str.c_str();
            auto allocaOp = rewriter.replaceOpWithNewOp<LLVM::AllocaOp>(
                    op.getOperation(),
                    i8PtrType,
                    rewriter.create<ConstantOp>(loc, rewriter.getIndexAttr(numChars)),
                    1
            );
            for(size_t i = 0; i < numChars; i++) {
                std::vector<Value> indices = {
                    rewriter.create<ConstantOp>(loc, rewriter.getIndexAttr(i))
                };
                rewriter.create<LLVM::StoreOp>(
                        loc,
                        rewriter.create<ConstantOp>(
                                loc, rewriter.getI8IntegerAttr(chars[i])
                        ),
                        rewriter.create<LLVM::GEPOp>(
                                op->getLoc(), i8PtrType, allocaOp, indices
                        )
                );
            }
#else
            // Alternatively, we could create a global string, which would
            // yield a poiner to i8, too. However, we would need to choose a
            // unique name.
            rewriter.replaceOp(
                    op.getOperation(),
                    LLVM::createGlobalString(
                            loc, rewriter, "someName", sr,
                            LLVM::Linkage::Private // TODO Does that make sense?
                    )
            );
#endif
        }
        else
            // Constants of all other types are lowered to an mlir::ConstantOp.
            // Note that this is a different op than mlir::daphne::ConstantOp!
            rewriter.replaceOpWithNewOp<ConstantOp>(op.getOperation(), op.value());
        
        return success();
    }
};

class CallKernelOpLowering : public OpConversionPattern<daphne::CallKernelOp>
{

    static std::vector<Type> getLLVMInputOutputTypes(Location &loc,
                                                     MLIRContext *context,
                                                     TypeConverter *typeConverter,
                                                     TypeRange resultTypes,
                                                     TypeRange operandTypes)
    {

        llvm::SmallVector<Type, 5> args;
        for (auto type : resultTypes) {
            if (typeConverter->isLegal(type)) {
                args.push_back(type);
            }
            else if (failed(typeConverter->convertType(type, args)))
                emitError(loc) << "Couldn't convert result type `" << type << "`\n";
        }
        for (auto type : operandTypes) {
            if (typeConverter->isLegal(type)) {
                args.push_back(type);
            }
            else if (failed(typeConverter->convertType(type, args)))
                emitError(loc) << "Couldn't convert operand type `" << type << "`\n";
        }
        
        std::vector<Type> argsLLVM;
        for (size_t i = 0; i < args.size(); i++) {
            Type type = args[i]; //.cast<Type>();
            if (i < resultTypes.size()) {
                // outputs have to be given by reference
                type = LLVM::LLVMPointerType::get(type);
            }

            argsLLVM.push_back(type);
        }
        return argsLLVM;
    }

    static FlatSymbolRefAttr
    getOrInsertFunctionAttr(OpBuilder &rewriter, ModuleOp module,
                            llvm::StringRef funcName,
                            LLVM::LLVMFunctionType llvmFnType)
    {
        auto *context = module.getContext();
        if (module.lookupSymbol<LLVM::LLVMFuncOp>(funcName))
            return SymbolRefAttr::get(context, funcName);

        PatternRewriter::InsertionGuard insertGuard(rewriter);
        rewriter.setInsertionPointToStart(module.getBody());
        rewriter.create<LLVM::LLVMFuncOp>(module.getLoc(), funcName, llvmFnType);
        return SymbolRefAttr::get(context, funcName);
    }

    static LLVM::LLVMFunctionType
    getKernelFuncSignature(MLIRContext *context, std::vector<Type> argsLLVM)
    {
        return LLVM::LLVMFunctionType::get(LLVM::LLVMVoidType::get(context), argsLLVM,
                                           false);
    }

public:
    using OpConversionPattern::OpConversionPattern;

    LogicalResult
    matchAndRewrite(daphne::CallKernelOp op, ArrayRef<Value> operands,
                    ConversionPatternRewriter &rewriter) const override
    {
        auto module = op->getParentOfType<ModuleOp>();
        auto loc = op.getLoc();

        auto inputOutputTypes = getLLVMInputOutputTypes(
                                                        loc, rewriter.getContext(), typeConverter,
                                                        op.getResultTypes(), ValueRange(operands).getTypes());

        // create function protoype and get `FlatSymbolRefAttr` to it
        auto kernelRef = getOrInsertFunctionAttr(
                                                 rewriter, module, op.getCalleeAttr().getValue(),
                                                 getKernelFuncSignature(rewriter.getContext(), inputOutputTypes));

        auto kernelOperands =
                allocOutputReferences(loc, rewriter, operands, inputOutputTypes);

        // call function
        rewriter.create<CallOp>(
                loc, kernelRef,
                /*no return value*/ LLVM::LLVMVoidType::get(rewriter.getContext()),
                kernelOperands);
        rewriter.replaceOp(op, dereferenceOutputs(loc, rewriter, module,
                                                  operands.size(), kernelOperands));
        return success();
    }

private:

    static std::vector<Value>
    dereferenceOutputs(Location &loc, PatternRewriter &rewriter, ModuleOp &module,
                       size_t numInputs, std::vector<Value> kernelOperands)
    {
        // transformed results
        std::vector<Value> results;
        for (size_t i = 0; i < kernelOperands.size() - numInputs; i++) {
            // dereference output
            auto value = kernelOperands[i];
            // load element (dereference)
            auto resultVal = rewriter.create<LLVM::LoadOp>(loc, value);

            results.push_back(resultVal);
        }
        return results;
    }

    std::vector<Value>
    allocOutputReferences(Location &loc, PatternRewriter &rewriter,
                          ArrayRef<Value> operands,
                          std::vector<Type> inputOutputTypes) const
    {
        // constant of 1 for alloca of output
        Value cst1 =
                rewriter.create<ConstantOp>(loc, rewriter.getI64IntegerAttr(1));

        std::vector<Value> kernelOperands;
        for (size_t i = 0; i < inputOutputTypes.size() - operands.size(); i++) {
            auto allocaOp = rewriter.create<LLVM::AllocaOp>(loc, inputOutputTypes[i], cst1);
            kernelOperands.push_back(allocaOp);

            // If the type of this result parameter is a pointer (i.e. when it
            // represents a matrix or frame), then initialize the allocated
            // element with a null pointer (required by the kernels). Otherwise
            // (i.e. when it represents a scalar), initialization is not
            // required.
            if(inputOutputTypes[i].dyn_cast<LLVM::LLVMPointerType>().getElementType().isa<LLVM::LLVMPointerType>()) {
                auto elType = inputOutputTypes[i].dyn_cast<LLVM::LLVMPointerType>().getElementType();
                rewriter.create<LLVM::StoreOp>(
                    loc,
                    rewriter.create<LLVM::NullOp>(loc, elType),
                    allocaOp
                );
            }
        }
        for(auto op : operands)
            kernelOperands.push_back(op);
        return kernelOperands;
    }
};

/**
 * @brief Rewrites `daphne::CreateVariadicPackOp` to `LLVM::AllocaOp` to create
 * an array for the required number of occurrences of a variadic operand.
 */
class CreateVariadicPackOpLowering : public OpConversionPattern<daphne::CreateVariadicPackOp>
{
public:
    using OpConversionPattern::OpConversionPattern;

    LogicalResult
    matchAndRewrite(daphne::CreateVariadicPackOp op, ArrayRef<Value> operands,
                    ConversionPatternRewriter &rewriter) const override
    {
        Type contType = op.res().getType().dyn_cast<daphne::VariadicPackType>().getContainedType();
        Type convType = typeConverter->convertType(contType);
        rewriter.replaceOpWithNewOp<LLVM::AllocaOp>(
                op.getOperation(),
                LLVM::LLVMPointerType::get(convType),
                rewriter.create<ConstantOp>(op->getLoc(), op.numElementsAttr()),
                1
        );
        return success();
    }
};

/**
 * @brief Rewrites `daphne::StoreVariadicPackOp` to `LLVM::StoreOp` to store
 * an occurrence of a variadic operand to the respective position in an array
 * created by lowering `daphne::CreateVariadicPackOp`.
 */
class StoreVariadicPackOpLowering : public OpConversionPattern<daphne::StoreVariadicPackOp>
{
public:
    using OpConversionPattern::OpConversionPattern;

    LogicalResult
    matchAndRewrite(daphne::StoreVariadicPackOp op, ArrayRef<Value> operands,
                    ConversionPatternRewriter &rewriter) const override
    {
        mlir::Location loc = op->getLoc();
        mlir::Value pack = operands[0];
        mlir::Value item = operands[1];
        std::vector<Value> indices = {
            rewriter.create<ConstantOp>(loc, op.posAttr())
        };
        auto addr = rewriter.create<LLVM::GEPOp>(
                loc, pack.getType(), pack, indices
        );
        rewriter.replaceOpWithNewOp<LLVM::StoreOp>(
                op.getOperation(), item, addr
        );
        return success();
    }
};

namespace
{
    struct DaphneLowerToLLVMPass
    : public PassWrapper<DaphneLowerToLLVMPass, OperationPass<ModuleOp>>
    {

        void getDependentDialects(DialectRegistry & registry) const override
        {
            registry.insert<LLVM::LLVMDialect/*, scf::SCFDialect*/>();
        }
        void runOnOperation() final;
    };
} // end anonymous namespace

void DaphneLowerToLLVMPass::runOnOperation()
{
    auto module = getOperation();

    OwningRewritePatternList patterns(&getContext());

    LowerToLLVMOptions llvmOptions(&getContext());
    llvmOptions.emitCWrappers = true;
    LLVMTypeConverter typeConverter(&getContext(), llvmOptions);
    typeConverter.addConversion([&](daphne::MatrixType t)
    {
        return LLVM::LLVMPointerType::get(
                IntegerType::get(t.getContext(), 1));
    });
    typeConverter.addConversion([&](daphne::FrameType t)
    {
        return LLVM::LLVMPointerType::get(
                IntegerType::get(t.getContext(), 1));
    });
    typeConverter.addConversion([&](daphne::StringType t)
    {
        return LLVM::LLVMPointerType::get(
                IntegerType::get(t.getContext(), 8));
    });
    typeConverter.addConversion([&](daphne::VariadicPackType t)
    {
        return LLVM::LLVMPointerType::get(
                typeConverter.convertType(t.getContainedType())
        );
    });
<<<<<<< HEAD
    typeConverter.addConversion([&](daphne::HandleType t)
    {
      return LLVM::LLVMPointerType::get(
          IntegerType::get(t.getContext(), 1));
=======
    typeConverter.addConversion([&](daphne::DaphneContextType t)
    {
        return LLVM::LLVMPointerType::get(
                IntegerType::get(t.getContext(), 1));
>>>>>>> 44a0e015
    });

    LLVMConversionTarget target(getContext());

    // populate dialect conversions
    populateStdToLLVMConversionPatterns(typeConverter, patterns);

    target.addLegalOp<ModuleOp>();

    patterns.insert<
            CallKernelOpLowering,
            CreateVariadicPackOpLowering
    >(typeConverter, &getContext());
    patterns.insert<
            ConstantOpLowering,
            ReturnOpLowering,
            StoreVariadicPackOpLowering
    >(&getContext());

    // We want to completely lower to LLVM, so we use a `FullConversion`. This
    // ensures that only legal operations will remain after the conversion.
    if (failed(applyFullConversion(module, target, std::move(patterns))))
        signalPassFailure();
}

std::unique_ptr<Pass> daphne::createLowerToLLVMPass()
{
    return std::make_unique<DaphneLowerToLLVMPass>();
}<|MERGE_RESOLUTION|>--- conflicted
+++ resolved
@@ -382,17 +382,15 @@
                 typeConverter.convertType(t.getContainedType())
         );
     });
-<<<<<<< HEAD
+    typeConverter.addConversion([&](daphne::DaphneContextType t)
+    {
+        return LLVM::LLVMPointerType::get(
+                IntegerType::get(t.getContext(), 1));
+    });
     typeConverter.addConversion([&](daphne::HandleType t)
     {
       return LLVM::LLVMPointerType::get(
           IntegerType::get(t.getContext(), 1));
-=======
-    typeConverter.addConversion([&](daphne::DaphneContextType t)
-    {
-        return LLVM::LLVMPointerType::get(
-                IntegerType::get(t.getContext(), 1));
->>>>>>> 44a0e015
     });
 
     LLVMConversionTarget target(getContext());
