--- conflicted
+++ resolved
@@ -27,14 +27,11 @@
     SpecializeGenericFunctionsPass.cpp
     VectorizeComputationsPass.cpp
     WhileLoopInvariantCodeMotionPass.cpp
-<<<<<<< HEAD
     RewriteColumnarOpPass.cpp
     OptimizeColumnarOpPass.cpp
     ReduceColumnarOpPass.cpp
     MarkVectorExtensionOpsPass.cpp
-=======
     SelectionPushdownPass.cpp
->>>>>>> 50167dfb
 
     DEPENDS
     MLIRDaphneOpsIncGen
