# Copyright 2021 The DAPHNE Consortium
#
# Licensed under the Apache License, Version 2.0 (the "License");
# you may not use this file except in compliance with the License.
# You may obtain a copy of the License at
#
#     http://www.apache.org/licenses/LICENSE-2.0
#
# Unless required by applicable law or agreed to in writing, software
# distributed under the License is distributed on an "AS IS" BASIS,
# WITHOUT WARRANTIES OR CONDITIONS OF ANY KIND, either express or implied.
# See the License for the specific language governing permissions and
# limitations under the License.

add_mlir_dialect_library(MLIRDaphneTransforms
    InsertDaphneContextPass.cpp
    LowerToLLVMPass.cpp
<<<<<<< HEAD
    DistributeComputationsPass.cpp
=======
    RewriteToCallKernelOpPass.cpp
>>>>>>> 44a0e015

    DEPENDS
    MLIRDaphneOpsIncGen
    MLIRDaphneTransformsIncGen

    LINK_COMPONENTS
    Core
)<|MERGE_RESOLUTION|>--- conflicted
+++ resolved
@@ -13,13 +13,10 @@
 # limitations under the License.
 
 add_mlir_dialect_library(MLIRDaphneTransforms
+    DistributeComputationsPass.cpp
     InsertDaphneContextPass.cpp
     LowerToLLVMPass.cpp
-<<<<<<< HEAD
-    DistributeComputationsPass.cpp
-=======
     RewriteToCallKernelOpPass.cpp
->>>>>>> 44a0e015
 
     DEPENDS
     MLIRDaphneOpsIncGen
