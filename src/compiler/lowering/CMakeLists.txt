--- conflicted
+++ resolved
@@ -28,15 +28,11 @@
     LINK_COMPONENTS
     Core
 )
-<<<<<<< HEAD
 target_link_libraries(MLIRDaphneTransforms PUBLIC
     MLIRStandardToLLVM
     SQLParser
 )
-=======
-target_link_libraries(MLIRDaphneTransforms PUBLIC MLIRStandardToLLVM)
 
 if(USE_CUDA AND CMAKE_CUDA_COMPILER)
     include_directories(${CUDAToolkit_INCLUDE_DIRS})
-endif()
->>>>>>> 131be1ce
+endif()