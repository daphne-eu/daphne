/*
 * Copyright 2021 The DAPHNE Consortium
 *
 * Licensed under the Apache License, Version 2.0 (the "License");
 * you may not use this file except in compliance with the License.
 * You may obtain a copy of the License at
 *
 *     http://www.apache.org/licenses/LICENSE-2.0
 *
 * Unless required by applicable law or agreed to in writing, software
 * distributed under the License is distributed on an "AS IS" BASIS,
 * WITHOUT WARRANTIES OR CONDITIONS OF ANY KIND, either express or implied.
 * See the License for the specific language governing permissions and
 * limitations under the License.
 */

#include "compiler/utils/CompilerUtils.h"
#include "ir/daphneir/Daphne.h"
#include "ir/daphneir/Passes.h"

#include "mlir/Dialect/Arith/IR/Arith.h"
#include "mlir/Dialect/LLVMIR/LLVMDialect.h"
#include "mlir/Dialect/SCF/IR/SCF.h"
#include "mlir/Transforms/DialectConversion.h"
#include "mlir/IR/IRMapping.h"

#include <memory>
#include <utility>
#include <iostream>
#include <stdexcept>
#include <string_view>
#include <tuple>
#include <vector>

using namespace mlir;

namespace
{
    class KernelReplacement : public RewritePattern
    {
        // TODO This method is only required since MLIR does not seem to
        // provide a means to get this information.
        static size_t getNumODSOperands(Operation * op) {
            if(llvm::isa<daphne::ThetaJoinOp>(op))
                return 4;
            if(llvm::isa<daphne::OrderOp>(op))
                return 4;
            if(llvm::isa<daphne::GroupOp>(op))
                return 3;
            if(llvm::isa<daphne::CreateFrameOp, daphne::SetColLabelsOp>(op))
                return 2;
            if(llvm::isa<daphne::DistributedComputeOp>(op))
                return 1;
            if(llvm::isa<daphne::ColumnProjectionPathOp>(op))
                return 2;
            throw std::runtime_error(
                    "lowering to kernel call not yet supported for this variadic operation: "
                    + op->getName().getStringRef().str()
            );
        }

        // TODO This method is only required since MLIR does not seem to
        // provide a means to get this information. But, for instance, the
        // isVariadic boolean array is automatically generated *within* the
        // getODSOperandIndexAndLength method.
        static std::tuple<unsigned, unsigned, bool> getODSOperandInfo(Operation * op, unsigned index) {
            // TODO Simplify those by a macro.
            if(auto concreteOp = llvm::dyn_cast<daphne::CreateFrameOp>(op)) {
                auto idxAndLen = concreteOp.getODSOperandIndexAndLength(index);
                static bool isVariadic[] = {true, true};
                return std::make_tuple(
                        idxAndLen.first,
                        idxAndLen.second,
                        isVariadic[index]
                );
            }
            if(auto concreteOp = llvm::dyn_cast<daphne::SetColLabelsOp>(op)) {
                auto idxAndLen = concreteOp.getODSOperandIndexAndLength(index);
                static bool isVariadic[] = {false, true};
                return std::make_tuple(
                        idxAndLen.first,
                        idxAndLen.second,
                        isVariadic[index]
                );
            }
            if(auto concreteOp = llvm::dyn_cast<daphne::DistributedComputeOp>(op)) {
                auto idxAndLen = concreteOp.getODSOperandIndexAndLength(index);
                static bool isVariadic[] = {true};
                return std::make_tuple(
                    idxAndLen.first,
                    idxAndLen.second,
                    isVariadic[index]
                );
            }
            if(auto concreteOp = llvm::dyn_cast<daphne::GroupOp>(op)) {
                auto idxAndLen = concreteOp.getODSOperandIndexAndLength(index);
                static bool isVariadic[] = {false, true, true};
                return std::make_tuple(
                        idxAndLen.first,
                        idxAndLen.second,
                        isVariadic[index]
                );
            }
            if(auto concreteOp = llvm::dyn_cast<daphne::ThetaJoinOp>(op)) {
                auto idxAndLen = concreteOp.getODSOperandIndexAndLength(index);
                static bool isVariadic[] = {false, false, true, true};
                return std::make_tuple(
                        idxAndLen.first,
                        idxAndLen.second,
                        isVariadic[index]
                );
            }
            if(auto concreteOp = llvm::dyn_cast<daphne::OrderOp>(op)) {
                auto idxAndLen = concreteOp.getODSOperandIndexAndLength(index);
                static bool isVariadic[] = {false, true, true, false};
                return std::make_tuple(
                        idxAndLen.first,
                        idxAndLen.second,
                        isVariadic[index]
                );
            }
            if(auto concreteOp = llvm::dyn_cast<daphne::ColumnProjectionPathOp>(op)) {
                auto idxAndLen = concreteOp.getODSOperandIndexAndLength(index);
                static bool isVariadic[] = {false, true};
                return std::make_tuple(
                        idxAndLen.first,
                        idxAndLen.second,
                        isVariadic[index]
                );
            }
            throw std::runtime_error(
                    "lowering to kernel call not yet supported for this variadic operation: "
                    + op->getName().getStringRef().str()
            );
        }

        /**
         * @brief The value of type `DaphneContext` to insert as the last
         * argument to all kernel calls.
         */
        Value dctx;

    public:
        /**
         * Creates a new KernelReplacement rewrite pattern.
         *
         * @param mctx The MLIR context.
         * @param dctx The DaphneContext to pass to the kernels.
         * @param benefit
         */
        KernelReplacement(MLIRContext * mctx, Value dctx, PatternBenefit benefit = 1)
        : RewritePattern(Pattern::MatchAnyOpTypeTag(), benefit, mctx), dctx(dctx)
        {
        }

        LogicalResult matchAndRewrite(Operation *op, PatternRewriter &rewriter) const override {
            Location loc = op->getLoc();

            // Determine the name of the kernel function to call by convention
            // based on the DaphneIR operation and the types of its results and
            // arguments.
            std::stringstream callee;

            // check CUDA support and valid device ID
            if(op->hasAttr("cuda_device")) {
                callee << "CUDA";
            }
            else if(op->hasAttr("fpgaopencl_device")) {
                callee << "FPGAOPENCL";
            }
<<<<<<< HEAD
            else if(op->hasAttr("fpgaopencl_device")) {
            callee << "FPGAOPENCL";
            }
		    else if(op->hasAttr("vector_extension")) {
                callee << op->getAttr("vector_extension").cast<StringAttr>().getValue().str();
            } 
=======
>>>>>>> 5bb73afb

            callee << '_' << op->getName().stripDialect().data();


            // TODO Don't enumerate all ops, decide based on a trait.
            const bool generalizeInputTypes =
                llvm::isa<daphne::CreateFrameOp>(op) ||
                llvm::isa<daphne::DistributedComputeOp>(op) ||
                llvm::isa<daphne::NumCellsOp>(op) ||
                llvm::isa<daphne::NumColsOp>(op) ||
                llvm::isa<daphne::NumRowsOp>(op) ||
                llvm::isa<daphne::IncRefOp>(op) ||
                llvm::isa<daphne::DecRefOp>(op);

            // Append names of result types to the kernel name.
            Operation::result_type_range resultTypes = op->getResultTypes();
            for(size_t i = 0; i < resultTypes.size(); i++)
                callee << "__" << CompilerUtils::mlirTypeToCppTypeName(resultTypes[i], false);

            // Append names of operand types to the kernel name. Variadic
            // operands, which can have an arbitrary number of occurrences, are
            // treated specially.
            Operation::operand_type_range operandTypes = op->getOperandTypes();
            // The operands of the CallKernelOp may differ from the operands
            // of the given operation, if it has a variadic operand.
            std::vector<Value> newOperands;

            if(
                // TODO Unfortunately, one needs to know the exact N for
                // AtLeastNOperands... There seems to be no simple way to
                // detect if an operation has variadic ODS operands with any N.
                op->hasTrait<OpTrait::VariadicOperands>() ||
                op->hasTrait<OpTrait::AtLeastNOperands<1>::Impl>() ||
                op->hasTrait<OpTrait::AtLeastNOperands<2>::Impl>()
            ) {
                // For operations with variadic operands, we replace all
                // occurrences of a variadic operand by a single operand of
                // type VariadicPack as well as an operand for the number of
                // occurrences. All occurrences of the variadic operand are
                // stored in the VariadicPack.
                const size_t numODSOperands = getNumODSOperands(op);
                for(size_t i = 0; i < numODSOperands; i++) {
                    auto odsOpInfo = getODSOperandInfo(op, i);
                    const unsigned idx = std::get<0>(odsOpInfo);
                    const unsigned len = std::get<1>(odsOpInfo);
                    const bool isVariadic = std::get<2>(odsOpInfo);
                    
                    // TODO The group operation currently expects at least four inputs due to the
                    // expectation of a aggregation. To make the group operation possible without aggregations,
                    // we have to use this workaround to create the correct name and skip the creation
                    // of the variadic pack ops. Should be changed when reworking the lowering to kernels.
                    if(llvm::dyn_cast<daphne::GroupOp>(op) && idx >= operandTypes.size()) {
                        callee << "__char_variadic__size_t";
                        continue;
                    } else {
                        callee << "__" << CompilerUtils::mlirTypeToCppTypeName(operandTypes[idx], generalizeInputTypes);
                    }

                    if(isVariadic) {
                        // Variadic operand.
                        callee << "_variadic__size_t";
                        auto cvpOp = rewriter.create<daphne::CreateVariadicPackOp>(
                                loc,
                                daphne::VariadicPackType::get(
                                        rewriter.getContext(),
                                        op->getOperand(idx).getType()
                                ),
                                rewriter.getI64IntegerAttr(len)
                        );
                        for(int64_t k = 0; k < len; k++)
                            rewriter.create<daphne::StoreVariadicPackOp>(
                                    loc,
                                    cvpOp,
                                    op->getOperand(idx + k),
                                    rewriter.getI64IntegerAttr(k)
                            );
                        newOperands.push_back(cvpOp);
                        newOperands.push_back(rewriter.create<daphne::ConstantOp>(
                                loc, rewriter.getIndexType(), rewriter.getIndexAttr(len))
                        );
                    }
                    else
                        // Non-variadic operand.
                        newOperands.push_back(op->getOperand(i));
                }
            }
            else
                // For operations without variadic operands, we simply append
                // the name of the type of each operand and pass all operands
                // to the CallKernelOp as-is.
                for(size_t i = 0; i < operandTypes.size(); i++) {
                    callee << "__" << CompilerUtils::mlirTypeToCppTypeName(operandTypes[i], generalizeInputTypes);
                    newOperands.push_back(op->getOperand(i));
                }

            if(auto groupOp = llvm::dyn_cast<daphne::GroupOp>(op)) {
                // GroupOp carries the aggregation functions to apply as an
                // attribute. Since attributes to not automatically become
                // inputs to the kernel call, we need to add them explicitly
                // here.

                callee << "__GroupEnum_variadic__size_t";

                ArrayAttr aggFuncs = groupOp.getAggFuncs();
                const size_t numAggFuncs = aggFuncs.size();
                const Type t = rewriter.getIntegerType(32, false);
                auto cvpOp = rewriter.create<daphne::CreateVariadicPackOp>(
                        loc,
                        daphne::VariadicPackType::get(rewriter.getContext(), t),
                        rewriter.getI64IntegerAttr(numAggFuncs)
                );
                size_t k = 0;
                for(Attribute aggFunc : aggFuncs.getValue())
                    rewriter.create<daphne::StoreVariadicPackOp>(
                            loc,
                            cvpOp,
                            rewriter.create<daphne::ConstantOp>(
                                    loc,
                                    t,
                                    rewriter.getIntegerAttr(
                                            t,
                                            static_cast<uint32_t>(
                                                    aggFunc.dyn_cast<daphne::GroupEnumAttr>().getValue()
                                            )
                                    )
                            ),
                            rewriter.getI64IntegerAttr(k++)
                    );
                newOperands.push_back(cvpOp);
                newOperands.push_back(rewriter.create<daphne::ConstantOp>(
                        loc, rewriter.getIndexType(), rewriter.getIndexAttr(numAggFuncs))
                );
            }
            
            
            if(auto thetaJoinOp = llvm::dyn_cast<daphne::ThetaJoinOp>(op)) {
                // ThetaJoinOp carries multiple CompareOperation as an
                // attribute. Since attributes to not automatically become
                // inputs to the kernel call, we need to add them explicitly
                // here.

                // manual mapping of attributes to function header
                callee << "__CompareOperation__size_t";

                // get array of CompareOperations
                ArrayAttr compareOperations = thetaJoinOp.getCmp();
                const size_t numCompareOperations = compareOperations.size();
                const Type t = rewriter.getIntegerType(32, false);
                // create Variadic Pack
                auto cvpOp = rewriter.create<daphne::CreateVariadicPackOp>(
                        loc,
                        daphne::VariadicPackType::get(rewriter.getContext(), t),
                        rewriter.getI64IntegerAttr(numCompareOperations)
                );
                // fill variadic pack
                size_t k = 0;
                for(Attribute compareOperation : compareOperations.getValue())
                    rewriter.create<daphne::StoreVariadicPackOp>(
                            loc,
                            cvpOp,
                            rewriter.create<daphne::ConstantOp>(
                                    loc,
                                    t,
                                    rewriter.getIntegerAttr(
                                            t,
                                            static_cast<uint32_t>(
                                                    compareOperation.dyn_cast<daphne::CompareOperationAttr>().getValue()
                                            )
                                    )
                            ),
                            rewriter.getI64IntegerAttr(k++)
                    );
                // add created variadic pack and size of this pack as
                // new operands / parameters of the ThetaJoin-Kernel call
                newOperands.push_back(cvpOp);
                newOperands.push_back(rewriter.create<daphne::ConstantOp>(
                        loc, rewriter.getIndexType(), rewriter.getIndexAttr(numCompareOperations))
                );
            }

            if(auto distCompOp = llvm::dyn_cast<daphne::DistributedComputeOp>(op)) {
                MLIRContext newContext;
                OpBuilder tempBuilder(&newContext);
                std::string funcName = "dist";

                auto &bodyBlock = distCompOp.getBody().front();
                auto funcType = tempBuilder.getFunctionType(
                    bodyBlock.getArgumentTypes(), bodyBlock.getTerminator()->getOperandTypes());
                auto funcOp = tempBuilder.create<func::FuncOp>(loc, funcName, funcType);

                IRMapping mapper;
                distCompOp.getBody().cloneInto(&funcOp.getRegion(), mapper);

                // write recompile region as string constant
                std::string s;
                llvm::raw_string_ostream stream(s);
                funcOp.print(stream);

                auto strTy = daphne::StringType::get(rewriter.getContext());
                Value
                    rewriteStr = rewriter.create<daphne::ConstantOp>(loc, strTy, rewriter.getStringAttr(stream.str()));
                callee << "__" << CompilerUtils::mlirTypeToCppTypeName(strTy, false);
                newOperands.push_back(rewriteStr);
            }

            // Inject the current DaphneContext as the last input parameter to
            // all kernel calls, unless it's a CreateDaphneContextOp.
            if(!llvm::isa<daphne::CreateDaphneContextOp>(op))
                newOperands.push_back(dctx);

            // Create a CallKernelOp for the kernel function to call and return
            // success().
            auto kernel = rewriter.create<daphne::CallKernelOp>(
                    loc,
                    callee.str(),
                    newOperands,
                    op->getResultTypes()
                    );
            rewriter.replaceOp(op, kernel.getResults());
            return success();
        }
    };
    
    class DistributedPipelineKernelReplacement : public OpConversionPattern<daphne::DistributedPipelineOp> {
        Value dctx;
        
    public:
        using OpConversionPattern::OpConversionPattern;
        DistributedPipelineKernelReplacement(MLIRContext * mctx, Value dctx, PatternBenefit benefit = 2)
        : OpConversionPattern(mctx, benefit), dctx(dctx)
        {
        }

        LogicalResult matchAndRewrite(daphne::DistributedPipelineOp op, OpAdaptor adaptor,
                                      ConversionPatternRewriter &rewriter) const override
        {
            size_t numOutputs = op.getOutputs().size();
            size_t numInputs = op.getInputs().size();
                     
            
            std::stringstream callee;
            callee << "_distributedPipeline"; // kernel name
            callee << "__DenseMatrix_double_variadic" // outputs
                << "__size_t" // numOutputs
                << "__Structure_variadic" // inputs
                << "__size_t" // numInputs
                << "__int64_t" // outRows
                << "__int64_t" // outCols
                << "__int64_t" // splits
                << "__int64_t" // combines
                << "__char"; // irCode
            
            MLIRContext* mctx = rewriter.getContext();
            
            Location loc = op.getLoc();
            Type vptObj = daphne::VariadicPackType::get(mctx, daphne::MatrixType::get(mctx, rewriter.getF64Type()));
            Type vptSize = daphne::VariadicPackType::get(mctx, rewriter.getIntegerType(64, false));
            Type vptInt64 = daphne::VariadicPackType::get(mctx, rewriter.getIntegerType(64, true));
            
            // Variadic pack for inputs.
            auto cvpInputs = rewriter.create<daphne::CreateVariadicPackOp>(loc, vptObj, rewriter.getI64IntegerAttr(numInputs));
            for(size_t i = 0; i < numInputs; i++)
                rewriter.create<daphne::StoreVariadicPackOp>(
                        loc, cvpInputs, op.getInputs()[i], rewriter.getI64IntegerAttr(i)
                );
            // Constants for #inputs.
            auto coNumInputs = rewriter.create<daphne::ConstantOp>(loc, numInputs);
            [[maybe_unused]] auto coNumOutputs = rewriter.create<daphne::ConstantOp>(loc, numOutputs);
            // Variadic pack for out_rows.
            auto cvpOutRows = rewriter.create<daphne::CreateVariadicPackOp>(loc, vptSize, rewriter.getI64IntegerAttr(numOutputs));
            for(size_t i = 0; i < numOutputs; i++)
                rewriter.create<daphne::StoreVariadicPackOp>(
                        loc, cvpOutRows, op.getOutRows()[i], rewriter.getI64IntegerAttr(i)
                );
            // Variadic pack for out_cols.
            auto cvpOutCols = rewriter.create<daphne::CreateVariadicPackOp>(loc, vptSize, rewriter.getI64IntegerAttr(numOutputs));
            for(size_t i = 0; i < numOutputs; i++)
                rewriter.create<daphne::StoreVariadicPackOp>(
                        loc, cvpOutCols, op.getOutCols()[i], rewriter.getI64IntegerAttr(i)
                );
            // Variadic pack for splits.
            auto cvpSplits = rewriter.create<daphne::CreateVariadicPackOp>(loc, vptInt64, rewriter.getI64IntegerAttr(numInputs));
            for(size_t i = 0; i < numInputs; i++)
                rewriter.create<daphne::StoreVariadicPackOp>(
                        loc,
                        cvpSplits,
                        rewriter.create<daphne::ConstantOp>(
                                loc, static_cast<int64_t>(op.getSplits()[i].dyn_cast<daphne::VectorSplitAttr>().getValue())
                        ),
                        rewriter.getI64IntegerAttr(i)
                );
            // Variadic pack for combines.
            auto cvpCombines = rewriter.create<daphne::CreateVariadicPackOp>(loc, vptInt64, rewriter.getI64IntegerAttr(numOutputs));
            for(size_t i = 0; i < numOutputs; i++)
                rewriter.create<daphne::StoreVariadicPackOp>(
                        loc,
                        cvpCombines,
                        rewriter.create<daphne::ConstantOp>(
                                loc, static_cast<int64_t>(op.getCombines()[i].dyn_cast<daphne::VectorCombineAttr>().getValue())
                        ),
                        rewriter.getI64IntegerAttr(i)
                );
            
            // Create CallKernelOp.
            std::vector<Value> newOperands = {
                cvpInputs, coNumInputs, cvpOutRows, cvpOutCols, cvpSplits, cvpCombines, op.getIr(), dctx
            };
            auto cko = rewriter.replaceOpWithNewOp<daphne::CallKernelOp>(
                    op.getOperation(),
                    callee.str(),
                    newOperands,
                    op.getOutputs().getTypes()
            );
            // TODO Use ATTR_HASVARIADICRESULTS from LowerToLLVMPass.cpp.
            cko->setAttr("hasVariadicResults", rewriter.getBoolAttr(true));
      
            return success();
        }
    };

    struct RewriteToCallKernelOpPass
    : public PassWrapper<RewriteToCallKernelOpPass, OperationPass<func::FuncOp>>
    {
        RewriteToCallKernelOpPass() = default;
        void runOnOperation() final;
    };
}

void RewriteToCallKernelOpPass::runOnOperation()
{
    func::FuncOp func = getOperation();

    RewritePatternSet patterns(&getContext());

    // Specification of (il)legal dialects/operations. All DaphneIR operations
    // but those explicitly marked as legal will be replaced by CallKernelOp.
    ConversionTarget target(getContext());
    target.addLegalDialect<arith::ArithDialect, LLVM::LLVMDialect, scf::SCFDialect>();
    target.addLegalOp<ModuleOp, func::FuncOp>();
    target.addIllegalDialect<daphne::DaphneDialect>();
    target.addLegalOp<
            daphne::ConstantOp,
            daphne::ReturnOp,
            daphne::CallKernelOp,
            daphne::CreateVariadicPackOp,
            daphne::StoreVariadicPackOp,
            daphne::VectorizedPipelineOp,
            daphne::GenericCallOp,
            daphne::MapOp
    >();
    target.addDynamicallyLegalOp<daphne::CastOp>([](daphne::CastOp op) {
        return op.isTrivialCast() || op.isRemovePropertyCast();
    });

    // Determine the DaphneContext valid in the MLIR function being rewritten.
    mlir::Value dctx = CompilerUtils::getDaphneContext(func);
    func->walk([&](daphne::VectorizedPipelineOp vpo)
    {
      vpo.getCtxMutable().assign(dctx);
    });

    // Apply conversion to CallKernelOps.
    patterns.insert<
            KernelReplacement,
            DistributedPipelineKernelReplacement
    >(&getContext(), dctx);
    if (failed(applyPartialConversion(func, target, std::move(patterns))))
        signalPassFailure();

}

std::unique_ptr<Pass> daphne::createRewriteToCallKernelOpPass()
{
    return std::make_unique<RewriteToCallKernelOpPass>();
}<|MERGE_RESOLUTION|>--- conflicted
+++ resolved
@@ -168,15 +168,9 @@
             else if(op->hasAttr("fpgaopencl_device")) {
                 callee << "FPGAOPENCL";
             }
-<<<<<<< HEAD
-            else if(op->hasAttr("fpgaopencl_device")) {
-            callee << "FPGAOPENCL";
-            }
 		    else if(op->hasAttr("vector_extension")) {
                 callee << op->getAttr("vector_extension").cast<StringAttr>().getValue().str();
             } 
-=======
->>>>>>> 5bb73afb
 
             callee << '_' << op->getName().stripDialect().data();
 
