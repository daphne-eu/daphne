--- conflicted
+++ resolved
@@ -72,13 +72,10 @@
             // strings) when inserted into the typical "const DT *" template of
             // kernel input parameters.
             return "char";
-<<<<<<< HEAD
+        else if(t.isa<daphne::DaphneContextType>())
+            return "DaphneContext";
         else if(auto handleTy = t.dyn_cast<daphne::HandleType>())
             return "Handle_" + mlirTypeToCppTypeName(handleTy.getDataType(), generalizeToStructure);
-=======
-        else if(t.isa<daphne::DaphneContextType>())
-            return "DaphneContext";
->>>>>>> 44a0e015
         throw std::runtime_error(
                 "no C++ type name known for the given MLIR type"
         );
@@ -89,16 +86,10 @@
         // TODO This method is only required since MLIR does not seem to
         // provide a means to get this information.
         static size_t getNumODSOperands(Operation * op) {
-<<<<<<< HEAD
-            // Example:
-            if(llvm::isa<daphne::CreateFrameOp, daphne::DistributedComputeOp>(op))
+            if(llvm::isa<daphne::CreateFrameOp, daphne::SetColLabelsOp>(op))
+                return 2;
+            if(llvm::isa<daphne::DistributedComputeOp>(op))
                 return 1;
-=======
-            if(llvm::isa<daphne::CreateFrameOp>(op))
-                return 2;
-            if(llvm::isa<daphne::SetColLabelsOp>(op))
-                return 2;
->>>>>>> 44a0e015
             throw std::runtime_error(
                     "unsupported operation: " + op->getName().getStringRef().str()
             );
@@ -248,11 +239,6 @@
                     callee << "__" << mlirTypeToCppTypeName(operandTypes[i], generalizeInputTypes);
                     newOperands.push_back(op->getOperand(i));
                 }
-            
-            // Inject the current DaphneContext as the last input parameter to
-            // all kernel calls, unless it's a CreateDaphneContextOp.
-            if(!llvm::isa<daphne::CreateDaphneContextOp>(op))
-                newOperands.push_back(dctx);
 
             if(auto distCompOp = llvm::dyn_cast<daphne::DistributedComputeOp>(op)) {
                 MLIRContext newContext;
@@ -278,6 +264,11 @@
                 callee << "__" << mlirTypeToCppTypeName(strTy, false);
                 newOperands.push_back(rewriteStr);
             }
+            
+            // Inject the current DaphneContext as the last input parameter to
+            // all kernel calls, unless it's a CreateDaphneContextOp.
+            if(!llvm::isa<daphne::CreateDaphneContextOp>(op))
+                newOperands.push_back(dctx);
 
             // Create a CallKernelOp for the kernel function to call and return
             // success().
