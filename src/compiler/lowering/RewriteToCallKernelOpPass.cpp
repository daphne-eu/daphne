/*
 * Copyright 2021 The DAPHNE Consortium
 *
 * Licensed under the Apache License, Version 2.0 (the "License");
 * you may not use this file except in compliance with the License.
 * You may obtain a copy of the License at
 *
 *     http://www.apache.org/licenses/LICENSE-2.0
 *
 * Unless required by applicable law or agreed to in writing, software
 * distributed under the License is distributed on an "AS IS" BASIS,
 * WITHOUT WARRANTIES OR CONDITIONS OF ANY KIND, either express or implied.
 * See the License for the specific language governing permissions and
 * limitations under the License.
 */

#include "compiler/CompilerUtils.h"
#include "ir/daphneir/Daphne.h"
#include "ir/daphneir/Passes.h"

#include "mlir/Dialect/LLVMIR/LLVMDialect.h"
#include "mlir/Dialect/SCF/SCF.h"
#include "mlir/Dialect/StandardOps/IR/Ops.h"
#include "mlir/Transforms/DialectConversion.h"
#include "mlir/IR/BlockAndValueMapping.h"

#include <memory>
#include <utility>
#include <iostream>
#include <stdexcept>
#include <string_view>
#include <tuple>

using namespace mlir;

namespace
{
    class KernelReplacement : public RewritePattern
    {
        // TODO This method is only required since MLIR does not seem to
        // provide a means to get this information.
        static size_t getNumODSOperands(Operation * op) {
            if(llvm::isa<daphne::GroupOp>(op))
                return 3;
            if(llvm::isa<daphne::CreateFrameOp, daphne::SetColLabelsOp>(op))
                return 2;
            if(llvm::isa<daphne::DistributedComputeOp>(op))
                return 1;
            throw std::runtime_error(
                    "unsupported operation: " + op->getName().getStringRef().str()
            );
        }

        // TODO This method is only required since MLIR does not seem to
        // provide a means to get this information. But, for instance, the
        // isVariadic boolean array is automatically generated *within* the
        // getODSOperandIndexAndLength method.
        static std::tuple<unsigned, unsigned, bool> getODSOperandInfo(Operation * op, unsigned index) {
            if(auto concreteOp = llvm::dyn_cast<daphne::CreateFrameOp>(op)) {
                auto idxAndLen = concreteOp.getODSOperandIndexAndLength(index);
                static bool isVariadic[] = {true, true};
                return std::make_tuple(
                        idxAndLen.first,
                        idxAndLen.second,
                        isVariadic[index]
                );
            }
            if(auto concreteOp = llvm::dyn_cast<daphne::SetColLabelsOp>(op)) {
                auto idxAndLen = concreteOp.getODSOperandIndexAndLength(index);
                static bool isVariadic[] = {false, true};
                return std::make_tuple(
                        idxAndLen.first,
                        idxAndLen.second,
                        isVariadic[index]
                );
            }
            if(auto concreteOp = llvm::dyn_cast<daphne::DistributedComputeOp>(op)) {
                auto idxAndLen = concreteOp.getODSOperandIndexAndLength(index);
                static bool isVariadic[] = {true};
                return std::make_tuple(
                    idxAndLen.first,
                    idxAndLen.second,
                    isVariadic[index]
                );
            }
            if(auto concreteOp = llvm::dyn_cast<daphne::GroupOp>(op)) {
                auto idxAndLen = concreteOp.getODSOperandIndexAndLength(index);
                static bool isVariadic[] = {false, true, true, true};
                return std::make_tuple(
                        idxAndLen.first,
                        idxAndLen.second,
                        isVariadic[index]
                );
            }
            throw std::runtime_error(
                    "unsupported operation: " + op->getName().getStringRef().str()
            );
        }

        /**
         * @brief The value of type `DaphneContext` to insert as the last
         * argument to all kernel calls.
         */
        Value dctx;

    public:
        /**
         * Creates a new KernelReplacement rewrite pattern.
         *
         * @param mctx The MLIR context.
         * @param dctx The DaphneContext to pass to the kernels.
         * @param benefit
         */
        KernelReplacement(MLIRContext * mctx, Value dctx, PatternBenefit benefit = 1)
        : RewritePattern(Pattern::MatchAnyOpTypeTag(), benefit, mctx), dctx(dctx)
        {
        }

        LogicalResult matchAndRewrite(Operation *op,
                                      PatternRewriter &rewriter) const override
        {
            Location loc = op->getLoc();

            // Determine the name of the kernel function to call by convention
            // based on the DaphneIR operation and the types of its results and
            // arguments.
            std::stringstream callee;
            
            // check CUDA support and valid device ID
//            auto attr = op->getAttr("cuda_device");
//            if(attr && attr.dyn_cast<IntegerAttr>().getInt() > -1) {
            if(op->hasAttr("cuda_device")) {
//                op->hasTrait<mlir::OpTrait::CUDASupport>() &&
//                auto attr = op->getAttr("cuda_device");
//                if(attr && attr.dyn_cast<IntegerAttr>().getInt() > -1) {
//                if(attr.dyn_cast<IntegerAttr>().getInt() > -1)
                    callee << "CUDA";
//                else
//                    std::cout << "attr = null: " << op->getName().getStringRef().str() << std::endl;
            }
    
            callee << '_' << op->getName().stripDialect().data();
    
    
            // TODO Don't enumerate all ops, decide based on a trait.
            const bool generalizeInputTypes =
                llvm::isa<daphne::CreateFrameOp>(op) ||
                llvm::isa<daphne::DistributedComputeOp>(op) ||
                llvm::isa<daphne::NumCellsOp>(op) ||
                llvm::isa<daphne::NumColsOp>(op) ||
<<<<<<< HEAD
                llvm::isa<daphne::NumRowsOp>(op);

=======
                llvm::isa<daphne::NumRowsOp>(op) ||
                llvm::isa<daphne::IncRefOp>(op) ||
                llvm::isa<daphne::DecRefOp>(op);
            
>>>>>>> aa87faac
            // Append names of result types to the kernel name.
            Operation::result_type_range resultTypes = op->getResultTypes();
            for(size_t i = 0; i < resultTypes.size(); i++)
                callee << "__" << CompilerUtils::mlirTypeToCppTypeName(resultTypes[i], false);

            // Append names of operand types to the kernel name. Variadic
            // operands, which can have an arbitrary number of occurrences, are
            // treated specially.
            Operation::operand_type_range operandTypes = op->getOperandTypes();
            // The operands of the CallKernelOp may differ from the operands
            // of the given operation, if it has a variadic operand.
            std::vector<Value> newOperands;

            if(
                // TODO Unfortunately, one needs to know the exact N for
                // AtLeastNOperands... There seems to be no simple way to
                // detect if an operation has variadic ODS operands.
                op->hasTrait<OpTrait::VariadicOperands>() ||
                op->hasTrait<OpTrait::AtLeastNOperands<1>::Impl>()
            ) {
                // For operations with variadic operands, we replace all
                // occurrences of a variadic operand by a single operand of
                // type VariadicPack as well as an operand for the number of
                // occurrences. All occurrences of the variadic operand are
                // stored in the VariadicPack.
                const size_t numODSOperands = getNumODSOperands(op);
                for(size_t i = 0; i < numODSOperands; i++) {
                    auto odsOpInfo = getODSOperandInfo(op, i);
                    const unsigned idx = std::get<0>(odsOpInfo);
                    const unsigned len = std::get<1>(odsOpInfo);
                    const bool isVariadic = std::get<2>(odsOpInfo);

                    callee << "__" << CompilerUtils::mlirTypeToCppTypeName(operandTypes[idx], generalizeInputTypes);
                    if(isVariadic) {
                        // Variadic operand.
                        callee << "_variadic__size_t";
                        auto cvpOp = rewriter.create<daphne::CreateVariadicPackOp>(
                                loc,
                                daphne::VariadicPackType::get(
                                        rewriter.getContext(),
                                        op->getOperand(idx).getType()
                                ),
                                rewriter.getIndexAttr(len)
                        );
                        for(int64_t k = 0; k < len; k++)
                            rewriter.create<daphne::StoreVariadicPackOp>(
                                    loc,
                                    cvpOp,
                                    op->getOperand(idx + k),
                                    rewriter.getIndexAttr(k)
                            );
                        newOperands.push_back(cvpOp);
                        newOperands.push_back(rewriter.create<daphne::ConstantOp>(
                                loc, rewriter.getIndexAttr(len))
                        );
                    }
                    else
                        // Non-variadic operand.
                        newOperands.push_back(op->getOperand(i));
                }
            }
            else
                // For operations without variadic operands, we simply append
                // the name of the type of each operand and pass all operands
                // to the CallKernelOp as-is.
                for(size_t i = 0; i < operandTypes.size(); i++) {
                    callee << "__" << CompilerUtils::mlirTypeToCppTypeName(operandTypes[i], generalizeInputTypes);
                    newOperands.push_back(op->getOperand(i));
                }

            if(auto distCompOp = llvm::dyn_cast<daphne::DistributedComputeOp>(op)) {
                MLIRContext newContext;
                OpBuilder tempBuilder(&newContext);
                std::string funcName = "dist";

                auto &bodyBlock = distCompOp.body().front();
                auto funcType = tempBuilder.getFunctionType(
                    bodyBlock.getArgumentTypes(), bodyBlock.getTerminator()->getOperandTypes());
                auto funcOp = tempBuilder.create<FuncOp>(loc, funcName, funcType);

                BlockAndValueMapping mapper;
                distCompOp.body().cloneInto(&funcOp.getRegion(), mapper);

                // write recompile region as string constant
                std::string s;
                llvm::raw_string_ostream stream(s);
                funcOp.print(stream);

                auto strTy = daphne::StringType::get(rewriter.getContext());
                Value
                    rewriteStr = rewriter.create<daphne::ConstantOp>(loc, strTy, rewriter.getStringAttr(stream.str()));
                callee << "__" << CompilerUtils::mlirTypeToCppTypeName(strTy, false);
                newOperands.push_back(rewriteStr);
            }

            // Inject the current DaphneContext as the last input parameter to
            // all kernel calls, unless it's a CreateDaphneContextOp.
            if(!llvm::isa<daphne::CreateDaphneContextOp>(op))
                newOperands.push_back(dctx);

            // Create a CallKernelOp for the kernel function to call and return
            // success().
            auto kernel = rewriter.create<daphne::CallKernelOp>(
                    loc,
                    callee.str(),
                    newOperands,
                    op->getResultTypes()
                    );
            rewriter.replaceOp(op, kernel.getResults());
            return success();
        }
    };

    struct RewriteToCallKernelOpPass
    : public PassWrapper<RewriteToCallKernelOpPass, FunctionPass>
    {
        RewriteToCallKernelOpPass() = default;
        void runOnFunction() final;
    };
}

void RewriteToCallKernelOpPass::runOnFunction()
{
    FuncOp func = getFunction();

    OwningRewritePatternList patterns(&getContext());

    // Specification of (il)legal dialects/operations. All DaphneIR operations
    // but those explicitly marked as legal will be replaced by CallKernelOp.
    ConversionTarget target(getContext());
    target.addLegalDialect<StandardOpsDialect, LLVM::LLVMDialect, scf::SCFDialect>();
    target.addLegalOp<ModuleOp, FuncOp>();
    target.addIllegalDialect<daphne::DaphneDialect>();
    target.addLegalOp<
            daphne::ConstantOp,
            daphne::ReturnOp,
            daphne::CallKernelOp,
            daphne::CreateVariadicPackOp,
            daphne::StoreVariadicPackOp,
            daphne::VectorizedPipelineOp,
            daphne::GenericCallOp
    >();
    target.addDynamicallyLegalOp<daphne::CastOp>([](daphne::CastOp op) {
        return op.isTrivialCast() || op.isMatrixPropertyCast();
    });

    // Determine the DaphneContext valid in the MLIR function being rewritten.
    mlir::Value dctx = CompilerUtils::getDaphneContext(func);
    func->walk([&](daphne::VectorizedPipelineOp vpo)
    {
      vpo.ctxMutable().assign(dctx);
    });

    // Apply conversion to CallKernelOps.
    patterns.insert<KernelReplacement>(&getContext(), dctx);
    if (failed(applyPartialConversion(func, target, std::move(patterns))))
        signalPassFailure();

}

std::unique_ptr<Pass> daphne::createRewriteToCallKernelOpPass()
{
    return std::make_unique<RewriteToCallKernelOpPass>();
}<|MERGE_RESOLUTION|>--- conflicted
+++ resolved
@@ -125,7 +125,7 @@
             // based on the DaphneIR operation and the types of its results and
             // arguments.
             std::stringstream callee;
-            
+
             // check CUDA support and valid device ID
 //            auto attr = op->getAttr("cuda_device");
 //            if(attr && attr.dyn_cast<IntegerAttr>().getInt() > -1) {
@@ -138,25 +138,20 @@
 //                else
 //                    std::cout << "attr = null: " << op->getName().getStringRef().str() << std::endl;
             }
-    
+
             callee << '_' << op->getName().stripDialect().data();
-    
-    
+
+
             // TODO Don't enumerate all ops, decide based on a trait.
             const bool generalizeInputTypes =
                 llvm::isa<daphne::CreateFrameOp>(op) ||
                 llvm::isa<daphne::DistributedComputeOp>(op) ||
                 llvm::isa<daphne::NumCellsOp>(op) ||
                 llvm::isa<daphne::NumColsOp>(op) ||
-<<<<<<< HEAD
-                llvm::isa<daphne::NumRowsOp>(op);
-
-=======
                 llvm::isa<daphne::NumRowsOp>(op) ||
                 llvm::isa<daphne::IncRefOp>(op) ||
                 llvm::isa<daphne::DecRefOp>(op);
-            
->>>>>>> aa87faac
+
             // Append names of result types to the kernel name.
             Operation::result_type_range resultTypes = op->getResultTypes();
             for(size_t i = 0; i < resultTypes.size(); i++)
