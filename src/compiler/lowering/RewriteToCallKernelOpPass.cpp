--- conflicted
+++ resolved
@@ -56,13 +56,10 @@
                 return 2;
             if(llvm::isa<daphne::DistributedComputeOp>(op))
                 return 1;
-<<<<<<< HEAD
             if(llvm::isa<daphne::ColumnProjectionPathOp>(op))
                 return 2;
-=======
             if(llvm::isa<daphne::CodeGenOpAllAggCellwise>(op) || llvm::isa<daphne::CodeGenOpRowwise>(op))
                 return 1;
->>>>>>> a3254e12
             throw std::runtime_error(
                     "lowering to kernel call not yet supported for this variadic operation: "
                     + op->getName().getStringRef().str()
@@ -129,24 +126,27 @@
                         isVariadic[index]
                 );
             }
-<<<<<<< HEAD
+            if(auto concreteOp = llvm::dyn_cast<daphne::CodeGenOpRowwise>(op)) {
+                auto idxAndLen = concreteOp.getODSOperandIndexAndLength(index);
+                static bool isVariadic[] = {true};
+                return std::make_tuple(
+                        idxAndLen.first,
+                        idxAndLen.second,
+                        isVariadic[index]
+                );
+            }
+            if(auto concreteOp = llvm::dyn_cast<daphne::CodeGenOpAllAggCellwise>(op)) {
+                auto idxAndLen = concreteOp.getODSOperandIndexAndLength(index);
+                static bool isVariadic[] = {true};
+                return std::make_tuple(
+                        idxAndLen.first,
+                        idxAndLen.second,
+                        isVariadic[index]
+                );
+            }
             if(auto concreteOp = llvm::dyn_cast<daphne::ColumnProjectionPathOp>(op)) {
                 auto idxAndLen = concreteOp.getODSOperandIndexAndLength(index);
                 static bool isVariadic[] = {false, true};
-=======
-            if(auto concreteOp = llvm::dyn_cast<daphne::CodeGenOpRowwise>(op)) {
-                auto idxAndLen = concreteOp.getODSOperandIndexAndLength(index);
-                static bool isVariadic[] = {true};
-                return std::make_tuple(
-                        idxAndLen.first,
-                        idxAndLen.second,
-                        isVariadic[index]
-                );
-            }
-            if(auto concreteOp = llvm::dyn_cast<daphne::CodeGenOpAllAggCellwise>(op)) {
-                auto idxAndLen = concreteOp.getODSOperandIndexAndLength(index);
-                static bool isVariadic[] = {true};
->>>>>>> a3254e12
                 return std::make_tuple(
                         idxAndLen.first,
                         idxAndLen.second,
@@ -195,7 +195,7 @@
             }
 		    else if(op->hasAttr("vector_extension")) {
                 callee << op->getAttr("vector_extension").cast<StringAttr>().getValue().str();
-            } 
+            }
 
             callee << '_' << op->getName().stripDialect().data();
 
