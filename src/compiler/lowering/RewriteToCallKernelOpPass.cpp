--- conflicted
+++ resolved
@@ -20,14 +20,13 @@
 
 #include "mlir/Dialect/Arith/IR/Arith.h"
 #include "mlir/Dialect/LLVMIR/LLVMDialect.h"
-<<<<<<< HEAD
 #include "mlir/Dialect/Linalg/IR/LinalgTypes.h"
 #include "mlir/Dialect/MemRef/IR/MemRef.h"
 #include "mlir/Dialect/SCF/SCF.h"
 #include "mlir/Dialect/StandardOps/IR/Ops.h"
-=======
+#include "mlir/Dialect/SCF/SCF.h"
+#include "mlir/Dialect/StandardOps/IR/Ops.h"
 #include "mlir/Dialect/SCF/IR/SCF.h"
->>>>>>> 9cd3d5fe
 #include "mlir/Transforms/DialectConversion.h"
 #include "mlir/IR/IRMapping.h"
 
@@ -502,13 +501,10 @@
     // Specification of (il)legal dialects/operations. All DaphneIR operations
     // but those explicitly marked as legal will be replaced by CallKernelOp.
     ConversionTarget target(getContext());
-<<<<<<< HEAD
     target.addLegalDialect<StandardOpsDialect, LLVM::LLVMDialect, scf::SCFDialect, memref::MemRefDialect, mlir::linalg::LinalgDialect, mlir::AffineDialect>();
     target.addLegalOp<ModuleOp, FuncOp>();
-=======
     target.addLegalDialect<arith::ArithDialect, LLVM::LLVMDialect, scf::SCFDialect>();
     target.addLegalOp<ModuleOp, func::FuncOp>();
->>>>>>> 9cd3d5fe
     target.addIllegalDialect<daphne::DaphneDialect>();
     target.addLegalOp<
             daphne::ConstantOp,
@@ -517,13 +513,10 @@
             daphne::CreateVariadicPackOp,
             daphne::StoreVariadicPackOp,
             daphne::VectorizedPipelineOp,
-            daphne::GenericCallOp,
-<<<<<<< HEAD
             scf::ForOp,
             memref::LoadOp
-=======
+            daphne::GenericCallOp,
             daphne::MapOp
->>>>>>> 9cd3d5fe
     >();
     target.addDynamicallyLegalOp<daphne::CastOp>([](daphne::CastOp op) {
         return op.isTrivialCast() || op.isMatrixPropertyCast();
