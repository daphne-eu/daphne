/*
 * Copyright 2021 The DAPHNE Consortium
 *
 * Licensed under the Apache License, Version 2.0 (the "License");
 * you may not use this file except in compliance with the License.
 * You may obtain a copy of the License at
 *
 *     http://www.apache.org/licenses/LICENSE-2.0
 *
 * Unless required by applicable law or agreed to in writing, software
 * distributed under the License is distributed on an "AS IS" BASIS,
 * WITHOUT WARRANTIES OR CONDITIONS OF ANY KIND, either express or implied.
 * See the License for the specific language governing permissions and
 * limitations under the License.
 */

#include "compiler/utils/CompilerUtils.h"
#include "ir/daphneir/Daphne.h"
#include "ir/daphneir/Passes.h"

#include "mlir/Dialect/LLVMIR/LLVMDialect.h"
#include "mlir/Dialect/SCF/SCF.h"
#include "mlir/Dialect/StandardOps/IR/Ops.h"
#include "mlir/Transforms/DialectConversion.h"
#include "mlir/IR/BlockAndValueMapping.h"

#include <memory>
#include <utility>
#include <iostream>
#include <stdexcept>
#include <string_view>
#include <tuple>
#include <vector>

using namespace mlir;

namespace
{
    class KernelReplacement : public RewritePattern
    {
        // TODO This method is only required since MLIR does not seem to
        // provide a means to get this information.
        static size_t getNumODSOperands(Operation * op) {
            if(llvm::isa<daphne::ThetaJoinOp>(op))
                return 4;
            if(llvm::isa<daphne::OrderOp>(op))
                return 4;
            if(llvm::isa<daphne::GroupOp, daphne::DuckDbSqlOp>(op))
                return 3;
            if(llvm::isa<daphne::CreateFrameOp, daphne::SetColLabelsOp>(op))
                return 2;
            if(llvm::isa<daphne::DistributedComputeOp>(op))
                return 1;
            throw std::runtime_error(
                    "lowering to kernel call not yet supported for this variadic operation: "
                    + op->getName().getStringRef().str()
            );
        }

        // TODO This method is only required since MLIR does not seem to
        // provide a means to get this information. But, for instance, the
        // isVariadic boolean array is automatically generated *within* the
        // getODSOperandIndexAndLength method.
        static std::tuple<unsigned, unsigned, bool> getODSOperandInfo(Operation * op, unsigned index) {
            // TODO Simplify those by a macro.
            if(auto concreteOp = llvm::dyn_cast<daphne::CreateFrameOp>(op)) {
                auto idxAndLen = concreteOp.getODSOperandIndexAndLength(index);
                static bool isVariadic[] = {true, true};
                return std::make_tuple(
                        idxAndLen.first,
                        idxAndLen.second,
                        isVariadic[index]
                );
            }
            if(auto concreteOp = llvm::dyn_cast<daphne::SetColLabelsOp>(op)) {
                auto idxAndLen = concreteOp.getODSOperandIndexAndLength(index);
                static bool isVariadic[] = {false, true};
                return std::make_tuple(
                        idxAndLen.first,
                        idxAndLen.second,
                        isVariadic[index]
                );
            }
            if(auto concreteOp = llvm::dyn_cast<daphne::DistributedComputeOp>(op)) {
                auto idxAndLen = concreteOp.getODSOperandIndexAndLength(index);
                static bool isVariadic[] = {true};
                return std::make_tuple(
                    idxAndLen.first,
                    idxAndLen.second,
                    isVariadic[index]
                );
            }
            if(auto concreteOp = llvm::dyn_cast<daphne::GroupOp>(op)) {
                auto idxAndLen = concreteOp.getODSOperandIndexAndLength(index);
                static bool isVariadic[] = {false, true, true, true};
                return std::make_tuple(
                        idxAndLen.first,
                        idxAndLen.second,
                        isVariadic[index]
                );
            }
<<<<<<< HEAD
            if(auto concreteOp = llvm::dyn_cast<daphne::DuckDbSqlOp>(op)) {
                auto idxAndLen = concreteOp.getODSOperandIndexAndLength(index);
                static bool isVariadic[] = {false, true, true};
=======
            if(auto concreteOp = llvm::dyn_cast<daphne::ThetaJoinOp>(op)) {
                auto idxAndLen = concreteOp.getODSOperandIndexAndLength(index);
                static bool isVariadic[] = {false, false, true, true};
>>>>>>> 35442f97
                return std::make_tuple(
                        idxAndLen.first,
                        idxAndLen.second,
                        isVariadic[index]
                );
            }
            if(auto concreteOp = llvm::dyn_cast<daphne::OrderOp>(op)) {
                auto idxAndLen = concreteOp.getODSOperandIndexAndLength(index);
                static bool isVariadic[] = {false, true, true, false};
                return std::make_tuple(
                        idxAndLen.first,
                        idxAndLen.second,
                        isVariadic[index]
                );
            }
            throw std::runtime_error(
                    "lowering to kernel call not yet supported for this variadic operation: "
                    + op->getName().getStringRef().str()
            );
        }

        /**
         * @brief The value of type `DaphneContext` to insert as the last
         * argument to all kernel calls.
         */
        Value dctx;

    public:
        /**
         * Creates a new KernelReplacement rewrite pattern.
         *
         * @param mctx The MLIR context.
         * @param dctx The DaphneContext to pass to the kernels.
         * @param benefit
         */
        KernelReplacement(MLIRContext * mctx, Value dctx, PatternBenefit benefit = 1)
        : RewritePattern(Pattern::MatchAnyOpTypeTag(), benefit, mctx), dctx(dctx)
        {
        }

        LogicalResult matchAndRewrite(Operation *op,
                                      PatternRewriter &rewriter) const override
        {
            Location loc = op->getLoc();

            // Determine the name of the kernel function to call by convention
            // based on the DaphneIR operation and the types of its results and
            // arguments.
            std::stringstream callee;

            // check CUDA support and valid device ID
//            auto attr = op->getAttr("cuda_device");
//            if(attr && attr.dyn_cast<IntegerAttr>().getInt() > -1) {
            if(op->hasAttr("cuda_device")) {
//                op->hasTrait<mlir::OpTrait::CUDASupport>() &&
//                auto attr = op->getAttr("cuda_device");
//                if(attr && attr.dyn_cast<IntegerAttr>().getInt() > -1) {
//                if(attr.dyn_cast<IntegerAttr>().getInt() > -1)
                    callee << "CUDA";
//                else
//                    std::cout << "attr = null: " << op->getName().getStringRef().str() << std::endl;
            }
	    else if(op->hasAttr("fpgaopencl_device")) {
		 callee << "FPGAOPENCL";
	    }
		    

            callee << '_' << op->getName().stripDialect().data();


            // TODO Don't enumerate all ops, decide based on a trait.
            const bool generalizeInputTypes =
                llvm::isa<daphne::CreateFrameOp>(op) ||
                llvm::isa<daphne::DistributedComputeOp>(op) ||
                llvm::isa<daphne::NumCellsOp>(op) ||
                llvm::isa<daphne::NumColsOp>(op) ||
                llvm::isa<daphne::NumRowsOp>(op) ||
                llvm::isa<daphne::IncRefOp>(op) ||
                llvm::isa<daphne::DecRefOp>(op);

            // Append names of result types to the kernel name.
            Operation::result_type_range resultTypes = op->getResultTypes();
            for(size_t i = 0; i < resultTypes.size(); i++)
                callee << "__" << CompilerUtils::mlirTypeToCppTypeName(resultTypes[i], false);

            // Append names of operand types to the kernel name. Variadic
            // operands, which can have an arbitrary number of occurrences, are
            // treated specially.
            Operation::operand_type_range operandTypes = op->getOperandTypes();
            // The operands of the CallKernelOp may differ from the operands
            // of the given operation, if it has a variadic operand.
            std::vector<Value> newOperands;

            if(
                // TODO Unfortunately, one needs to know the exact N for
                // AtLeastNOperands... There seems to be no simple way to
                // detect if an operation has variadic ODS operands with any N.
                op->hasTrait<OpTrait::VariadicOperands>() ||
                op->hasTrait<OpTrait::AtLeastNOperands<1>::Impl>() ||
                op->hasTrait<OpTrait::AtLeastNOperands<2>::Impl>()
            ) {
                // For operations with variadic operands, we replace all
                // occurrences of a variadic operand by a single operand of
                // type VariadicPack as well as an operand for the number of
                // occurrences. All occurrences of the variadic operand are
                // stored in the VariadicPack.
                const size_t numODSOperands = getNumODSOperands(op);
                for(size_t i = 0; i < numODSOperands; i++) {
                    auto odsOpInfo = getODSOperandInfo(op, i);
                    const unsigned idx = std::get<0>(odsOpInfo);
                    const unsigned len = std::get<1>(odsOpInfo);
                    const bool isVariadic = std::get<2>(odsOpInfo);

                    callee << "__" << CompilerUtils::mlirTypeToCppTypeName(operandTypes[idx], generalizeInputTypes);
                    if(isVariadic) {
                        // Variadic operand.
                        callee << "_variadic__size_t";
                        auto cvpOp = rewriter.create<daphne::CreateVariadicPackOp>(
                                loc,
                                daphne::VariadicPackType::get(
                                        rewriter.getContext(),
                                        op->getOperand(idx).getType()
                                ),
                                rewriter.getIndexAttr(len)
                        );
                        for(int64_t k = 0; k < len; k++)
                            rewriter.create<daphne::StoreVariadicPackOp>(
                                    loc,
                                    cvpOp,
                                    op->getOperand(idx + k),
                                    rewriter.getIndexAttr(k)
                            );
                        newOperands.push_back(cvpOp);
                        newOperands.push_back(rewriter.create<daphne::ConstantOp>(
                                loc, rewriter.getIndexAttr(len))
                        );
                    }
                    else
                        // Non-variadic operand.
                        newOperands.push_back(op->getOperand(i));
                }
            }
            else
                // For operations without variadic operands, we simply append
                // the name of the type of each operand and pass all operands
                // to the CallKernelOp as-is.
                for(size_t i = 0; i < operandTypes.size(); i++) {
                    callee << "__" << CompilerUtils::mlirTypeToCppTypeName(operandTypes[i], generalizeInputTypes);
                    newOperands.push_back(op->getOperand(i));
                }

            if(auto groupOp = llvm::dyn_cast<daphne::GroupOp>(op)) {
                // GroupOp carries the aggregation functions to apply as an
                // attribute. Since attributes to not automatically become
                // inputs to the kernel call, we need to add them explicitly
                // here.

                callee << "__GroupEnum_variadic__size_t";

                ArrayAttr aggFuncs = groupOp.aggFuncs();
                const size_t numAggFuncs = aggFuncs.size();
                const Type t = rewriter.getIntegerType(32, false);
                auto cvpOp = rewriter.create<daphne::CreateVariadicPackOp>(
                        loc,
                        daphne::VariadicPackType::get(rewriter.getContext(), t),
                        rewriter.getIndexAttr(numAggFuncs)
                );
                size_t k = 0;
                for(Attribute aggFunc : aggFuncs.getValue())
                    rewriter.create<daphne::StoreVariadicPackOp>(
                            loc,
                            cvpOp,
                            rewriter.create<daphne::ConstantOp>(
                                    loc,
                                    rewriter.getIntegerAttr(
                                            t,
                                            static_cast<uint32_t>(
                                                    aggFunc.dyn_cast<daphne::GroupEnumAttr>().getValue()
                                            )
                                    )
                            ),
                            rewriter.getIndexAttr(k++)
                    );
                newOperands.push_back(cvpOp);
                newOperands.push_back(rewriter.create<daphne::ConstantOp>(
                        loc, rewriter.getIndexAttr(numAggFuncs))
                );
            }
            
            
            if(auto thetaJoinOp = llvm::dyn_cast<daphne::ThetaJoinOp>(op)) {
                // ThetaJoinOp carries multiple CompareOperation as an
                // attribute. Since attributes to not automatically become
                // inputs to the kernel call, we need to add them explicitly
                // here.

                // manual mapping of attributes to function header
                callee << "__CompareOperation__size_t";

                // get array of CompareOperations
                ArrayAttr compareOperations = thetaJoinOp.cmp();
                const size_t numCompareOperations = compareOperations.size();
                const Type t = rewriter.getIntegerType(32, false);
                // create Variadic Pack
                auto cvpOp = rewriter.create<daphne::CreateVariadicPackOp>(
                        loc,
                        daphne::VariadicPackType::get(rewriter.getContext(), t),
                        rewriter.getIndexAttr(numCompareOperations)
                );
                // fill variadic pack
                size_t k = 0;
                for(Attribute compareOperation : compareOperations.getValue())
                    rewriter.create<daphne::StoreVariadicPackOp>(
                            loc,
                            cvpOp,
                            rewriter.create<daphne::ConstantOp>(
                                    loc,
                                    rewriter.getIntegerAttr(
                                            t,
                                            static_cast<uint32_t>(
                                                    compareOperation.dyn_cast<daphne::CompareOperationAttr>().getValue()
                                            )
                                    )
                            ),
                            rewriter.getIndexAttr(k++)
                    );
                // add created variadic pack and size of this pack as
                // new operands / parameters of the ThetaJoin-Kernel call
                newOperands.push_back(cvpOp);
                newOperands.push_back(rewriter.create<daphne::ConstantOp>(
                        loc, rewriter.getIndexAttr(numCompareOperations))
                );
            }

            if(auto distCompOp = llvm::dyn_cast<daphne::DistributedComputeOp>(op)) {
                MLIRContext newContext;
                OpBuilder tempBuilder(&newContext);
                std::string funcName = "dist";

                auto &bodyBlock = distCompOp.body().front();
                auto funcType = tempBuilder.getFunctionType(
                    bodyBlock.getArgumentTypes(), bodyBlock.getTerminator()->getOperandTypes());
                auto funcOp = tempBuilder.create<FuncOp>(loc, funcName, funcType);

                BlockAndValueMapping mapper;
                distCompOp.body().cloneInto(&funcOp.getRegion(), mapper);

                // write recompile region as string constant
                std::string s;
                llvm::raw_string_ostream stream(s);
                funcOp.print(stream);

                auto strTy = daphne::StringType::get(rewriter.getContext());
                Value
                    rewriteStr = rewriter.create<daphne::ConstantOp>(loc, strTy, rewriter.getStringAttr(stream.str()));
                callee << "__" << CompilerUtils::mlirTypeToCppTypeName(strTy, false);
                newOperands.push_back(rewriteStr);
            }

            // Inject the current DaphneContext as the last input parameter to
            // all kernel calls, unless it's a CreateDaphneContextOp.
            if(!llvm::isa<daphne::CreateDaphneContextOp>(op))
                newOperands.push_back(dctx);

            // Create a CallKernelOp for the kernel function to call and return
            // success().
            auto kernel = rewriter.create<daphne::CallKernelOp>(
                    loc,
                    callee.str(),
                    newOperands,
                    op->getResultTypes()
                    );
            rewriter.replaceOp(op, kernel.getResults());
            return success();
        }
    };
    
    class DistributedPipelineKernelReplacement : public OpConversionPattern<daphne::DistributedPipelineOp> {
        Value dctx;
        
    public:
        using OpConversionPattern::OpConversionPattern;
        DistributedPipelineKernelReplacement(MLIRContext * mctx, Value dctx, PatternBenefit benefit = 2)
        : OpConversionPattern(mctx, benefit), dctx(dctx)
        {
        }

        LogicalResult matchAndRewrite(daphne::DistributedPipelineOp op, ArrayRef<Value> operands,
                                      ConversionPatternRewriter &rewriter) const override
        {
            size_t numOutputs = op.outputs().size();
            size_t numInputs = op.inputs().size();
                     
            
            std::stringstream callee;
            callee << "_distributedPipeline"; // kernel name
            callee << "__DenseMatrix_double_variadic" // outputs
                << "__size_t" // numOutputs
                << "__Structure_variadic" // inputs
                << "__size_t" // numInputs
                << "__int64_t" // outRows
                << "__int64_t" // outCols
                << "__int64_t" // splits
                << "__int64_t" // combines
                << "__char"; // irCode
            
            MLIRContext* mctx = rewriter.getContext();
            
            Location loc = op.getLoc();
            Type vptObj = daphne::VariadicPackType::get(mctx, daphne::MatrixType::get(mctx, rewriter.getF64Type()));
            Type vptSize = daphne::VariadicPackType::get(mctx, rewriter.getIntegerType(64, false));
            Type vptInt64 = daphne::VariadicPackType::get(mctx, rewriter.getIntegerType(64, true));
            
            // Variadic pack for inputs.
            auto cvpInputs = rewriter.create<daphne::CreateVariadicPackOp>(loc, vptObj, rewriter.getIndexAttr(numInputs));
            for(size_t i = 0; i < numInputs; i++)
                rewriter.create<daphne::StoreVariadicPackOp>(
                        loc, cvpInputs, op.inputs()[i], rewriter.getIndexAttr(i)
                );
            // Constants for #inputs.
            auto coNumInputs = rewriter.create<daphne::ConstantOp>(loc, numInputs);
            [[maybe_unused]] auto coNumOutputs = rewriter.create<daphne::ConstantOp>(loc, numOutputs);
            // Variadic pack for out_rows.
            auto cvpOutRows = rewriter.create<daphne::CreateVariadicPackOp>(loc, vptSize, rewriter.getIndexAttr(numOutputs));
            for(size_t i = 0; i < numOutputs; i++)
                rewriter.create<daphne::StoreVariadicPackOp>(
                        loc, cvpOutRows, op.out_rows()[i], rewriter.getIndexAttr(i)
                );
            // Variadic pack for out_cols.
            auto cvpOutCols = rewriter.create<daphne::CreateVariadicPackOp>(loc, vptSize, rewriter.getIndexAttr(numOutputs));
            for(size_t i = 0; i < numOutputs; i++)
                rewriter.create<daphne::StoreVariadicPackOp>(
                        loc, cvpOutCols, op.out_cols()[i], rewriter.getIndexAttr(i)
                );
            // Variadic pack for splits.
            auto cvpSplits = rewriter.create<daphne::CreateVariadicPackOp>(loc, vptInt64, rewriter.getIndexAttr(numInputs));
            for(size_t i = 0; i < numInputs; i++)
                rewriter.create<daphne::StoreVariadicPackOp>(
                        loc,
                        cvpSplits,
                        rewriter.create<daphne::ConstantOp>(
                                loc, static_cast<int64_t>(op.splits()[i].dyn_cast<daphne::VectorSplitAttr>().getValue())
                        ),
                        rewriter.getIndexAttr(i)
                );
            // Variadic pack for combines.
            auto cvpCombines = rewriter.create<daphne::CreateVariadicPackOp>(loc, vptInt64, rewriter.getIndexAttr(numOutputs));
            for(size_t i = 0; i < numOutputs; i++)
                rewriter.create<daphne::StoreVariadicPackOp>(
                        loc,
                        cvpCombines,
                        rewriter.create<daphne::ConstantOp>(
                                loc, static_cast<int64_t>(op.combines()[i].dyn_cast<daphne::VectorCombineAttr>().getValue())
                        ),
                        rewriter.getIndexAttr(i)
                );
            
            // Create CallKernelOp.
            std::vector<Value> newOperands = {
                cvpInputs, coNumInputs, cvpOutRows, cvpOutCols, cvpSplits, cvpCombines, op.ir(), dctx
            };
            auto cko = rewriter.replaceOpWithNewOp<daphne::CallKernelOp>(
                    op.getOperation(),
                    callee.str(),
                    newOperands,
                    op.outputs().getTypes()
            );
            // TODO Use ATTR_HASVARIADICRESULTS from LowerToLLVMPass.cpp.
            cko->setAttr("hasVariadicResults", rewriter.getBoolAttr(true));
      
            return success();
        }
    };

    struct RewriteToCallKernelOpPass
    : public PassWrapper<RewriteToCallKernelOpPass, FunctionPass>
    {
        RewriteToCallKernelOpPass() = default;
        void runOnFunction() final;
    };
}

void RewriteToCallKernelOpPass::runOnFunction()
{
    FuncOp func = getFunction();

    OwningRewritePatternList patterns(&getContext());

    // Specification of (il)legal dialects/operations. All DaphneIR operations
    // but those explicitly marked as legal will be replaced by CallKernelOp.
    ConversionTarget target(getContext());
    target.addLegalDialect<StandardOpsDialect, LLVM::LLVMDialect, scf::SCFDialect>();
    target.addLegalOp<ModuleOp, FuncOp>();
    target.addIllegalDialect<daphne::DaphneDialect>();
    target.addLegalOp<
            daphne::ConstantOp,
            daphne::ReturnOp,
            daphne::CallKernelOp,
            daphne::CreateVariadicPackOp,
            daphne::StoreVariadicPackOp,
            daphne::VectorizedPipelineOp,
            daphne::GenericCallOp
    >();
    target.addDynamicallyLegalOp<daphne::CastOp>([](daphne::CastOp op) {
        return op.isTrivialCast() || op.isMatrixPropertyCast();
    });

    // Determine the DaphneContext valid in the MLIR function being rewritten.
    mlir::Value dctx = CompilerUtils::getDaphneContext(func);
    func->walk([&](daphne::VectorizedPipelineOp vpo)
    {
      vpo.ctxMutable().assign(dctx);
    });

    // Apply conversion to CallKernelOps.
    patterns.insert<
            KernelReplacement,
            DistributedPipelineKernelReplacement
    >(&getContext(), dctx);
    if (failed(applyPartialConversion(func, target, std::move(patterns))))
        signalPassFailure();

}

std::unique_ptr<Pass> daphne::createRewriteToCallKernelOpPass()
{
    return std::make_unique<RewriteToCallKernelOpPass>();
}<|MERGE_RESOLUTION|>--- conflicted
+++ resolved
@@ -99,15 +99,18 @@
                         isVariadic[index]
                 );
             }
-<<<<<<< HEAD
             if(auto concreteOp = llvm::dyn_cast<daphne::DuckDbSqlOp>(op)) {
                 auto idxAndLen = concreteOp.getODSOperandIndexAndLength(index);
                 static bool isVariadic[] = {false, true, true};
-=======
+                return std::make_tuple(
+                        idxAndLen.first,
+                        idxAndLen.second,
+                        isVariadic[index]
+                );
+            }
             if(auto concreteOp = llvm::dyn_cast<daphne::ThetaJoinOp>(op)) {
                 auto idxAndLen = concreteOp.getODSOperandIndexAndLength(index);
                 static bool isVariadic[] = {false, false, true, true};
->>>>>>> 35442f97
                 return std::make_tuple(
                         idxAndLen.first,
                         idxAndLen.second,
@@ -173,7 +176,7 @@
 	    else if(op->hasAttr("fpgaopencl_device")) {
 		 callee << "FPGAOPENCL";
 	    }
-		    
+
 
             callee << '_' << op->getName().stripDialect().data();
 
@@ -296,8 +299,8 @@
                         loc, rewriter.getIndexAttr(numAggFuncs))
                 );
             }
-            
-            
+
+
             if(auto thetaJoinOp = llvm::dyn_cast<daphne::ThetaJoinOp>(op)) {
                 // ThetaJoinOp carries multiple CompareOperation as an
                 // attribute. Since attributes to not automatically become
@@ -384,10 +387,10 @@
             return success();
         }
     };
-    
+
     class DistributedPipelineKernelReplacement : public OpConversionPattern<daphne::DistributedPipelineOp> {
         Value dctx;
-        
+
     public:
         using OpConversionPattern::OpConversionPattern;
         DistributedPipelineKernelReplacement(MLIRContext * mctx, Value dctx, PatternBenefit benefit = 2)
@@ -400,8 +403,8 @@
         {
             size_t numOutputs = op.outputs().size();
             size_t numInputs = op.inputs().size();
-                     
-            
+
+
             std::stringstream callee;
             callee << "_distributedPipeline"; // kernel name
             callee << "__DenseMatrix_double_variadic" // outputs
@@ -413,14 +416,14 @@
                 << "__int64_t" // splits
                 << "__int64_t" // combines
                 << "__char"; // irCode
-            
+
             MLIRContext* mctx = rewriter.getContext();
-            
+
             Location loc = op.getLoc();
             Type vptObj = daphne::VariadicPackType::get(mctx, daphne::MatrixType::get(mctx, rewriter.getF64Type()));
             Type vptSize = daphne::VariadicPackType::get(mctx, rewriter.getIntegerType(64, false));
             Type vptInt64 = daphne::VariadicPackType::get(mctx, rewriter.getIntegerType(64, true));
-            
+
             // Variadic pack for inputs.
             auto cvpInputs = rewriter.create<daphne::CreateVariadicPackOp>(loc, vptObj, rewriter.getIndexAttr(numInputs));
             for(size_t i = 0; i < numInputs; i++)
@@ -464,7 +467,7 @@
                         ),
                         rewriter.getIndexAttr(i)
                 );
-            
+
             // Create CallKernelOp.
             std::vector<Value> newOperands = {
                 cvpInputs, coNumInputs, cvpOutRows, cvpOutCols, cvpSplits, cvpCombines, op.ir(), dctx
@@ -477,7 +480,7 @@
             );
             // TODO Use ATTR_HASVARIADICRESULTS from LowerToLLVMPass.cpp.
             cko->setAttr("hasVariadicResults", rewriter.getBoolAttr(true));
-      
+
             return success();
         }
     };
