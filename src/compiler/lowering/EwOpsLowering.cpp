--- conflicted
+++ resolved
@@ -50,23 +50,15 @@
 
 using namespace mlir;
 
-<<<<<<< HEAD
 template <class UnaryOp, class IOp, class FOp>
 struct UnaryOpLowering : public mlir::OpConversionPattern<UnaryOp> {
 public:
     using OpAdaptor = typename mlir::OpConversionPattern<UnaryOp>::OpAdaptor;
-=======
-template <class UnaryOp, class IOp, class FOp> struct UnaryOpLowering : public mlir::OpConversionPattern<UnaryOp> {
-    using OpAdaptor = typename mlir::OpConversionPattern<UnaryOp>::OpAdaptor;
-
-  public:
->>>>>>> 0091b98c
     UnaryOpLowering(mlir::TypeConverter &typeConverter, mlir::MLIRContext *ctx)
         : mlir::OpConversionPattern<UnaryOp>(typeConverter, ctx) {
         this->setDebugName("EwDaphneOpsLowering");
     }
 
-<<<<<<< HEAD
     mlir::LogicalResult matchAndRewriteScalarVal(
         UnaryOp op, OpAdaptor adaptor, mlir::ConversionPatternRewriter &rewriter) const {
 
@@ -92,18 +84,6 @@
         // Scalar values are handled separately. The rest of the code assumes the input to be dense matrices.
         if (!matrixType) {
             return matchAndRewriteScalarVal(op, adaptor, rewriter);
-=======
-    mlir::LogicalResult matchAndRewrite(UnaryOp op, OpAdaptor adaptor,
-                                        mlir::ConversionPatternRewriter &rewriter) const override {
-        mlir::Type type = op.getType();
-
-        if (llvm::isa<mlir::IntegerType>(type)) {
-            rewriter.replaceOpWithNewOp<IOp>(op.getOperation(), adaptor.getOperands());
-        } else if (llvm::isa<mlir::FloatType>(type)) {
-            rewriter.replaceOpWithNewOp<FOp>(op.getOperation(), adaptor.getOperands());
-        } else {
-            return mlir::failure();
->>>>>>> 0091b98c
         }
 
         mlir::Type matrixElementType = matrixType.getElementType();
@@ -156,11 +136,8 @@
 class BinaryOpLowering final : public mlir::OpConversionPattern<BinaryOp> {
 public:
     using OpAdaptor = typename mlir::OpConversionPattern<BinaryOp>::OpAdaptor;
-<<<<<<< HEAD
-=======
 
   public:
->>>>>>> 0091b98c
     BinaryOpLowering(mlir::TypeConverter &typeConverter, mlir::MLIRContext *ctx)
         : mlir::OpConversionPattern<BinaryOp>(typeConverter, ctx) {
         this->setDebugName("EwDaphneOpLowering");
@@ -553,15 +530,10 @@
     explicit EwOpLoweringPass() {}
 
     void getDependentDialects(mlir::DialectRegistry &registry) const override {
-<<<<<<< HEAD
         registry.insert<mlir::LLVM::LLVMDialect, mlir::AffineDialect,
                         mlir::memref::MemRefDialect, mlir::linalg::LinalgDialect,
                         mlir::daphne::DaphneDialect, mlir::math::MathDialect,
                         mlir::arith::ArithDialect>();
-=======
-        registry.insert<mlir::LLVM::LLVMDialect, mlir::AffineDialect, mlir::memref::MemRefDialect,
-                        mlir::daphne::DaphneDialect, mlir::math::MathDialect>();
->>>>>>> 0091b98c
     }
     void runOnOperation() final;
 
@@ -615,7 +587,6 @@
     typeConverter.addSourceMaterialization(materializeCastToIllegal);
     typeConverter.addTargetMaterialization(materializeCastFromIllegal);
 
-<<<<<<< HEAD
     target.addLegalDialect<mlir::arith::ArithDialect,
                            mlir::memref::MemRefDialect, mlir::AffineDialect,
                            mlir::LLVM::LLVMDialect, mlir::daphne::DaphneDialect,
@@ -666,35 +637,6 @@
         daphne::EwAddOp, daphne::EwSubOp,
         daphne::EwMulOp, daphne::EwDivOp,
         daphne::EwPowOp>();
-=======
-    target.addLegalDialect<mlir::arith::ArithDialect, mlir::memref::MemRefDialect, mlir::AffineDialect,
-                           mlir::LLVM::LLVMDialect, mlir::daphne::DaphneDialect, mlir::BuiltinDialect,
-                           mlir::math::MathDialect>();
-
-    target.addDynamicallyLegalOp<mlir::daphne::EwSqrtOp, mlir::daphne::EwAbsOp>(
-        [](Operation *op) { return llvm::isa<mlir::daphne::MatrixType>(op->getOperandTypes()[0]); });
-
-    target.addDynamicallyLegalOp<mlir::daphne::EwAddOp, mlir::daphne::EwSubOp, mlir::daphne::EwMulOp,
-                                 mlir::daphne::EwPowOp, mlir::daphne::EwDivOp>([](Operation *op) {
-        if (llvm::isa<mlir::daphne::MatrixType>(op->getOperandTypes()[0]) &&
-            llvm::isa<mlir::daphne::MatrixType>(op->getOperandTypes()[1])) {
-            mlir::daphne::MatrixType lhs = op->getOperandTypes()[0].template dyn_cast<mlir::daphne::MatrixType>();
-            mlir::daphne::MatrixType rhs = op->getOperandTypes()[1].template dyn_cast<mlir::daphne::MatrixType>();
-            if (lhs.getNumRows() != rhs.getNumRows() || lhs.getNumCols() != rhs.getNumCols() ||
-                lhs.getNumRows() == -1 || lhs.getNumCols() == -1)
-                return true;
-
-            return false;
-        }
-
-        if (llvm::isa<mlir::daphne::MatrixType>(op->getOperandTypes()[0])) {
-            mlir::daphne::MatrixType lhsMatrixType = op->getOperandTypes()[0].dyn_cast<mlir::daphne::MatrixType>();
-            return lhsMatrixType.getNumRows() == -1 || lhsMatrixType.getNumCols() == -1;
-        }
-
-        return false;
-    });
->>>>>>> 0091b98c
 
     populateLowerEwOpConversionPatterns(typeConverter, patterns);
 
