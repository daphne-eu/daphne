--- conflicted
+++ resolved
@@ -189,12 +189,7 @@
 
     void printValue(std::ostream &os, ValueType val) const;
 
-<<<<<<< HEAD
-    public:
-
-=======
   public:
->>>>>>> 67839dfb
     bool operator==(const ContiguousTensor<ValueType> &rhs) const {
         if (this->tensor_shape != rhs.tensor_shape) {
             return false;
