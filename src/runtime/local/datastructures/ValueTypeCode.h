--- conflicted
+++ resolved
@@ -27,13 +27,6 @@
  * the value type cannot be known at compile-time.
  */
 enum class ValueTypeCode : uint8_t {
-<<<<<<< HEAD
-    SI8, SI32, SI64, // signed integers (intX_t)
-    UI8, UI32, UI64, // unsigned integers (uintx_t)
-    F32, F64, // floating point (float, double)
-    STR, // std::string
-    FIXEDSTR16, // fixed-size string (length 16)
-=======
     SI8,
     SI32,
     SI64, // signed integers (intX_t)
@@ -42,7 +35,8 @@
     UI64, // unsigned integers (uintx_t)
     F32,
     F64,     // floating point (float, double)
->>>>>>> 0e5e8a9c
+    STR, // std::string
+    FIXEDSTR16, // fixed-size string (length 16)
     INVALID, // only for JSON enum conversion
     // TODO Support bool as well, but poses some challenges (e.g. sizeof).
     //    UI1 // boolean (bool)
