--- conflicted
+++ resolved
@@ -46,41 +46,6 @@
 }
 
 /**
-<<<<<<< HEAD
-* @brief A chunked tensor implementation
-*
-* This tensor implementation is backed by a single array of values. Compared to the ContiguousTensor for a chunked
-* tensor, a chunked tensor of rank N with a given shape (its size in each dimension) is further logically split into
-* chunks with its own, typically much smaller chunk_shape. In this implementation all chunks have the same chunk_shape.
-* Within the chunks the contained elements are arranged in the "higher dimensional equivalent of row-major" order, i.e.
-* in the same order as a equivalent ContiguosTensor with shape==chunk_shape.
-* The chunks themselves are then also arranged in "row-major" order. An alternative view of this memory layout is to
-* interpret the initially rank N tensor as a 2N-1 rank tensor arranged in "row-major" order (with the "last" N
-* dimensions given by the chunk_shape and the first N-1 dimensions reduced in size by the corresponding factor).
-*
-* The two main advantages of this memory layout are:
-*
-* 1. Fine grained and flexible control over the memory layout of the data structure by initially choosing a specific
-* chunk_shape or later on choosing to "rechunk" the tensor to a new chunk_shape.
-*
-* This allows the data structure layout to be adapted to the access pattern of specific kernels making their access
-* patterns potentially significantly more cache friendly, which is especially relevant for larger tensors. Typical
-* examples here are e.g. image processing kernels operating on 2D slices of a tensor with N >= 2 (smoothing, gradients,
-* lvl adjustments, etc.), reduce operations over dimensions that are not the primary dimension (a common example would
-* be an averaging step over the time dimension) or e.g. solving higher dim differential equations over a grid.
-*
-* 2. Provides a convenient point to sensibly integrate async I/O and ideally also async processing, by loading individual
-*    chunks asynchronously and ideally starting to process them asynchronously as well, immediately after a chunk has
-*    been read rather than waiting for all chunks to arrive, i.e. block.
-*
-* While this implementation is already an improvement in respect to memory layout and the options for partial and/or
-* async I/O and/or processing, the choice here to use a single allocation rather than individual allocations per chunk
-* limit its use to tensors that fit into memory and is potentially wasteful even for those which do.
-*/
-template<typename ValueType>
-class ChunkedTensor : public Tensor<ValueType> {
-    public:
-=======
  * @brief A chunked tensor implementation
  *
  * This tensor implementation is backed by a single array of values. Compared to
@@ -124,7 +89,6 @@
  */
 template <typename ValueType> class ChunkedTensor : public Tensor<ValueType> {
   public:
->>>>>>> 67839dfb
     std::vector<size_t> chunk_shape;
     size_t chunk_element_count;
     std::vector<size_t> chunk_strides;
@@ -367,12 +331,7 @@
 
     void printValue(std::ostream &os, ValueType val) const;
 
-<<<<<<< HEAD
-    public:
-
-=======
   public:
->>>>>>> 67839dfb
     bool operator==(const ChunkedTensor<ValueType> &rhs) const {
         if (this->tensor_shape != rhs.tensor_shape || chunk_shape != rhs.chunk_shape) {
             return false;
