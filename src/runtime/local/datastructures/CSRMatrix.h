/*
 * Copyright 2021 The DAPHNE Consortium
 *
 * Licensed under the Apache License, Version 2.0 (the "License");
 * you may not use this file except in compliance with the License.
 * You may obtain a copy of the License at
 *
 *     http://www.apache.org/licenses/LICENSE-2.0
 *
 * Unless required by applicable law or agreed to in writing, software
 * distributed under the License is distributed on an "AS IS" BASIS,
 * WITHOUT WARRANTIES OR CONDITIONS OF ANY KIND, either express or implied.
 * See the License for the specific language governing permissions and
 * limitations under the License.
 */

#pragma once

#include <runtime/local/datastructures/DataObjectFactory.h>
#include <runtime/local/datastructures/Matrix.h>
#include <runtime/local/datastructures/ValueTypeUtils.h>

#include <algorithm>
#include <iostream>
#include <memory>
#include <stdexcept>

#include <cstddef>
#include <cstring>

/**
 * @brief A sparse matrix in Compressed Sparse Row (CSR) format.
 *
 * This matrix implementation is backed by three contiguous arrays. The
 * `values` array contains all non-zero values in the matrix. For each of these
 * non-zero values, the `colIdxs` array contains the number of the column.
 * Finally, the `rowOffsets` array contains for each row in the matrix the
 * offset at which the corresponding entries can be found in the `values` and
 * `colIdxs` arrays. Additionally, the `rowOffsets` array ends with the offset
 * to the first element after the valid elements in the `values` and `colIdxs`
 * arrays.
 *
 * Each instance of this class might represent a sub-matrix of another
 * `CSRMatrix`. Thus, to traverse the matrix by row, you can safely go via the
 * `rowOffsets`, but for traversing the matrix by non-zero value, you must
 * start at `values[rowOffsets[0]`.
 */
template <typename ValueType> class CSRMatrix : public Matrix<ValueType> {
    // `using`, so that we do not need to prefix each occurrence of these
    // fields from the super-classes.
    using Matrix<ValueType>::numRows;
    using Matrix<ValueType>::numCols;

    /**
     * @brief The number of rows allocated starting from `rowOffsets`. This can
     * differ from `numRows` if this `CSRMatrix` is a view on a larger
     * `CSRMatrix`.
     */
    size_t numRowsAllocated;

    bool isRowAllocatedBefore;

    /**
     * @brief The maximum number of non-zero values this matrix was allocated
     * to accommodate.
     */
    size_t maxNumNonZeros;

    std::shared_ptr<ValueType> values;
    std::shared_ptr<size_t> colIdxs;
    std::shared_ptr<size_t> rowOffsets;

    size_t lastAppendedRowIdx;

    // Grant DataObjectFactory access to the private constructors and
    // destructors.
    template <class DataType, typename... ArgTypes> friend DataType *DataObjectFactory::create(ArgTypes...);
    template <class DataType> friend void DataObjectFactory::destroy(const DataType *obj);

    /**
     * @brief Creates a `CSRMatrix` and allocates enough memory for the
     * specified size in the internal `values`, `colIdxs`, and `rowOffsets`
     * arrays.
     *
     * @param maxNumRows The maximum number of rows.
     * @param numCols The exact number of columns.
     * @param maxNumNonZeros The maximum number of non-zeros in the matrix.
     * @param zero Whether the allocated memory of the internal arrays shall be
     * initialized to zeros (`true`), or be left uninitialized (`false`).
     */
    CSRMatrix(size_t maxNumRows, size_t numCols, size_t maxNumNonZeros, bool zero)
        : Matrix<ValueType>(maxNumRows, numCols), numRowsAllocated(maxNumRows), isRowAllocatedBefore(false),
          maxNumNonZeros(maxNumNonZeros), values(new ValueType[maxNumNonZeros], std::default_delete<ValueType[]>()),
          colIdxs(new size_t[maxNumNonZeros], std::default_delete<size_t[]>()),
          rowOffsets(new size_t[numRows + 1], std::default_delete<size_t[]>()), lastAppendedRowIdx(0) {
        if (zero) {
            memset(values.get(), 0, maxNumNonZeros * sizeof(ValueType));
            memset(colIdxs.get(), 0, maxNumNonZeros * sizeof(size_t));
            memset(rowOffsets.get(), 0, (numRows + 1) * sizeof(size_t));
        }
    }

    /**
     * @brief Creates a `CSRMatrix` around a sub-matrix of another `CSRMatrix`
     * without copying the data.
     *
     * @param src The other `CSRMatrix`.
     * @param rowLowerIncl Inclusive lower bound for the range of rows to
     * extract.
     * @param rowUpperExcl Exclusive upper bound for the range of rows to
     * extract.
     */
    CSRMatrix(const CSRMatrix<ValueType> *src, size_t rowLowerIncl, size_t rowUpperExcl)
        : Matrix<ValueType>(rowUpperExcl - rowLowerIncl, src->numCols),
          numRowsAllocated(src->numRowsAllocated - rowLowerIncl), isRowAllocatedBefore(rowLowerIncl > 0),
          lastAppendedRowIdx(0) {
        if (!src)
            throw std::runtime_error("CSRMatrix: src must not be null");
        if (rowLowerIncl >= src->numRows)
            throw std::runtime_error("CSRMatrix: rowLowerIncl is out of bounds");
        if (rowUpperExcl > src->numRows)
            throw std::runtime_error("CSRMatrix: rowUpperExcl is out of bounds");
        if (rowLowerIncl >= rowUpperExcl)
            throw std::runtime_error("CSRMatrix: rowLowerIncl must be lower than rowUpperExcl");

        maxNumNonZeros = src->maxNumNonZeros;
        values = src->values;
        colIdxs = src->colIdxs;
        rowOffsets = std::shared_ptr<size_t>(src->rowOffsets, src->rowOffsets.get() + rowLowerIncl);
    }

    virtual ~CSRMatrix() {
        // nothing to do
    }

    void fillNextPosUntil(size_t nextPos, size_t rowIdx) {
        if (rowIdx > lastAppendedRowIdx) {
            for (size_t r = lastAppendedRowIdx + 2; r <= rowIdx + 1; r++)
                rowOffsets.get()[r] = nextPos;
            lastAppendedRowIdx = rowIdx;
        }
    }

  public:
    template <typename NewValueType> using WithValueType = CSRMatrix<NewValueType>;

    static std::string getName() { return "CSRMatrix"; }

<<<<<<< HEAD
    static std::string getName() {
        return "CSRMatrix";
    }

=======
>>>>>>> 67839dfb
    void shrinkNumRows(size_t numRows) {
        if (numRows > this->numRows)
            throw std::runtime_error("CSRMatrix (shrinkNumRows): numRows can only be shrunk");
        // TODO Here we could reduce the allocated size of the rowOffsets array.
        this->numRows = numRows;
    }

    size_t getMaxNumNonZeros() const { return maxNumNonZeros; }
    size_t getNumNonZeros() const { return rowOffsets.get()[numRows] - rowOffsets.get()[0]; }

    size_t getNumNonZeros(size_t rowIdx) const {
        if (rowIdx >= numRows)
            throw std::runtime_error("CSRMatrix (getNumNonZeros): rowIdx is out of bounds");
        return rowOffsets.get()[rowIdx + 1] - rowOffsets.get()[rowIdx];
    }

    void shrinkNumNonZeros(size_t numNonZeros) {
        if (numNonZeros > getNumNonZeros())
            throw std::runtime_error("CSRMatrix (shrinkNumNonZeros): "
                                     "numNonZeros can only be shrunk");
        // TODO Here we could reduce the allocated size of the values and
        // colIdxs arrays.
    }

    ValueType *getValues() { return values.get(); }

    const ValueType *getValues() const { return values.get(); }

    ValueType *getValues(size_t rowIdx) {
        // We allow equality here to enable retrieving a pointer to the end.
        if (rowIdx > numRows)
            throw std::runtime_error("CSRMatrix (getValues): rowIdx is out of bounds");
        return values.get() + rowOffsets.get()[rowIdx];
    }

    const ValueType *getValues(size_t rowIdx) const {
        return const_cast<CSRMatrix<ValueType> *>(this)->getValues(rowIdx);
    }

    size_t *getColIdxs() { return colIdxs.get(); }

    const size_t *getColIdxs() const { return colIdxs.get(); }

    size_t *getColIdxs(size_t rowIdx) {
        // We allow equality here to enable retrieving a pointer to the end.
        if (rowIdx > numRows)
            throw std::runtime_error("CSRMatrix (getColIdxs): rowIdx is out of bounds");
        return colIdxs.get() + rowOffsets.get()[rowIdx];
    }

    const size_t *getColIdxs(size_t rowIdx) const {
        return const_cast<CSRMatrix<ValueType> *>(this)->getColIdxs(rowIdx);
    }

    size_t *getRowOffsets() { return rowOffsets.get(); }

    const size_t *getRowOffsets() const { return rowOffsets.get(); }

    ValueType get(size_t rowIdx, size_t colIdx) const override {
        if (rowIdx >= numRows)
            throw std::runtime_error("CSRMatrix (get): rowIdx is out of bounds");
        if (colIdx >= numCols)
            throw std::runtime_error("CSRMatrix (get): colIdx is out of bounds");

        const size_t *rowColIdxsBeg = getColIdxs(rowIdx);
        const size_t *rowColIdxsEnd = getColIdxs(rowIdx + 1);
        const size_t *ptrExpected = std::lower_bound(rowColIdxsBeg, rowColIdxsEnd, colIdx);

        if (ptrExpected == rowColIdxsEnd || *ptrExpected != colIdx)
            // No entry for the given coordinates present.
            return ValueType(0);
        else
            // Entry for the given coordinates present.
            return getValues(rowIdx)[ptrExpected - rowColIdxsBeg];
    }

    void set(size_t rowIdx, size_t colIdx, ValueType value) override {
        if (rowIdx >= numRows)
            throw std::runtime_error("CSRMatrix (set): rowIdx is out of bounds");
        if (colIdx >= numCols)
            throw std::runtime_error("CSRMatrix (set): colIdx is out of bounds");

        size_t *rowColIdxsBeg = getColIdxs(rowIdx);
        size_t *rowColIdxsEnd = getColIdxs(rowIdx + 1);
        const size_t *ptrExpected = std::lower_bound(rowColIdxsBeg, rowColIdxsEnd, colIdx);
        const size_t posExpected = ptrExpected - rowColIdxsBeg;

        const size_t posEnd = colIdxs.get() + rowOffsets.get()[numRowsAllocated] - rowColIdxsBeg;
        ValueType *rowValuesBeg = getValues(rowIdx);

        if (ptrExpected == rowColIdxsEnd || *ptrExpected != colIdx) {
            // No entry for the given coordinates present.
            if (value == ValueType(0))
                return; // do nothing
            else {
                // Create gap.
                // TODO We might want to reallocate here to ensure that enough
                // space is allocated.
                if (posEnd)
                    for (size_t pos = posEnd; pos > posExpected; pos--) {
                        rowValuesBeg[pos] = rowValuesBeg[pos - 1];
                        rowColIdxsBeg[pos] = rowColIdxsBeg[pos - 1];
                    }
                // Insert given value and column index into the gap.
                rowValuesBeg[posExpected] = value;
                rowColIdxsBeg[posExpected] = colIdx;
                // Update rowOffsets.
                for (size_t r = rowIdx + 1; r <= numRowsAllocated; r++)
                    rowOffsets.get()[r]++;
            }
        } else {
            // Entry for the given coordinates present.
            if (value == ValueType(0)) {
                // Close gap.
                for (size_t pos = posExpected; pos < posEnd; pos++) {
                    rowValuesBeg[pos] = rowValuesBeg[pos + 1];
                    rowColIdxsBeg[pos] = rowColIdxsBeg[pos + 1];
                }
                // Update rowOffsets.
                // TODO We might want to shrink the arrays here.
                for (size_t r = rowIdx + 1; r <= numRowsAllocated; r++)
                    rowOffsets.get()[r]--;
            } else
                // Simply overwrite the existing value.
                rowValuesBeg[posExpected] = value;
        }
    }

    void prepareAppend() override {
        if (isRowAllocatedBefore)
            // In this case, we assume that the matrix has been populated up to
            // just before this view.
            rowOffsets.get()[1] = rowOffsets.get()[0];
        else
            rowOffsets.get()[1] = rowOffsets.get()[0] = 0;
        lastAppendedRowIdx = 0;
    }

    // Note that if this matrix is a view on a larger `CSRMatrix`, then
    // `prepareAppend`/`append`/`finishAppend` assume that the larger matrix
    // has been populated up to just before the row range of this view.
    void append(size_t rowIdx, size_t colIdx, ValueType value) override {
        if (rowIdx >= numRows)
            throw std::runtime_error("CSRMatrix (append): rowIdx is out of bounds");
        if (colIdx >= numCols)
            throw std::runtime_error("CSRMatrix (append): colIdx is out of bounds");

        if (value == ValueType(0))
            return;

        const size_t nextPos = rowOffsets.get()[lastAppendedRowIdx + 1];
        fillNextPosUntil(nextPos, rowIdx);

        values.get()[nextPos] = value;
        colIdxs.get()[nextPos] = colIdx;
        rowOffsets.get()[rowIdx + 1]++;
    }

    void finishAppend() override { fillNextPosUntil(rowOffsets.get()[lastAppendedRowIdx + 1], numRows - 1); }

    bool isView() const { return (numRowsAllocated > numRows || isRowAllocatedBefore); }

    void printValue(std::ostream &os, ValueType val) const {
        switch (ValueTypeUtils::codeFor<ValueType>) {
        case ValueTypeCode::SI8:
            os << static_cast<int32_t>(val);
            break;
        case ValueTypeCode::UI8:
            os << static_cast<uint32_t>(val);
            break;
        default:
            os << val;
            break;
        }
    }

    void print(std::ostream &os) const override {
        os << "CSRMatrix(" << numRows << 'x' << numCols << ", " << ValueTypeUtils::cppNameFor<ValueType> << ')'
           << std::endl;
        // Note that, in general, the values within one row might not be sorted
        // by column index. Thus, the following is a little complicated.
        ValueType *oneRow = new ValueType[numCols];
        for (size_t r = 0; r < numRows; r++) {
            memset(oneRow, 0, numCols * sizeof(ValueType));
            const size_t rowNumNonZeros = getNumNonZeros(r);
            const size_t *rowColIdxs = getColIdxs(r);
            const ValueType *rowValues = getValues(r);
            for (size_t i = 0; i < rowNumNonZeros; i++)
                oneRow[rowColIdxs[i]] = rowValues[i];
            for (size_t c = 0; c < numCols; c++) {
                printValue(os, oneRow[c]);
                if (c < numCols - 1)
                    os << ' ';
            }
            os << std::endl;
        }
        delete[] oneRow;
    }

    /**
     * @brief Prints the internal arrays of this matrix.
     *
     * Meant to be used for testing and debugging only. Note that this method
     * works even if the internal state of the matrix is invalid, e.g., due to
     * uninitialized row offsets or column indexes.
     *
     * @param os The stream to print to.
     */
    void printRaw(std::ostream &os) const {
        os << "CSRMatrix(" << numRows << 'x' << numCols << ", " << ValueTypeUtils::cppNameFor<ValueType> << ')'
           << std::endl;
        os << "maxNumNonZeros: \t" << maxNumNonZeros << std::endl;
        os << "values: \t";
        for (size_t i = 0; i < maxNumNonZeros; i++)
            os << values.get()[i] << ", ";
        os << std::endl;
        os << "colIdxs: \t";
        for (size_t i = 0; i < maxNumNonZeros; i++)
            os << colIdxs.get()[i] << ", ";
        os << std::endl;
        os << "rowOffsets: \t";
        for (size_t i = 0; i <= numRows; i++)
            os << rowOffsets.get()[i] << ", ";
        os << std::endl;
    }

    CSRMatrix *sliceRow(size_t rl, size_t ru) const override {
        return DataObjectFactory::create<CSRMatrix>(this, rl, ru);
    }

    CSRMatrix *sliceCol(size_t cl, size_t cu) const override {
        // TODO add boundary validation when implementing
        throw std::runtime_error("CSRMatrix does not support sliceCol yet");
    }

    CSRMatrix *slice(size_t rl, size_t ru, size_t cl, size_t cu) const override {
        // TODO add boundary validation when implementing
        throw std::runtime_error("CSRMatrix does not support slice yet");
    }

    size_t bufferSize() { return this->getNumItems() * sizeof(ValueType); }

    bool operator==(const CSRMatrix<ValueType> &rhs) const {
        // Note that we do not use the generic `get` interface to matrices here
        // since this operator is meant to be used for writing tests for,
        // besides others, those generic interfaces.

        if (this == &rhs)
            return true;

        const size_t numRows = this->getNumRows();
        const size_t numCols = this->getNumCols();

<<<<<<< HEAD
        if(numRows != rhs.getNumRows() || numCols != rhs.getNumCols())
            return false;

        const ValueType * valuesBegLhs = this->getValues(0);
        const ValueType * valuesEndLhs = this->getValues(numRows);
        const ValueType * valuesBegRhs = rhs.getValues(0);
        const ValueType * valuesEndRhs = rhs.getValues(numRows);
=======
        if (numRows != rhs.getNumRows() || numCols != rhs.getNumCols())
            return false;

        const ValueType *valuesBegLhs = this->getValues(0);
        const ValueType *valuesEndLhs = this->getValues(numRows);
        const ValueType *valuesBegRhs = rhs.getValues(0);
        const ValueType *valuesEndRhs = rhs.getValues(numRows);
>>>>>>> 67839dfb

        const size_t nnzLhs = valuesEndLhs - valuesBegLhs;
        const size_t nnzRhs = valuesEndRhs - valuesBegRhs;

<<<<<<< HEAD
        if(nnzLhs != nnzRhs)
            return false;

        if(valuesBegLhs != valuesBegRhs)
            if(memcmp(valuesBegLhs, valuesBegRhs, nnzLhs * sizeof(ValueType)))
                return false;

        const size_t * colIdxsBegLhs = this->getColIdxs(0);
        const size_t * colIdxsBegRhs = rhs.getColIdxs(0);

        if(colIdxsBegLhs != colIdxsBegRhs)
            if(memcmp(colIdxsBegLhs, colIdxsBegRhs, nnzLhs * sizeof(size_t)))
=======
        if (nnzLhs != nnzRhs)
            return false;

        if (valuesBegLhs != valuesBegRhs)
            if (memcmp(valuesBegLhs, valuesBegRhs, nnzLhs * sizeof(ValueType)))
                return false;

        const size_t *colIdxsBegLhs = this->getColIdxs(0);
        const size_t *colIdxsBegRhs = rhs.getColIdxs(0);

        if (colIdxsBegLhs != colIdxsBegRhs)
            if (memcmp(colIdxsBegLhs, colIdxsBegRhs, nnzLhs * sizeof(size_t)))
>>>>>>> 67839dfb
                return false;

        return true;
    }

    size_t serialize(std::vector<char> &buf) const override;
};

template <typename ValueType> std::ostream &operator<<(std::ostream &os, const CSRMatrix<ValueType> &obj) {
    obj.print(os);
    return os;
}<|MERGE_RESOLUTION|>--- conflicted
+++ resolved
@@ -146,13 +146,6 @@
 
     static std::string getName() { return "CSRMatrix"; }
 
-<<<<<<< HEAD
-    static std::string getName() {
-        return "CSRMatrix";
-    }
-
-=======
->>>>>>> 67839dfb
     void shrinkNumRows(size_t numRows) {
         if (numRows > this->numRows)
             throw std::runtime_error("CSRMatrix (shrinkNumRows): numRows can only be shrunk");
@@ -406,15 +399,6 @@
         const size_t numRows = this->getNumRows();
         const size_t numCols = this->getNumCols();
 
-<<<<<<< HEAD
-        if(numRows != rhs.getNumRows() || numCols != rhs.getNumCols())
-            return false;
-
-        const ValueType * valuesBegLhs = this->getValues(0);
-        const ValueType * valuesEndLhs = this->getValues(numRows);
-        const ValueType * valuesBegRhs = rhs.getValues(0);
-        const ValueType * valuesEndRhs = rhs.getValues(numRows);
-=======
         if (numRows != rhs.getNumRows() || numCols != rhs.getNumCols())
             return false;
 
@@ -422,25 +406,10 @@
         const ValueType *valuesEndLhs = this->getValues(numRows);
         const ValueType *valuesBegRhs = rhs.getValues(0);
         const ValueType *valuesEndRhs = rhs.getValues(numRows);
->>>>>>> 67839dfb
 
         const size_t nnzLhs = valuesEndLhs - valuesBegLhs;
         const size_t nnzRhs = valuesEndRhs - valuesBegRhs;
 
-<<<<<<< HEAD
-        if(nnzLhs != nnzRhs)
-            return false;
-
-        if(valuesBegLhs != valuesBegRhs)
-            if(memcmp(valuesBegLhs, valuesBegRhs, nnzLhs * sizeof(ValueType)))
-                return false;
-
-        const size_t * colIdxsBegLhs = this->getColIdxs(0);
-        const size_t * colIdxsBegRhs = rhs.getColIdxs(0);
-
-        if(colIdxsBegLhs != colIdxsBegRhs)
-            if(memcmp(colIdxsBegLhs, colIdxsBegRhs, nnzLhs * sizeof(size_t)))
-=======
         if (nnzLhs != nnzRhs)
             return false;
 
@@ -453,7 +422,6 @@
 
         if (colIdxsBegLhs != colIdxsBegRhs)
             if (memcmp(colIdxsBegLhs, colIdxsBegRhs, nnzLhs * sizeof(size_t)))
->>>>>>> 67839dfb
                 return false;
 
         return true;
