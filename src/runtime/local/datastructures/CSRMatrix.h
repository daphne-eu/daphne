/*
 * Copyright 2021 The DAPHNE Consortium
 *
 * Licensed under the Apache License, Version 2.0 (the "License");
 * you may not use this file except in compliance with the License.
 * You may obtain a copy of the License at
 *
 *     http://www.apache.org/licenses/LICENSE-2.0
 *
 * Unless required by applicable law or agreed to in writing, software
 * distributed under the License is distributed on an "AS IS" BASIS,
 * WITHOUT WARRANTIES OR CONDITIONS OF ANY KIND, either express or implied.
 * See the License for the specific language governing permissions and
 * limitations under the License.
 */

#pragma once

#include <runtime/local/datastructures/DataObjectFactory.h>
#include <runtime/local/datastructures/Matrix.h>
#include <runtime/local/datastructures/ValueTypeUtils.h>

#include <algorithm>
#include <iostream>
#include <memory>
#include <stdexcept>

#include <cstddef>
#include <cstring>

/**
 * @brief A sparse matrix in Compressed Sparse Row (CSR) format.
 *
 * This matrix implementation is backed by three contiguous arrays. The
 * `values` array contains all non-zero values in the matrix. For each of these
 * non-zero values, the `colIdxs` array contains the number of the column.
 * Finally, the `rowOffsets` array contains for each row in the matrix the
 * offset at which the corresponding entries can be found in the `values` and
 * `colIdxs` arrays. Additionally, the `rowOffsets` array ends with the offset
 * to the first element after the valid elements in the `values` and `colIdxs`
 * arrays.
 *
 * Each instance of this class might represent a sub-matrix of another
 * `CSRMatrix`. Thus, to traverse the matrix by row, you can safely go via the
 * `rowOffsets`, but for traversing the matrix by non-zero value, you must
 * start at `values[rowOffsets[0]`.
 */
template <typename ValueType> class CSRMatrix : public Matrix<ValueType> {
    // `using`, so that we do not need to prefix each occurrence of these
    // fields from the super-classes.
    using Matrix<ValueType>::numRows;
    using Matrix<ValueType>::numCols;

    /**
     * @brief The number of rows allocated starting from `rowOffsets`. This can
     * differ from `numRows` if this `CSRMatrix` is a view on a larger
     * `CSRMatrix`.
     */
    size_t numRowsAllocated;

    bool isRowAllocatedBefore;

    /**
     * @brief The maximum number of non-zero values this matrix was allocated
     * to accommodate.
     */
    size_t maxNumNonZeros;

    std::shared_ptr<ValueType> values;
    std::shared_ptr<size_t> colIdxs;
    std::shared_ptr<size_t> rowOffsets;

    size_t lastAppendedRowIdx;

    // Grant DataObjectFactory access to the private constructors and
    // destructors.
    template <class DataType, typename... ArgTypes> friend DataType *DataObjectFactory::create(ArgTypes...);
    template <class DataType> friend void DataObjectFactory::destroy(const DataType *obj);

    /**
     * @brief Creates a `CSRMatrix` and allocates enough memory for the
     * specified size in the internal `values`, `colIdxs`, and `rowOffsets`
     * arrays.
     *
     * @param maxNumRows The maximum number of rows.
     * @param numCols The exact number of columns.
     * @param maxNumNonZeros The maximum number of non-zeros in the matrix.
     * @param zero Whether the allocated memory of the internal arrays shall be
     * initialized to zeros (`true`), or be left uninitialized (`false`).
     */
    CSRMatrix(size_t maxNumRows, size_t numCols, size_t maxNumNonZeros, bool zero)
        : Matrix<ValueType>(maxNumRows, numCols), numRowsAllocated(maxNumRows), isRowAllocatedBefore(false),
          maxNumNonZeros(maxNumNonZeros), values(new ValueType[maxNumNonZeros], std::default_delete<ValueType[]>()),
          colIdxs(new size_t[maxNumNonZeros], std::default_delete<size_t[]>()),
          rowOffsets(new size_t[numRows + 1], std::default_delete<size_t[]>()), lastAppendedRowIdx(0) {
        if (zero) {
            memset(values.get(), 0, maxNumNonZeros * sizeof(ValueType));
            memset(colIdxs.get(), 0, maxNumNonZeros * sizeof(size_t));
            memset(rowOffsets.get(), 0, (numRows + 1) * sizeof(size_t));
        }
    }

    /**
     * @brief Creates a `CSRMatrix` around a sub-matrix of another `CSRMatrix`
     * without copying the data.
     *
     * @param src The other `CSRMatrix`.
     * @param rowLowerIncl Inclusive lower bound for the range of rows to
     * extract.
     * @param rowUpperExcl Exclusive upper bound for the range of rows to
     * extract.
     */
    CSRMatrix(const CSRMatrix<ValueType> *src, size_t rowLowerIncl, size_t rowUpperExcl)
        : Matrix<ValueType>(rowUpperExcl - rowLowerIncl, src->numCols),
          numRowsAllocated(src->numRowsAllocated - rowLowerIncl), isRowAllocatedBefore(rowLowerIncl > 0),
          lastAppendedRowIdx(0) {
        if (!src)
            throw std::runtime_error("CSRMatrix: src must not be null");
        if (rowLowerIncl >= src->numRows)
            throw std::runtime_error("CSRMatrix: rowLowerIncl is out of bounds");
        if (rowUpperExcl > src->numRows)
            throw std::runtime_error("CSRMatrix: rowUpperExcl is out of bounds");
        if (rowLowerIncl >= rowUpperExcl)
            throw std::runtime_error("CSRMatrix: rowLowerIncl must be lower than rowUpperExcl");

        maxNumNonZeros = src->maxNumNonZeros;
        values = src->values;
        colIdxs = src->colIdxs;
        rowOffsets = std::shared_ptr<size_t>(src->rowOffsets, src->rowOffsets.get() + rowLowerIncl);
    }

    virtual ~CSRMatrix() {
        // nothing to do
    }

    void fillNextPosUntil(size_t nextPos, size_t rowIdx) {
        if (rowIdx > lastAppendedRowIdx) {
            for (size_t r = lastAppendedRowIdx + 2; r <= rowIdx + 1; r++)
                rowOffsets.get()[r] = nextPos;
            lastAppendedRowIdx = rowIdx;
        }
    }

  public:
    template <typename NewValueType> using WithValueType = CSRMatrix<NewValueType>;

    static std::string getName() { return "CSRMatrix"; }

    void shrinkNumRows(size_t numRows) {
        if (numRows > this->numRows)
            throw std::runtime_error("CSRMatrix (shrinkNumRows): numRows can only be shrunk");
        // TODO Here we could reduce the allocated size of the rowOffsets array.
        this->numRows = numRows;
    }

    size_t getMaxNumNonZeros() const { return maxNumNonZeros; }
    size_t getNumNonZeros() const { return rowOffsets.get()[numRows] - rowOffsets.get()[0]; }

    size_t getNumNonZeros(size_t rowIdx) const {
        if (rowIdx >= numRows)
            throw std::runtime_error("CSRMatrix (getNumNonZeros): rowIdx is out of bounds");
        return rowOffsets.get()[rowIdx + 1] - rowOffsets.get()[rowIdx];
    }

    void shrinkNumNonZeros(size_t numNonZeros) {
        if (numNonZeros > getNumNonZeros())
            throw std::runtime_error("CSRMatrix (shrinkNumNonZeros): "
                                     "numNonZeros can only be shrunk");
        // TODO Here we could reduce the allocated size of the values and
        // colIdxs arrays.
    }
<<<<<<< HEAD
    
    ValueType * getValues() {
        return values.get();
    }
    
    const ValueType * getValues() const {
        return values.get();
    }
    
    ValueType * getValues(size_t rowIdx) {
=======

    ValueType *getValues() { return values.get(); }

    const ValueType *getValues() const { return values.get(); }

    ValueType *getValues(size_t rowIdx) {
>>>>>>> 9858fe80
        // We allow equality here to enable retrieving a pointer to the end.
        if (rowIdx > numRows)
            throw std::runtime_error("CSRMatrix (getValues): rowIdx is out of bounds");
        return values.get() + rowOffsets.get()[rowIdx];
    }

    const ValueType *getValues(size_t rowIdx) const {
        return const_cast<CSRMatrix<ValueType> *>(this)->getValues(rowIdx);
    }

    size_t *getColIdxs() { return colIdxs.get(); }

    const size_t *getColIdxs() const { return colIdxs.get(); }

    size_t *getColIdxs(size_t rowIdx) {
        // We allow equality here to enable retrieving a pointer to the end.
        if (rowIdx > numRows)
            throw std::runtime_error("CSRMatrix (getColIdxs): rowIdx is out of bounds");
        return colIdxs.get() + rowOffsets.get()[rowIdx];
    }

    const size_t *getColIdxs(size_t rowIdx) const {
        return const_cast<CSRMatrix<ValueType> *>(this)->getColIdxs(rowIdx);
    }

    size_t *getRowOffsets() { return rowOffsets.get(); }

    const size_t *getRowOffsets() const { return rowOffsets.get(); }

    ValueType get(size_t rowIdx, size_t colIdx) const override {
        if (rowIdx >= numRows)
            throw std::runtime_error("CSRMatrix (get): rowIdx is out of bounds");
        if (colIdx >= numCols)
            throw std::runtime_error("CSRMatrix (get): colIdx is out of bounds");

        const size_t *rowColIdxsBeg = getColIdxs(rowIdx);
        const size_t *rowColIdxsEnd = getColIdxs(rowIdx + 1);
        const size_t *ptrExpected = std::lower_bound(rowColIdxsBeg, rowColIdxsEnd, colIdx);

        if (ptrExpected == rowColIdxsEnd || *ptrExpected != colIdx)
            // No entry for the given coordinates present.
            return ValueType(0);
        else
            // Entry for the given coordinates present.
            return getValues(rowIdx)[ptrExpected - rowColIdxsBeg];
    }

    void set(size_t rowIdx, size_t colIdx, ValueType value) override {
        if (rowIdx >= numRows)
            throw std::runtime_error("CSRMatrix (set): rowIdx is out of bounds");
        if (colIdx >= numCols)
            throw std::runtime_error("CSRMatrix (set): colIdx is out of bounds");

        size_t *rowColIdxsBeg = getColIdxs(rowIdx);
        size_t *rowColIdxsEnd = getColIdxs(rowIdx + 1);
        const size_t *ptrExpected = std::lower_bound(rowColIdxsBeg, rowColIdxsEnd, colIdx);
        const size_t posExpected = ptrExpected - rowColIdxsBeg;

        const size_t posEnd = colIdxs.get() + rowOffsets.get()[numRowsAllocated] - rowColIdxsBeg;
        ValueType *rowValuesBeg = getValues(rowIdx);

        if (ptrExpected == rowColIdxsEnd || *ptrExpected != colIdx) {
            // No entry for the given coordinates present.
            if (value == ValueType(0))
                return; // do nothing
            else {
                // Create gap.
                // TODO We might want to reallocate here to ensure that enough
                // space is allocated.
                if (posEnd)
                    for (size_t pos = posEnd; pos > posExpected; pos--) {
                        rowValuesBeg[pos] = rowValuesBeg[pos - 1];
                        rowColIdxsBeg[pos] = rowColIdxsBeg[pos - 1];
                    }
                // Insert given value and column index into the gap.
                rowValuesBeg[posExpected] = value;
                rowColIdxsBeg[posExpected] = colIdx;
                // Update rowOffsets.
                for (size_t r = rowIdx + 1; r <= numRowsAllocated; r++)
                    rowOffsets.get()[r]++;
            }
        } else {
            // Entry for the given coordinates present.
            if (value == ValueType(0)) {
                // Close gap.
                for (size_t pos = posExpected; pos < posEnd; pos++) {
                    rowValuesBeg[pos] = rowValuesBeg[pos + 1];
                    rowColIdxsBeg[pos] = rowColIdxsBeg[pos + 1];
                }
                // Update rowOffsets.
                // TODO We might want to shrink the arrays here.
                for (size_t r = rowIdx + 1; r <= numRowsAllocated; r++)
                    rowOffsets.get()[r]--;
            } else
                // Simply overwrite the existing value.
                rowValuesBeg[posExpected] = value;
        }
    }

    void prepareAppend() override {
        if (isRowAllocatedBefore)
            // In this case, we assume that the matrix has been populated up to
            // just before this view.
            rowOffsets.get()[1] = rowOffsets.get()[0];
        else
            rowOffsets.get()[1] = rowOffsets.get()[0] = 0;
        lastAppendedRowIdx = 0;
    }

    // Note that if this matrix is a view on a larger `CSRMatrix`, then
    // `prepareAppend`/`append`/`finishAppend` assume that the larger matrix
    // has been populated up to just before the row range of this view.
    void append(size_t rowIdx, size_t colIdx, ValueType value) override {
        if (rowIdx >= numRows)
            throw std::runtime_error("CSRMatrix (append): rowIdx is out of bounds");
        if (colIdx >= numCols)
            throw std::runtime_error("CSRMatrix (append): colIdx is out of bounds");

        if (value == ValueType(0))
            return;

        const size_t nextPos = rowOffsets.get()[lastAppendedRowIdx + 1];
        fillNextPosUntil(nextPos, rowIdx);

        values.get()[nextPos] = value;
        colIdxs.get()[nextPos] = colIdx;
        rowOffsets.get()[rowIdx + 1]++;
    }

    void finishAppend() override { fillNextPosUntil(rowOffsets.get()[lastAppendedRowIdx + 1], numRows - 1); }

    bool isView() const { return (numRowsAllocated > numRows || isRowAllocatedBefore); }

    void printValue(std::ostream &os, ValueType val) const {
        switch (ValueTypeUtils::codeFor<ValueType>) {
        case ValueTypeCode::SI8:
            os << static_cast<int32_t>(val);
            break;
        case ValueTypeCode::UI8:
            os << static_cast<uint32_t>(val);
            break;
        default:
            os << val;
            break;
        }
    }

    void print(std::ostream &os) const override {
        os << "CSRMatrix(" << numRows << 'x' << numCols << ", " << ValueTypeUtils::cppNameFor<ValueType> << ')'
           << std::endl;
        // Note that, in general, the values within one row might not be sorted
        // by column index. Thus, the following is a little complicated.
        ValueType *oneRow = new ValueType[numCols];
        for (size_t r = 0; r < numRows; r++) {
            memset(oneRow, 0, numCols * sizeof(ValueType));
            const size_t rowNumNonZeros = getNumNonZeros(r);
            const size_t *rowColIdxs = getColIdxs(r);
            const ValueType *rowValues = getValues(r);
            for (size_t i = 0; i < rowNumNonZeros; i++)
                oneRow[rowColIdxs[i]] = rowValues[i];
            for (size_t c = 0; c < numCols; c++) {
                printValue(os, oneRow[c]);
                if (c < numCols - 1)
                    os << ' ';
            }
            os << std::endl;
        }
        delete[] oneRow;
    }

    /**
     * @brief Prints the internal arrays of this matrix.
     *
     * Meant to be used for testing and debugging only. Note that this method
     * works even if the internal state of the matrix is invalid, e.g., due to
     * uninitialized row offsets or column indexes.
     *
     * @param os The stream to print to.
     */
    void printRaw(std::ostream &os) const {
        os << "CSRMatrix(" << numRows << 'x' << numCols << ", " << ValueTypeUtils::cppNameFor<ValueType> << ')'
           << std::endl;
        os << "maxNumNonZeros: \t" << maxNumNonZeros << std::endl;
        os << "values: \t";
        for (size_t i = 0; i < maxNumNonZeros; i++)
            os << values.get()[i] << ", ";
        os << std::endl;
        os << "colIdxs: \t";
        for (size_t i = 0; i < maxNumNonZeros; i++)
            os << colIdxs.get()[i] << ", ";
        os << std::endl;
        os << "rowOffsets: \t";
        for (size_t i = 0; i <= numRows; i++)
            os << rowOffsets.get()[i] << ", ";
        os << std::endl;
    }

    CSRMatrix *sliceRow(size_t rl, size_t ru) const override {
        return DataObjectFactory::create<CSRMatrix>(this, rl, ru);
    }

    CSRMatrix *sliceCol(size_t cl, size_t cu) const override {
        // TODO add boundary validation when implementing
        throw std::runtime_error("CSRMatrix does not support sliceCol yet");
    }

    CSRMatrix *slice(size_t rl, size_t ru, size_t cl, size_t cu) const override {
        // TODO add boundary validation when implementing
        throw std::runtime_error("CSRMatrix does not support slice yet");
    }

    size_t bufferSize() { return this->getNumItems() * sizeof(ValueType); }

    bool operator==(const CSRMatrix<ValueType> &rhs) const {
        // Note that we do not use the generic `get` interface to matrices here
        // since this operator is meant to be used for writing tests for,
        // besides others, those generic interfaces.

        if (this == &rhs)
            return true;

        const size_t numRows = this->getNumRows();
        const size_t numCols = this->getNumCols();

        if (numRows != rhs.getNumRows() || numCols != rhs.getNumCols())
            return false;

        const ValueType *valuesBegLhs = this->getValues(0);
        const ValueType *valuesEndLhs = this->getValues(numRows);
        const ValueType *valuesBegRhs = rhs.getValues(0);
        const ValueType *valuesEndRhs = rhs.getValues(numRows);

        const size_t nnzLhs = valuesEndLhs - valuesBegLhs;
        const size_t nnzRhs = valuesEndRhs - valuesBegRhs;

        if (nnzLhs != nnzRhs)
            return false;

        if (valuesBegLhs != valuesBegRhs)
            if (memcmp(valuesBegLhs, valuesBegRhs, nnzLhs * sizeof(ValueType)))
                return false;

        const size_t *colIdxsBegLhs = this->getColIdxs(0);
        const size_t *colIdxsBegRhs = rhs.getColIdxs(0);

        if (colIdxsBegLhs != colIdxsBegRhs)
            if (memcmp(colIdxsBegLhs, colIdxsBegRhs, nnzLhs * sizeof(size_t)))
                return false;

        return true;
    }

    size_t serialize(std::vector<char> &buf) const override;
};

template <typename ValueType> std::ostream &operator<<(std::ostream &os, const CSRMatrix<ValueType> &obj) {
    obj.print(os);
    return os;
}<|MERGE_RESOLUTION|>--- conflicted
+++ resolved
@@ -169,25 +169,12 @@
         // TODO Here we could reduce the allocated size of the values and
         // colIdxs arrays.
     }
-<<<<<<< HEAD
-    
-    ValueType * getValues() {
-        return values.get();
-    }
-    
-    const ValueType * getValues() const {
-        return values.get();
-    }
-    
-    ValueType * getValues(size_t rowIdx) {
-=======
 
     ValueType *getValues() { return values.get(); }
 
     const ValueType *getValues() const { return values.get(); }
 
     ValueType *getValues(size_t rowIdx) {
->>>>>>> 9858fe80
         // We allow equality here to enable retrieving a pointer to the end.
         if (rowIdx > numRows)
             throw std::runtime_error("CSRMatrix (getValues): rowIdx is out of bounds");
