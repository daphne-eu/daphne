/*
 * Copyright 2021 The DAPHNE Consortium
 *
 * Licensed under the Apache License, Version 2.0 (the "License");
 * you may not use this file except in compliance with the License.
 * You may obtain a copy of the License at
 *
 *     http://www.apache.org/licenses/LICENSE-2.0
 *
 * Unless required by applicable law or agreed to in writing, software
 * distributed under the License is distributed on an "AS IS" BASIS,
 * WITHOUT WARRANTIES OR CONDITIONS OF ANY KIND, either express or implied.
 * See the License for the specific language governing permissions and
 * limitations under the License.
 */

#pragma once

#include <runtime/local/datastructures/DataObjectFactory.h>
#include <runtime/local/datastructures/Matrix.h>
#include <runtime/local/datastructures/ValueTypeUtils.h>

#include <iostream>
#include <memory>
#include <stdexcept>

#include <cstddef>
#include <cstring>

/**
 * @brief A dense matrix implementation.
 *
 * This matrix implementation is backed by a single dense array of values. The
 * values are arranged in row-major fashion. That is, the array contains all
 * values in the first row, followed by all values in the second row, etc.
 *
 * Each instance of this class might represent a sub-matrix of another
 * `DenseMatrix`. Thus, in general, the row skip (see `getRowSkip()`) needs to
 * be added to a pointer to a particular cell in the `values` array in order to
 * obtain a pointer to the corresponding cell in the next row.
 */
template <typename ValueType> class DenseMatrix : public Matrix<ValueType> {
    // `using`, so that we do not need to prefix each occurrence of these
    // fields from the super-classes.
    using Matrix<ValueType>::numRows;
    using Matrix<ValueType>::numCols;

    const bool is_view;
    size_t rowSkip;

    // ToDo: handle this through MDO
    std::shared_ptr<ValueType[]> values{};
    size_t bufferSize;

    size_t lastAppendedRowIdx;
    size_t lastAppendedColIdx;

    // Grant DataObjectFactory access to the private constructors and
    // destructors.
    template <class DataType, typename... ArgTypes> friend DataType *DataObjectFactory::create(ArgTypes...);
    template <class DataType> friend void DataObjectFactory::destroy(const DataType *obj);

    /**
     * @brief Creates a `DenseMatrix` and allocates enough memory for the
     * specified maximum size in the `values` array.
     *
     * @param maxNumRows The maximum number of rows.
     * @param numCols The exact number of columns.
     * @param zero Whether the allocated memory of the `values` array shall be
     * initialized to zeros (`true`), or be left uninitialized (`false`).
     */
    DenseMatrix(size_t maxNumRows, size_t numCols, bool zero, IAllocationDescriptor *allocInfo = nullptr);

    /**
     * @brief Creates a `DenseMatrix` around an existing array of values without
     * copying the data.
     *
     * @param numRows The exact number of rows.
     * @param numCols The exact number of columns.
     * @param values A `std::shared_ptr` to an existing array of values.
     */
    DenseMatrix(size_t numRows, size_t numCols, std::shared_ptr<ValueType[]> &values);

    /**
     * @brief Creates a `DenseMatrix` around a sub-matrix of another
     * `DenseMatrix` without copying the data.
     *
     * @param src The other dense matrix.
     * @param rowLowerIncl Inclusive lower bound for the range of rows to
     * extract.
     * @param rowUpperExcl Exclusive upper bound for the range of rows to
     * extract.
     * @param colLowerIncl Inclusive lower bound for the range of columns to
     * extract.
     * @param colUpperExcl Exclusive upper bound for the range of columns to
     * extract.
     */
    DenseMatrix(const DenseMatrix<ValueType> *src, int64_t rowLowerIncl, int64_t rowUpperExcl, int64_t colLowerIncl,
                int64_t colUpperExcl);
    DenseMatrix(const DenseMatrix<ValueType> *src, int64_t rowLowerIncl, int64_t rowUpperExcl)
        : DenseMatrix(src, rowLowerIncl, rowUpperExcl, 0, src->numCols){};

    /**
     * @brief Creates a `DenseMatrix` around an existing array of values without
     * copying the data.
     *
     * @param numRows The exact number of rows.
     * @param numCols The exact number of columns.
     * @param values A `std::shared_ptr` to an existing array of values.
     */
    DenseMatrix(size_t numRows, size_t numCols, const DenseMatrix<ValueType> *src);

    ~DenseMatrix() override = default;

    [[nodiscard]] size_t pos(size_t rowIdx, size_t colIdx, bool rowSkipOverride = false) const {
        if (rowIdx >= numRows)
            throw std::runtime_error("rowIdx is out of bounds");
        if (colIdx >= numCols)
            throw std::runtime_error("colIdx is out of bounds");
        return rowIdx * (rowSkipOverride ? numCols : rowSkip) + colIdx;
    }

    void fillZeroUntil(size_t rowIdx, size_t colIdx) {
        if (rowSkip == numCols || lastAppendedRowIdx == rowIdx) {
            const size_t startPosIncl = pos(lastAppendedRowIdx, lastAppendedColIdx) + 1;
            const size_t endPosExcl = pos(rowIdx, colIdx);
            if (startPosIncl < endPosExcl)
                memset(values.get() + startPosIncl, 0, (endPosExcl - startPosIncl) * sizeof(ValueType));
        } else {
            auto v = values.get() + lastAppendedRowIdx * rowSkip;
            memset(v + lastAppendedColIdx + 1, 0, (numCols - lastAppendedColIdx - 1) * sizeof(ValueType));
            v += rowSkip;
            for (size_t r = lastAppendedRowIdx + 1; r < rowIdx; r++) {
                memset(v, 0, numCols * sizeof(ValueType));
                v += rowSkip;
            }
            if (colIdx)
                memset(v, 0, (colIdx - 1) * sizeof(ValueType));
        }
    }

    void printValue(std::ostream &os, ValueType val) const;

    void alloc_shared_values(std::shared_ptr<ValueType[]> src = nullptr, size_t offset = 0);

    /**
     * @brief The getValuesInternal method fetches a pointer to an allocation of
     * values. Optionally a sub range can be specified.
     *
     * This method is called by the public getValues() methods either in const
     * or non-const fashion. The const version returns a data pointer that is
     * meant to be read-only. Read only access updates the list of up-to-date
     * allocations (the latest_versions "list"). This way several copies of the
     * data in various allocations can be kept without invalidating their copy.
     * If the read write version of getValues() is used, the latest_versions
     * list is cleared because a write to an allocation is assumed, which
     * renders the other allocations of the same data out of sync.
     *
     * @param alloc_desc An instance of an IAllocationDescriptor derived class
     * that is used to specify what type of allocation is requested. If no
     * allocation descriptor is provided, a host allocation (plain main memory)
     * is assumed by default.
     *
     * @param range An optional range describing which rows and columns of a
     * matrix-like structure are requested. By default this is null and means
     * all rows and columns.
     * @return A tuple of three values is returned:
     *         1: bool - is the returend allocation in the latest_versions list
     *         2: size_t - the ID of the data placement (a structure relating an
     * allocation to a range) 3: ValueType* - the pointer to the actual data
     */

    auto getValuesInternal(const IAllocationDescriptor *alloc_desc = nullptr,
                           const Range *range = nullptr) -> std::tuple<bool, size_t, ValueType *>;

    [[nodiscard]] size_t offset() const { return this->row_offset * rowSkip + this->col_offset; }

    ValueType *startAddress() const { return isPartialBuffer() ? values.get() + offset() : values.get(); }

  public:
    template <typename NewValueType> using WithValueType = DenseMatrix<NewValueType>;

    static std::string getName() { return "DenseMatrix"; }

    [[nodiscard]] bool isPartialBuffer() const {
        return bufferSize != this->getNumRows() * this->getRowSkip() * sizeof(ValueType);
    }

    void shrinkNumRows(size_t numRows) {
        if (numRows > this->numRows)
            throw std::runtime_error("DenseMatrix (shrinkNumRows): number of "
                                     "rows can only be shrunk");
        // TODO Here we could reduce the allocated size of the values array.
        this->numRows = numRows;
    }

    [[nodiscard]] size_t getRowSkip() const { return rowSkip; }

    [[nodiscard]] bool isView() const { return is_view; }

    /**
     * @brief Fetch a pointer to the data held by this structure meant for
     * read-only access.
     *
     * A difference is made between read-only and read-write access because with
     * read-only access, the data can be cached in several memory spaces at the
     * same time.
     *
     * @param alloc_desc An allocation descriptor describing which type of
     * memory is requested (e.g. main memory in the current system, memory in an
     * accelerator card or memory in another host)
     *
     * @param range A Range object describing optionally requesting a sub range
     * of a data structure.
     * @return A pointer to the data in the requested memory space
     */
    const ValueType *getValues(const IAllocationDescriptor *alloc_desc = nullptr, const Range *range = nullptr) const {
        auto [isLatest, id, ptr] = const_cast<DenseMatrix<ValueType> *>(this)->getValuesInternal(alloc_desc, range);
        if (!isLatest)
            this->mdo->addLatest(id);
        return ptr;
    }

    /**
     * @brief Fetch a pointer to the data held by this structure meant for
     * read-write access.
     *
     * A difference is made between read-only and read-write access. With
     * read-write access, all copies in various memory spaces will be
     * invalidated because data is assumed to change.
     *
     * @param alloc_desc An allocation descriptor describing which type of
     * memory is requested (e.g. main memory in the current system, memory in an
     * accelerator card or memory in another host)
     *
     * @param range A Range object describing optionally requesting a sub range
     * of a data structure.
     * @return A pointer to the data in the requested memory space
     */
    ValueType *getValues(IAllocationDescriptor *alloc_desc = nullptr, const Range *range = nullptr) {
        auto [isLatest, id, ptr] = const_cast<DenseMatrix<ValueType> *>(this)->getValuesInternal(alloc_desc, range);
        if (!isLatest)
            this->mdo->setLatest(id);
        return ptr;
    }

    std::shared_ptr<ValueType[]> getValuesSharedPtr() const { return values; }

    ValueType get(size_t rowIdx, size_t colIdx) const override {
        return getValues()[pos(rowIdx, colIdx, isPartialBuffer())];
    }

<<<<<<< HEAD
    size_t getNumNonZeros() const {
        size_t count = 0;
        for (size_t r = 0; r < numRows; r++) {
            for (size_t c = 0; c < numCols; c++) {
                if (get(r, c) != ValueType(0)) {
                    count++;
                }
            }
        }
        return count;
    }

=======
>>>>>>> 9858fe80
    void set(size_t rowIdx, size_t colIdx, ValueType value) override {
        auto vals = getValues();
        vals[pos(rowIdx, colIdx)] = value;
    }

    void prepareAppend() override {
        // The matrix might be empty.
        if (numRows != 0 && numCols != 0)
            values.get()[0] = ValueType(0);
        lastAppendedRowIdx = 0;
        lastAppendedColIdx = 0;
    }

    void append(size_t rowIdx, size_t colIdx, ValueType value) override {
        // Set all cells since the last one that was appended to zero.
        fillZeroUntil(rowIdx, colIdx);
        // Set the specified cell.
        values.get()[pos(rowIdx, colIdx)] = value;
        // Update append state.
        lastAppendedRowIdx = rowIdx;
        lastAppendedColIdx = colIdx;
    }

    void finishAppend() override {
        // The matrix might be empty.
        if ((numRows != 0 && numCols != 0) &&
            ((lastAppendedRowIdx + 1 < numRows) || (lastAppendedColIdx + 1 < numCols)))
            append(numRows - 1, numCols - 1, ValueType(0));
    }

    void print(std::ostream &os) const override {
        os << "DenseMatrix(" << numRows << 'x' << numCols << ", " << ValueTypeUtils::cppNameFor<ValueType> << ')'
           << std::endl;

        for (size_t r = 0; r < numRows; r++) {
            for (size_t c = 0; c < numCols; c++) {
                printValue(os, get(r, c));
                if (c < numCols - 1)
                    os << ' ';
            }
            os << std::endl;
        }
    }

    DenseMatrix<ValueType> *sliceRow(size_t rl, size_t ru) const override { return slice(rl, ru, 0, numCols); }

    DenseMatrix<ValueType> *sliceCol(size_t cl, size_t cu) const override { return slice(0, numRows, cl, cu); }

    DenseMatrix<ValueType> *slice(size_t rl, size_t ru, size_t cl, size_t cu) const override {
        return DataObjectFactory::create<DenseMatrix<ValueType>>(this, rl, ru, cl, cu);
    }

    [[nodiscard]] size_t getBufferSize() const { return bufferSize; }

    bool operator==(const DenseMatrix<ValueType> &rhs) const {
        // Note that we do not use the generic `get` interface to matrices here
        // since this operator is meant to be used for writing tests for,
        // besides others, those generic interfaces.

        if (this == &rhs)
            return true;

        const size_t numRows = this->getNumRows();
        const size_t numCols = this->getNumCols();

        if (numRows != rhs.getNumRows() || numCols != rhs.getNumCols())
            return false;

        const ValueType *valuesLhs = this->getValues();
        const ValueType *valuesRhs = rhs.getValues();

        const size_t rowSkipLhs = this->getRowSkip();
        const size_t rowSkipRhs = rhs.getRowSkip();

        if (valuesLhs == valuesRhs && rowSkipLhs == rowSkipRhs)
            return true;

        if (rowSkipLhs == numCols && rowSkipRhs == numCols)
            return !memcmp(valuesLhs, valuesRhs, numRows * numCols * sizeof(ValueType));
        else {
            for (size_t r = 0; r < numRows; r++) {
                if (memcmp(valuesLhs, valuesRhs, numCols * sizeof(ValueType)))
                    return false;
                valuesLhs += rowSkipLhs;
                valuesRhs += rowSkipRhs;
            }
            return true;
        }
    }

    size_t serialize(std::vector<char> &buf) const override;
};

template <typename ValueType> std::ostream &operator<<(std::ostream &os, const DenseMatrix<ValueType> &obj) {
    obj.print(os);
    return os;
}

/*
    Helper struct for DenseMatrix with strings, represents a char buffer.
    Needs to keep numCells from original DenseMatrix to manage modifications
   from views.
*/
struct CharBuf {
    char *strings;
    char *currentTop;

    size_t capacity;
    size_t numCells;

    CharBuf(size_t capacity_, size_t numCells_) : capacity(capacity_), numCells(numCells_) {
        strings = new char[capacity];
        currentTop = strings;
    }
    ~CharBuf() { delete[] strings; }

    void expandStringBuffer(const size_t toFit, const char **vals, size_t numRows, size_t rowSkip,
                            const size_t valsSize) {
        size_t strBufSize = getSize();

        size_t largerStrCapacity = (capacity * 2) > toFit ? (capacity * 2) : toFit;
        char *largerStrings = new char[largerStrCapacity];
        memcpy(largerStrings, strings, strBufSize);

        auto start = vals[0];
        const size_t numCols = numCells / numRows;
        for (size_t r = 0; r < numRows; r++) {
            for (size_t c = 0; c < numCols; c++) {
                size_t offset = vals[c] - start;
                vals[c] = &largerStrings[offset];
            }
            vals += rowSkip;
        }

        delete[] strings;
        strings = largerStrings;
        capacity = largerStrCapacity;
        currentTop = &largerStrings[strBufSize];
    }

    size_t getSize() { return currentTop - strings; }
};

template <> class DenseMatrix<const char *> : public Matrix<const char *> {
    // `using`, so that we do not need to prefix each occurrence of these
    // fields from the super-classes.
    using Matrix<const char *>::numRows;
    using Matrix<const char *>::numCols;

    size_t rowSkip;
    std::shared_ptr<const char *[]> values{};
    std::shared_ptr<CharBuf> strBuf;

    std::shared_ptr<const char *> cuda_ptr{};
    uint32_t deleted = 0;

    size_t lastAppendedRowIdx;
    size_t lastAppendedColIdx;

    // Grant DataObjectFactory access to the private constructors and
    // destructors.
    template <class DataType, typename... ArgTypes> friend DataType *DataObjectFactory::create(ArgTypes...);
    template <class DataType> friend void DataObjectFactory::destroy(const DataType *obj);

    DenseMatrix(size_t maxNumRows, size_t numCols, bool zero, size_t strBufCapacity = 1024,
                ALLOCATION_TYPE type = ALLOCATION_TYPE::HOST);

    DenseMatrix(size_t numRows, size_t numCols, std::shared_ptr<const char *[]> &strings, size_t strBufCapacity = 1024,
                std::shared_ptr<const char *> cuda_ptr_ = nullptr);

    DenseMatrix(const DenseMatrix<const char *> *src, int64_t rowLowerIncl, int64_t rowUpperExcl, int64_t colLowerIncl,
                int64_t colUpperExcl);

    ~DenseMatrix() override = default;

    /**
     * @brief Calculates the position within linear memory given row/col indices
     *
     * @param rowIdx
     * @param colIdx
     * @param rowSkipOverride use numCols instead of rowSkip if get() is used on
     * a partial buffer
     * @return linearized position
     */
    [[nodiscard]] size_t pos(size_t rowIdx, size_t colIdx, bool rowSkipOverride = false) const {
        if (rowIdx >= numRows)
            throw std::runtime_error("rowIdx is out of bounds");
        if (colIdx >= numCols)
            throw std::runtime_error("colIdx is out of bounds");
        return rowIdx * (rowSkipOverride ? numCols : rowSkip) + colIdx;
    }

    void appendZerosRange(const char **valsStartPos, const size_t length) {
        memset(strBuf->currentTop, '\0', length * sizeof(char));
        for (size_t val = 0; val < length; val++) {
            valsStartPos[val] = &strBuf->currentTop[val];
        }
        strBuf->currentTop += length;
    }

    void fillZeroUntil(size_t rowIdx, size_t colIdx) {
        auto vals = values.get();
        if (rowSkip == numCols || lastAppendedRowIdx == rowIdx) {
            const size_t startPosIncl = pos(lastAppendedRowIdx, lastAppendedColIdx) + 1;
            const size_t endPosExcl = pos(rowIdx, colIdx);
            if (startPosIncl < endPosExcl) {
                appendZerosRange(&vals[startPosIncl], endPosExcl - startPosIncl);
            }
        } else {
            auto v = vals + lastAppendedRowIdx * rowSkip;
            appendZerosRange(&v[lastAppendedColIdx + 1], numCols - lastAppendedColIdx - 1);
            v += rowSkip;

            for (size_t r = lastAppendedRowIdx + 1; r < rowIdx; r++) {
                appendZerosRange(v, numCols);
                v += rowSkip;
            }

            if (colIdx)
                appendZerosRange(v, colIdx - 1);
        }
    }

    void printValue(std::ostream &os, const char *val) const;

    void alloc_shared_values(std::shared_ptr<const char *[]> src = nullptr, size_t offset = 0);

    void alloc_shared_strings(std::shared_ptr<CharBuf> src = nullptr, size_t strBufferCapacity = 1024);

    void alloc_shared_cuda_buffer(std::shared_ptr<const char *> src = nullptr, size_t offset = 0);

  public:
    void shrinkNumRows(size_t numRows) {
        if (numRows > this->numRows)
            throw std::runtime_error("DenseMatrix (shrinkNumRows): number of "
                                     "rows can only be shrunk");
        // TODO Here we could reduce the allocated size of the values array.
        this->numRows = numRows;
    }

    [[nodiscard]] size_t getRowSkip() const { return rowSkip; }

    const char **getValues() const {
        if (!values)
            const_cast<DenseMatrix *>(this)->alloc_shared_values();
        return values.get();
    }

    const char **getValues() {
        if (!values)
            alloc_shared_values();
        return values.get();
    }

    std::shared_ptr<CharBuf> getStrBufSharedPtr() const { return strBuf; }

    CharBuf *getStrBuf() const {
        if (!strBuf)
            const_cast<DenseMatrix *>(this)->alloc_shared_strings();
        return strBuf.get();
    }

    CharBuf *getStrBuf() {
        if (!strBuf)
            alloc_shared_strings();
        return strBuf.get();
    }

    std::shared_ptr<const char *[]> getValuesSharedPtr() const { return values; }

    const char *get(size_t rowIdx, size_t colIdx) const override { return getValues()[pos(rowIdx, colIdx, false)]; }

    void set(size_t rowIdx, size_t colIdx, const char *value) override {
        auto vals = getValues();
        size_t currentPos = pos(rowIdx, colIdx);
        auto currentVal = vals[currentPos];
        size_t currentSize = strBuf.get()->getSize();
        int32_t diff = strlen(value) - strlen(currentVal);

        if (currentSize + diff > strBuf->capacity) {
            strBuf.get()->expandStringBuffer(currentSize + diff, vals, numRows, rowSkip, getNumItems());
            currentVal = vals[currentPos];
        }

        if (diff && (currentPos + 1 < getStrBuf()->numCells)) {
            const char *from = values[currentPos + 1];
            const char *to = from + diff;
            size_t length = strBuf->currentTop - from;
            memmove(const_cast<char *>(to), from, length);
        }
        memcpy(const_cast<char *>(currentVal), value, strlen(value) + 1);

        if (diff) {
            for (size_t offset = currentPos + 1; offset < getStrBuf()->numCells; offset++)
                vals[offset] += diff;
        }

        strBuf->currentTop += diff;
    }

    void prepareAppend() override {
        // the matrix might be empty
        if (numRows != 0 && numCols != 0)
            values.get()[0] = "\0";
        lastAppendedRowIdx = 0;
        lastAppendedColIdx = 0;
        strBuf->currentTop = strBuf.get()->strings;
    }

    void append(size_t rowIdx, size_t colIdx, const char *value) override {
        // Set all cells since the last one that was appended to zero.
        fillZeroUntil(rowIdx, colIdx);
        auto vals = getValues();
        // Set the specified cell.
        size_t length = strlen(value) + 1;
        size_t currentSize = strBuf.get()->getSize();

        if (currentSize + length > strBuf->capacity)
            strBuf.get()->expandStringBuffer(currentSize + length, vals, numRows, rowSkip, getNumRows() * getNumCols());

        memcpy(strBuf->currentTop, value, length);
        vals[pos(rowIdx, colIdx)] = strBuf->currentTop;

        strBuf->currentTop += length;
        // Update append state.
        lastAppendedRowIdx = rowIdx;
        lastAppendedColIdx = colIdx;
    }

    void finishAppend() override {
        // numRows/numCols are unsigned and can underflow
        if ((numRows != 0 && numCols != 0) &&
            ((lastAppendedRowIdx + 1 < numRows) || (lastAppendedColIdx + 1 < numCols)))
            append(numRows - 1, numCols - 1, "\0");
    }

    void print(std::ostream &os) const override {
        os << "DenseMatrix(" << numRows << 'x' << numCols << ", " << ValueTypeUtils::cppNameFor<const char *> << ')'
           << std::endl;
        for (size_t r = 0; r < numRows; r++) {
            for (size_t c = 0; c < numCols; c++) {
                printValue(os, get(r, c));
                if (c < numCols - 1)
                    os << ' ';
            }
            os << std::endl;
        }
    }

    DenseMatrix<const char *> *sliceRow(size_t rl, size_t ru) const override { return slice(rl, ru, 0, numCols); }

    DenseMatrix<const char *> *sliceCol(size_t cl, size_t cu) const override { return slice(0, numRows, cl, cu); }

    DenseMatrix<const char *> *slice(size_t rl, size_t ru, size_t cl, size_t cu) const override {
        return DataObjectFactory::create<DenseMatrix<const char *>>(this, rl, ru, cl, cu);
    }

    float printBufferSize() const { return static_cast<float>(numRows * numCols) / (1048576); }

    bool operator==(const DenseMatrix<const char *> &M) const {
        if (getNumRows() == 0 || getNumCols() == 0 || !strBuf || !values)
            throw std::runtime_error("DenseMatrix (operator==): invalid "
                                     "matrix. DenseMatrix must not be empty");
        for (size_t r = 0; r < getNumRows(); r++)
            for (size_t c = 0; c < getNumCols(); c++)
                if (strcmp(M.getValues()[M.pos(r, c)], values.get()[pos(r, c)]))
                    return false;
        return true;
    }

    size_t serialize(std::vector<char> &buf) const override { throw std::runtime_error("Not implemented"); }
};<|MERGE_RESOLUTION|>--- conflicted
+++ resolved
@@ -250,21 +250,6 @@
         return getValues()[pos(rowIdx, colIdx, isPartialBuffer())];
     }
 
-<<<<<<< HEAD
-    size_t getNumNonZeros() const {
-        size_t count = 0;
-        for (size_t r = 0; r < numRows; r++) {
-            for (size_t c = 0; c < numCols; c++) {
-                if (get(r, c) != ValueType(0)) {
-                    count++;
-                }
-            }
-        }
-        return count;
-    }
-
-=======
->>>>>>> 9858fe80
     void set(size_t rowIdx, size_t colIdx, ValueType value) override {
         auto vals = getValues();
         vals[pos(rowIdx, colIdx)] = value;
