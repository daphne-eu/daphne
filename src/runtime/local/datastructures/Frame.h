--- conflicted
+++ resolved
@@ -356,13 +356,6 @@
 
     void *getColumnRaw(size_t idx) { return columns[idx].get(); }
 
-<<<<<<< HEAD
-    size_t getNumItems() const override {
-        return this->numRows * this->numCols;
-    }
-
-    void print(std::ostream & os) const override {
-=======
     const void *getColumnRaw(size_t idx) const { return const_cast<Frame *>(this)->getColumnRaw(idx); }
 
     size_t getNumDims() const override { return 2; }
@@ -370,7 +363,6 @@
     size_t getNumItems() const override { return this->numRows * this->numCols; }
 
     void print(std::ostream &os) const override {
->>>>>>> 67839dfb
         os << "Frame(" << numRows << 'x' << numCols << ", [";
         for (size_t c = 0; c < numCols; c++) {
             // TODO Ideally, special characters in the labels should be
@@ -428,54 +420,6 @@
                 return false;
         }
 
-<<<<<<< HEAD
-        for (size_t c = 0; c < numCols; c++)
-        {
-            switch(this->getColumnType(c)) {
-                // For all value types:
-                case ValueTypeCode::F64:
-                    if (!(*(this->getColumn<double>(c)) == *(rhs.getColumn<double>(c)))) {
-                        return false;
-                    }
-                    break;
-                case ValueTypeCode::F32:
-                    if (!(*(this->getColumn<float>(c)) == *(rhs.getColumn<float>(c)))) {
-                        return false;
-                    }
-                    break;
-                case ValueTypeCode::SI64:
-                    if (!(*(this->getColumn<int64_t>(c)) == *(rhs.getColumn<int64_t>(c)))) {
-                        return false;
-                    }
-                    break;
-                case ValueTypeCode::SI32:
-                    if (!(*(this->getColumn<int32_t>(c)) == *(rhs.getColumn<int32_t>(c)))) {
-                        return false;
-                    }
-                    break;
-                case ValueTypeCode::SI8 :
-                    if (!(*(this->getColumn<int8_t>(c)) == *(rhs.getColumn<int8_t>(c)))) {
-                        return false;
-                    }
-                    break;
-                case ValueTypeCode::UI64:
-                    if (!(*(this->getColumn<uint64_t>(c)) == *(rhs.getColumn<uint64_t>(c)))) {
-                        return false;
-                    }
-                    break;
-                case ValueTypeCode::UI32:
-                    if (!(*(this->getColumn<uint32_t>(c)) == *(rhs.getColumn<uint32_t>(c)))) {
-                        return false;
-                    }
-                    break;
-                case ValueTypeCode::UI8 :
-                    if (!(*(this->getColumn<uint8_t>(c)) == *(rhs.getColumn<uint8_t>(c)))) {
-                        return false;
-                    }
-                    break;
-                default:
-                    throw std::runtime_error("CheckEq::apply: unknown value type code");
-=======
         for (size_t c = 0; c < numCols; c++) {
             switch (this->getColumnType(c)) {
             // For all value types:
@@ -521,7 +465,6 @@
                 break;
             default:
                 throw std::runtime_error("CheckEq::apply: unknown value type code");
->>>>>>> 67839dfb
             }
         }
         return true;
