--- conflicted
+++ resolved
@@ -81,13 +81,9 @@
     void* getCUDNNWorkspace(size_t size);
 
     [[nodiscard]] size_t getMemBudget() const { return mem_budget; }
-<<<<<<< HEAD
-    int getMaxNumThreads() const;
-=======
     [[nodiscard]] int getMaxNumThreads() const;
     [[nodiscard]] int getMaxNumBlocks() const;
 
->>>>>>> 27f4591b
     static CUDAContext* get(DaphneContext* ctx, size_t id) { return dynamic_cast<CUDAContext*>(ctx->getCUDAContext(id)); }
 
     std::shared_ptr<std::byte> malloc(size_t size, bool zero, size_t& id);
