--- conflicted
+++ resolved
@@ -39,10 +39,7 @@
 
     CHECK_CUDART(cudaFree(cudnn_workspace));
     CHECK_CUDART(cudaFree(scratch_buffer));
-<<<<<<< HEAD
-=======
 #endif
->>>>>>> 27f4591b
 
 //    CHECK_CUDART(cudaFree(cublas_workspace));
 //    CHECK_CUBLAS(cublasLtDestroy(ltHandle));
@@ -80,16 +77,11 @@
 
     getCUDNNWorkspace(64 * 1024 * 1024);
 
-<<<<<<< HEAD
-    // allocate 8MB of scratch space (e.g., aggregation tmp buffer)
-    CHECK_CUDART(cudaMalloc(&scratch_buffer, 8 * 1048576));
-=======
 
     // allocate 8MB of scratch space (e.g., aggregation tmp buffer)
     CHECK_CUDART(cudaMalloc(&scratch_buffer, 8 * 1048576));
 #endif
 
->>>>>>> 27f4591b
 
 //    CHECK_CUBLAS(cublasLtCreate(&cublaslt_Handle));
 //    CHECK_CUDART(cudaMalloc(&cublas_workspace, cublas_workspace_size));
