--- conflicted
+++ resolved
@@ -47,49 +47,4 @@
 template<class DTRes, class DTLhs, class DTRhs>
 void matMul(DTRes *& res, const DTLhs * lhs, const DTRhs * rhs, bool transa, bool transb, DCTX(ctx)) {
     MatMul<DTRes, DTLhs, DTRhs>::apply(res, lhs, rhs, transa, transb, ctx);
-}
-
-
-<<<<<<< HEAD
-template<>
-struct MatMul<DenseMatrix<double>, DenseMatrix<double>, DenseMatrix<double>> {
-    static void apply(DenseMatrix<double> *& res, const DenseMatrix<double> * lhs, const DenseMatrix<double> * rhs, bool transa, bool transb, DCTX(ctx)) {
-        const auto nr1 = static_cast<int>(transa ? lhs->getNumCols() : lhs->getNumRows());
-        const auto nc1 = static_cast<int>(transa ? lhs->getNumRows() : lhs->getNumCols());
-        const auto nc2 = static_cast<int>(transb ? rhs->getNumRows() : rhs->getNumCols());
-        assert((nc1 == static_cast<int>(transb ? rhs->getNumCols() : rhs->getNumRows())) && "#cols of lhs and #rows of rhs must be the same");
-        
-        if(res == nullptr)
-            res = DataObjectFactory::create<DenseMatrix<double>>(nr1, nc2, true);
-
-        if(nr1 == 1 && nc2 == 1) // Vector-Vector
-            res->set(0, 0, cblas_ddot(nc1, lhs->getValues(), 1, rhs->getValues(),
-                static_cast<int>(rhs->getRowSkip())));
-        else if(nc2 == 1)        // Matrix-Vector
-            cblas_dgemv(CblasRowMajor, transa ? CblasTrans : CblasNoTrans, lhs->getNumRows(), lhs->getNumCols(), 1, lhs->getValues(),
-                static_cast<int>(lhs->getRowSkip()), rhs->getValues(),
-                static_cast<int>(rhs->getRowSkip()), 0, res->getValues(),
-                static_cast<int>(res->getRowSkip()));
-        else                     // Matrix-Matrix
-        {
-            // int N = nr1;
-            // double *A = (double*)lhs->getValues();
-            // double *B = (double*)rhs->getValues();
-            // double *C = (double*)res->getValues();
-            // for (int row = 0; row < N; ++row) {
-            //     for (int inner = 0; inner < N; ++inner) {
-            //         for (int col = 0; col < N; ++col) {
-            //             C[row * N + col] += A[row * N + inner] * B[inner * N + col];
-            //         }
-            //     }
-            // }
-            cblas_dgemm(CblasRowMajor, transa ? CblasTrans : CblasNoTrans, transb ? CblasTrans : CblasNoTrans, nr1, nc2, nc1,
-                1, lhs->getValues(), static_cast<int>(lhs->getRowSkip()), rhs->getValues(),
-                static_cast<int>(rhs->getRowSkip()), 0, res->getValues(), static_cast<int>(res->getRowSkip()));
-
-        }
-    }
-};
-=======
-
->>>>>>> 5cca09c1
+}