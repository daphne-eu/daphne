/*
 * Copyright 2021 The DAPHNE Consortium
 *
 * Licensed under the Apache License, Version 2.0 (the "License");
 * you may not use this file except in compliance with the License.
 * You may obtain a copy of the License at
 *
 *     http://www.apache.org/licenses/LICENSE-2.0
 *
 * Unless required by applicable law or agreed to in writing, software
 * distributed under the License is distributed on an "AS IS" BASIS,
 * WITHOUT WARRANTIES OR CONDITIONS OF ANY KIND, either express or implied.
 * See the License for the specific language governing permissions and
 * limitations under the License.
 */

#ifndef SRC_RUNTIME_LOCAL_KERNELS_EWBINARYOBJSCA_H
#define SRC_RUNTIME_LOCAL_KERNELS_EWBINARYOBJSCA_H

#include <runtime/local/context/DaphneContext.h>
#include <runtime/local/datastructures/DataObjectFactory.h>
#include <runtime/local/datastructures/DenseMatrix.h>
#include <runtime/local/datastructures/Frame.h>
#include <runtime/local/datastructures/Matrix.h>
#include <runtime/local/kernels/BinaryOpCode.h>
#include <runtime/local/kernels/EwBinarySca.h>

#include <cstddef>
#include <cstring>

// ****************************************************************************
// Struct for partial template specialization
// ****************************************************************************

template <class DTRes, class DTLhs, typename VTRhs> struct EwBinaryObjSca {
    static void apply(BinaryOpCode opCode, DTRes *&res, const DTLhs *lhs, VTRhs rhs, DCTX(ctx)) = delete;
};

// ****************************************************************************
// Convenience function
// ****************************************************************************

template <class DTRes, class DTLhs, typename VTRhs>
void ewBinaryObjSca(BinaryOpCode opCode, DTRes *&res, const DTLhs *lhs, VTRhs rhs, DCTX(ctx)) {
    EwBinaryObjSca<DTRes, DTLhs, VTRhs>::apply(opCode, res, lhs, rhs, ctx);
}

// ****************************************************************************
// (Partial) template specializations for different data/value types
// ****************************************************************************

// ----------------------------------------------------------------------------
// DenseMatrix <- DenseMatrix, scalar
// ----------------------------------------------------------------------------

<<<<<<< HEAD
template <typename VTMat, typename VTSca> struct EwBinaryObjSca<DenseMatrix<VTMat>, DenseMatrix<VTMat>, VTSca> {
    static void apply(BinaryOpCode opCode, DenseMatrix<VTMat> *&res, const DenseMatrix<VTMat> *lhs, VTSca rhs,
=======
template <typename VTRes, typename VTLhs, typename VTRhs>
struct EwBinaryObjSca<DenseMatrix<VTRes>, DenseMatrix<VTLhs>, VTRhs> {
    static void apply(BinaryOpCode opCode, DenseMatrix<VTRes> *&res, const DenseMatrix<VTLhs> *lhs, VTRhs rhs,
>>>>>>> 9f27ac32
                      DCTX(ctx)) {
        const size_t numRows = lhs->getNumRows();
        const size_t numCols = lhs->getNumCols();

        if (res == nullptr)
<<<<<<< HEAD
            res = DataObjectFactory::create<DenseMatrix<VTMat>>(numRows, numCols, false);

        const VTMat *valuesLhs = lhs->getValues();
        VTMat *valuesRes = res->getValues();

        EwBinaryScaFuncPtr<VTMat, VTMat, VTSca> func = getEwBinaryScaFuncPtr<VTMat, VTMat, VTSca>(opCode);
=======
            res = DataObjectFactory::create<DenseMatrix<VTRes>>(numRows, numCols, false);

        const VTRes *valuesLhs = lhs->getValues();
        VTRes *valuesRes = res->getValues();

        EwBinaryScaFuncPtr<VTRes, VTLhs, VTRhs> func = getEwBinaryScaFuncPtr<VTRes, VTLhs, VTRhs>(opCode);
>>>>>>> 9f27ac32

        for (size_t r = 0; r < numRows; r++) {
            for (size_t c = 0; c < numCols; c++)
                valuesRes[c] = func(valuesLhs[c], rhs, ctx);
            valuesLhs += lhs->getRowSkip();
            valuesRes += res->getRowSkip();
        }
    }
};

// ----------------------------------------------------------------------------
// Matrix <- Matrix, scalar
// ----------------------------------------------------------------------------

template <typename VT> struct EwBinaryObjSca<Matrix<VT>, Matrix<VT>, VT> {
    static void apply(BinaryOpCode opCode, Matrix<VT> *&res, const Matrix<VT> *lhs, VT rhs, DCTX(ctx)) {
        const size_t numRows = lhs->getNumRows();
        const size_t numCols = lhs->getNumCols();

        // TODO Choose matrix implementation depending on expected number of
        // non-zeros.
        if (res == nullptr)
            res = DataObjectFactory::create<DenseMatrix<VT>>(numRows, numCols, false);

        EwBinaryScaFuncPtr<VT, VT, VT> func = getEwBinaryScaFuncPtr<VT, VT, VT>(opCode);

        res->prepareAppend();
        for (size_t r = 0; r < numRows; ++r)
            for (size_t c = 0; c < numCols; ++c)
                res->append(r, c, func(lhs->get(r, c), rhs, ctx));
        res->finishAppend();
    }
};

// ----------------------------------------------------------------------------
// Frame <- Frame, scalar
// ----------------------------------------------------------------------------

template <typename VT>
void ewBinaryFrameColSca(BinaryOpCode opCode, Frame *&res, const Frame *lhs, VT rhs, size_t c, DCTX(ctx)) {
    auto *col_res = res->getColumn<VT>(c);
    auto *col_lhs = lhs->getColumn<VT>(c);
    ewBinaryObjSca<DenseMatrix<VT>, DenseMatrix<VT>, VT>(opCode, col_res, col_lhs, rhs, ctx);
}

template <typename VT> struct EwBinaryObjSca<Frame, Frame, VT> {
    static void apply(BinaryOpCode opCode, Frame *&res, const Frame *lhs, VT rhs, DCTX(ctx)) {
        const size_t numRows = lhs->getNumRows();
        const size_t numCols = lhs->getNumCols();

        if (res == nullptr)
            res = DataObjectFactory::create<Frame>(numRows, numCols, lhs->getSchema(), lhs->getLabels(), false);

        for (size_t c = 0; c < numCols; c++) {
            switch (lhs->getColumnType(c)) {
            // For all value types:
            case ValueTypeCode::F64:
                ewBinaryFrameColSca<double>(opCode, res, lhs, rhs, c, ctx);
                break;
            case ValueTypeCode::F32:
                ewBinaryFrameColSca<float>(opCode, res, lhs, rhs, c, ctx);
                break;
            case ValueTypeCode::SI64:
                ewBinaryFrameColSca<int64_t>(opCode, res, lhs, rhs, c, ctx);
                break;
            case ValueTypeCode::SI32:
                ewBinaryFrameColSca<int32_t>(opCode, res, lhs, rhs, c, ctx);
                break;
            case ValueTypeCode::SI8:
                ewBinaryFrameColSca<int8_t>(opCode, res, lhs, rhs, c, ctx);
                break;
            case ValueTypeCode::UI64:
                ewBinaryFrameColSca<uint64_t>(opCode, res, lhs, rhs, c, ctx);
                break;
            case ValueTypeCode::UI32:
                ewBinaryFrameColSca<uint32_t>(opCode, res, lhs, rhs, c, ctx);
                break;
            case ValueTypeCode::UI8:
                ewBinaryFrameColSca<uint8_t>(opCode, res, lhs, rhs, c, ctx);
                break;
            default:
                throw std::runtime_error("EwBinaryObjSca::apply: unknown value type code");
            }
        }
    }
};

#endif // SRC_RUNTIME_LOCAL_KERNELS_EWBINARYOBJSCA_H<|MERGE_RESOLUTION|>--- conflicted
+++ resolved
@@ -53,34 +53,20 @@
 // DenseMatrix <- DenseMatrix, scalar
 // ----------------------------------------------------------------------------
 
-<<<<<<< HEAD
-template <typename VTMat, typename VTSca> struct EwBinaryObjSca<DenseMatrix<VTMat>, DenseMatrix<VTMat>, VTSca> {
-    static void apply(BinaryOpCode opCode, DenseMatrix<VTMat> *&res, const DenseMatrix<VTMat> *lhs, VTSca rhs,
-=======
 template <typename VTRes, typename VTLhs, typename VTRhs>
 struct EwBinaryObjSca<DenseMatrix<VTRes>, DenseMatrix<VTLhs>, VTRhs> {
     static void apply(BinaryOpCode opCode, DenseMatrix<VTRes> *&res, const DenseMatrix<VTLhs> *lhs, VTRhs rhs,
->>>>>>> 9f27ac32
                       DCTX(ctx)) {
         const size_t numRows = lhs->getNumRows();
         const size_t numCols = lhs->getNumCols();
 
         if (res == nullptr)
-<<<<<<< HEAD
-            res = DataObjectFactory::create<DenseMatrix<VTMat>>(numRows, numCols, false);
-
-        const VTMat *valuesLhs = lhs->getValues();
-        VTMat *valuesRes = res->getValues();
-
-        EwBinaryScaFuncPtr<VTMat, VTMat, VTSca> func = getEwBinaryScaFuncPtr<VTMat, VTMat, VTSca>(opCode);
-=======
             res = DataObjectFactory::create<DenseMatrix<VTRes>>(numRows, numCols, false);
 
         const VTRes *valuesLhs = lhs->getValues();
         VTRes *valuesRes = res->getValues();
 
         EwBinaryScaFuncPtr<VTRes, VTLhs, VTRhs> func = getEwBinaryScaFuncPtr<VTRes, VTLhs, VTRhs>(opCode);
->>>>>>> 9f27ac32
 
         for (size_t r = 0; r < numRows; r++) {
             for (size_t c = 0; c < numCols; c++)
