/*
 * Copyright 2021 The DAPHNE Consortium
 *
 * Licensed under the Apache License, Version 2.0 (the "License");
 * you may not use this file except in compliance with the License.
 * You may obtain a copy of the License at
 *
 *     http://www.apache.org/licenses/LICENSE-2.0
 *
 * Unless required by applicable law or agreed to in writing, software
 * distributed under the License is distributed on an "AS IS" BASIS,
 * WITHOUT WARRANTIES OR CONDITIONS OF ANY KIND, either express or implied.
 * See the License for the specific language governing permissions and
 * limitations under the License.
 */

#pragma once

#include <algorithm>
#include <runtime/local/context/DaphneContext.h>
#include <runtime/local/datastructures/CSRMatrix.h>
#include <runtime/local/datastructures/DataObjectFactory.h>
#include <runtime/local/datastructures/DenseMatrix.h>
#include <runtime/local/datastructures/Matrix.h>
#include <runtime/local/kernels/BinaryOpCode.h>
#include <runtime/local/kernels/EwBinarySca.h>

#include <cstddef>

// ****************************************************************************
// Struct for partial template specialization
// ****************************************************************************

template <class DTRes, class DTLhs, class DTRhs> struct EwBinaryMat {
    static void apply(BinaryOpCode opCode, DTRes *&res, const DTLhs *lhs, const DTRhs *rhs, DCTX(ctx)) = delete;
};

// ****************************************************************************
// Convenience function
// ****************************************************************************

template <class DTRes, class DTLhs, class DTRhs>
void ewBinaryMat(BinaryOpCode opCode, DTRes *&res, const DTLhs *lhs, const DTRhs *rhs, DCTX(ctx)) {
    EwBinaryMat<DTRes, DTLhs, DTRhs>::apply(opCode, res, lhs, rhs, ctx);
}

// ****************************************************************************
// (Partial) template specializations for different data/value types
// ****************************************************************************

// ----------------------------------------------------------------------------
// DenseMatrix <- DenseMatrix, DenseMatrix
// ----------------------------------------------------------------------------

template <typename VTres, typename VTlhs, typename VTrhs>
struct EwBinaryMat<DenseMatrix<VTres>, DenseMatrix<VTlhs>, DenseMatrix<VTrhs>> {
    static void apply(BinaryOpCode opCode, DenseMatrix<VTres> *&res, const DenseMatrix<VTlhs> *lhs,
                      const DenseMatrix<VTrhs> *rhs, DCTX(ctx)) {
        const size_t numRowsLhs = lhs->getNumRows();
        const size_t numColsLhs = lhs->getNumCols();
        const size_t numRowsRhs = rhs->getNumRows();
        const size_t numColsRhs = rhs->getNumCols();

        if (res == nullptr)
            res = DataObjectFactory::create<DenseMatrix<VTres>>(numRowsLhs, numColsLhs, false);

        const VTlhs *valuesLhs = lhs->getValues();
        const VTrhs *valuesRhs = rhs->getValues();
        VTres *valuesRes = res->getValues();

        EwBinaryScaFuncPtr<VTres, VTlhs, VTrhs> func = getEwBinaryScaFuncPtr<VTres, VTlhs, VTrhs>(opCode);

        if (numRowsLhs == numRowsRhs && numColsLhs == numColsRhs) {
            // matrix op matrix (same size)
            for (size_t r = 0; r < numRowsLhs; r++) {
                for (size_t c = 0; c < numColsLhs; c++)
                    valuesRes[c] = func(valuesLhs[c], valuesRhs[c], ctx);
                valuesLhs += lhs->getRowSkip();
                valuesRhs += rhs->getRowSkip();
                valuesRes += res->getRowSkip();
            }
        } else if (numColsLhs == numColsRhs && (numRowsRhs == 1 || numRowsLhs == 1)) {
            // matrix op row-vector
            for (size_t r = 0; r < numRowsLhs; r++) {
                for (size_t c = 0; c < numColsLhs; c++)
                    valuesRes[c] = func(valuesLhs[c], valuesRhs[c], ctx);
                valuesLhs += lhs->getRowSkip();
                valuesRes += res->getRowSkip();
            }
        } else if (numRowsLhs == numRowsRhs && (numColsRhs == 1 || numColsLhs == 1)) {
            // matrix op col-vector
            for (size_t r = 0; r < numRowsLhs; r++) {
                for (size_t c = 0; c < numColsLhs; c++)
                    valuesRes[c] = func(valuesLhs[c], valuesRhs[0], ctx);
                valuesLhs += lhs->getRowSkip();
                valuesRhs += rhs->getRowSkip();
                valuesRes += res->getRowSkip();
            }
        } else {
            throw std::runtime_error("EwBinaryMat(Dense) - lhs and rhs must either "
                                     "have the same dimensions, or one of them must be a row/column "
                                     "vector "
                                     "with the width/height of the other, but lhs has shape (" +
                                     std::to_string(numRowsLhs) + " x " + std::to_string(numColsLhs) +
                                     ") and rhs has shape (" + std::to_string(numRowsRhs) + " x " +
                                     std::to_string(numColsRhs) + ")");
        }
    }
};

// ----------------------------------------------------------------------------
// DenseMatrix <- CSRMatrix, CSRMatrix
// ----------------------------------------------------------------------------

template<typename VT>
struct EwBinaryMat<DenseMatrix<VT>, CSRMatrix<VT>, CSRMatrix<VT>> {
    static void apply(BinaryOpCode opCode, DenseMatrix<VT> *& res, const CSRMatrix<VT> * lhs, const CSRMatrix<VT> * rhs, DCTX(ctx)) {
        const size_t numRows = lhs->getNumRows();
        const size_t numCols = lhs->getNumCols();

        if (numRows != rhs->getNumRows() || numCols != rhs->getNumCols()) {
            throw std::runtime_error("EwBinaryMat(DenseMatrix <- CSRMatrix, CSRMatrix) - lhs and rhs must have the same dimensions.");
        }

        if (res == nullptr) {
            res = DataObjectFactory::create<DenseMatrix<VT>>(numRows, numCols, false);
        }

        VT * valuesRes = res->getValues();

        EwBinaryScaFuncPtr<VT, VT, VT> func = getEwBinaryScaFuncPtr<VT, VT, VT>(opCode);

        std::fill(valuesRes, valuesRes + numRows * numCols, VT(0));

        switch(opCode) {
            case BinaryOpCode::ADD: {
                for (size_t rowIdx = 0; rowIdx < numRows; rowIdx++) {
                    size_t nnzRowLhs = lhs->getNumNonZeros(rowIdx);
                    size_t nnzRowRhs = rhs->getNumNonZeros(rowIdx);

                    const VT* valuesRowLhs = lhs->getValues(rowIdx);
                    const size_t* colIdxsRowLhs = lhs->getColIdxs(rowIdx);

                    const VT* valuesRowRhs = rhs->getValues(rowIdx);
                    const size_t* colIdxsRowRhs = rhs->getColIdxs(rowIdx);

                    size_t posLhs = 0, posRhs = 0;

                    while (posLhs < nnzRowLhs || posRhs < nnzRowRhs) {
                        if (posLhs < nnzRowLhs && (posRhs >= nnzRowRhs || colIdxsRowLhs[posLhs] < colIdxsRowRhs[posRhs])) {
                            // Only lhs has a value in this column
                            valuesRes[rowIdx * numCols + colIdxsRowLhs[posLhs]] = func(valuesRowLhs[posLhs], VT(0), ctx);
                            posLhs++;
                        }
                        else if (posRhs < nnzRowRhs && (posLhs >= nnzRowLhs || colIdxsRowRhs[posRhs] < colIdxsRowLhs[posLhs])) {
                            // Only rhs has a value in this column
                            valuesRes[rowIdx * numCols + colIdxsRowRhs[posRhs]] = func(VT(0), valuesRowRhs[posRhs], ctx);
                            posRhs++;
                        }
                        else {
                            // Both lhs and rhs have values in this column
                            valuesRes[rowIdx * numCols + colIdxsRowLhs[posLhs]] = func(valuesRowLhs[posLhs], valuesRowRhs[posRhs], ctx);
                            posLhs++;
                            posRhs++;
                        }
                    }
                }
                break;
            }
            default:
                throw std::runtime_error("EwBinaryMat(DenseMatrix <- CSRMatrix, CSRMatrix) - unsupported BinaryOpCode");
        }
    }
};


// ----------------------------------------------------------------------------
// DenseMatrix <- CSRMatrix, DenseMatrix
// ----------------------------------------------------------------------------

template<typename VT>
struct EwBinaryMat<DenseMatrix<VT>, CSRMatrix<VT>, DenseMatrix<VT>> {
    static void apply(BinaryOpCode opCode, DenseMatrix<VT> *& res, const CSRMatrix<VT> * lhs, const DenseMatrix<VT> * rhs, DCTX(ctx)) {
        const size_t numRows = lhs->getNumRows();
        const size_t numCols = lhs->getNumCols();
        
        if((numRows != rhs->getNumRows() && rhs->getNumRows() != 1) || (numCols != rhs->getNumCols() && rhs->getNumCols() != 1))
            throw std::runtime_error("EwBinaryMat(Dense) - lhs and rhs must have the same dimensions (or broadcast)");
        
        if(res == nullptr)
            res = DataObjectFactory::create<DenseMatrix<VT>>(numRows, numCols, false);
        
        VT * valuesRes = res->getValues();
        
        EwBinaryScaFuncPtr<VT, VT, VT> func = getEwBinaryScaFuncPtr<VT, VT, VT>(opCode);
        
        switch(opCode) {
            case BinaryOpCode::ADD: { // Add operation
                for(size_t rowIdx = 0; rowIdx < numRows; rowIdx++) {
                    auto rhsRow = (rhs->getNumRows() == 1 ? 0 : rowIdx);
                    for(size_t colIdx = 0; colIdx < numCols; colIdx++) {
                        auto lhsVal = lhs->get(rowIdx, colIdx);
                        auto rhsVal = rhs->get(rhsRow, colIdx);
                        valuesRes[rowIdx * numCols + colIdx] = func(lhsVal, rhsVal, ctx);
                    }
                }
                break;
            }
            default:
                throw std::runtime_error("EwBinaryMat(Dense) - unsupported BinaryOpCode");
        }
    }
};

// ----------------------------------------------------------------------------
// DenseMatrix <- DenseMatrix, CSRMatrix
// ----------------------------------------------------------------------------

template<typename VT>
struct EwBinaryMat<DenseMatrix<VT>, DenseMatrix<VT>, CSRMatrix<VT>> {
    static void apply(BinaryOpCode opCode, DenseMatrix<VT> *& res, const DenseMatrix<VT> * lhs, const CSRMatrix<VT> * rhs, DCTX(ctx)) {
        const size_t numRows = lhs->getNumRows();
        const size_t numCols = lhs->getNumCols();

        if((numRows != rhs->getNumRows() && rhs->getNumRows() != 1) || (numCols != rhs->getNumCols() && rhs->getNumCols() != 1))
            throw std::runtime_error("EwBinaryMat(Dense) - lhs and rhs must have the same dimensions (or broadcast)");

        if(res == nullptr)
            res = DataObjectFactory::create<DenseMatrix<VT>>(numRows, numCols, false);

        VT * valuesRes = res->getValues();

        EwBinaryScaFuncPtr<VT, VT, VT> func = getEwBinaryScaFuncPtr<VT, VT, VT>(opCode);

        switch(opCode) {
            case BinaryOpCode::ADD: { // Add operation
                for(size_t rowIdx = 0; rowIdx < numRows; rowIdx++) {
                    auto lhsRow = (lhs->getNumRows() == 1 ? 0 : rowIdx);
                    for(size_t colIdx = 0; colIdx < numCols; colIdx++) {
                        auto lhsVal = lhs->get(lhsRow, colIdx);
                        auto rhsVal = rhs->get(rowIdx, colIdx);
                        valuesRes[rowIdx * numCols + colIdx] = func(lhsVal, rhsVal, ctx);
                    }
                }
                break;
            }
            default:
                throw std::runtime_error("EwBinaryMat(Dense) - unsupported BinaryOpCode");
        }
    }
};

// ----------------------------------------------------------------------------
// CSRMatrix <- CSRMatrix, CSRMatrix
// ----------------------------------------------------------------------------

template <typename VT> struct EwBinaryMat<CSRMatrix<VT>, CSRMatrix<VT>, CSRMatrix<VT>> {
    static void apply(BinaryOpCode opCode, CSRMatrix<VT> *&res, const CSRMatrix<VT> *lhs, const CSRMatrix<VT> *rhs,
                      DCTX(ctx)) {
        const size_t numRows = lhs->getNumRows();
        const size_t numCols = lhs->getNumCols();
        if (numRows != rhs->getNumRows() || numCols != rhs->getNumCols())
            throw std::runtime_error("EwBinaryMat(CSR) - lhs and rhs must have "
                                     "the same dimensions.");

        size_t maxNnz;
        switch (opCode) {
        case BinaryOpCode::ADD: // merge
            maxNnz = lhs->getNumNonZeros() + rhs->getNumNonZeros();
            break;
        case BinaryOpCode::MUL: // intersect
            maxNnz = std::min(lhs->getNumNonZeros(), rhs->getNumNonZeros());
            break;
        default:
            throw std::runtime_error("EwBinaryMat(CSR) - unknown BinaryOpCode");
        }

        if (res == nullptr)
            res = DataObjectFactory::create<CSRMatrix<VT>>(numRows, numCols, maxNnz, false);

        size_t *rowOffsetsRes = res->getRowOffsets();

        EwBinaryScaFuncPtr<VT, VT, VT> func = getEwBinaryScaFuncPtr<VT, VT, VT>(opCode);

        rowOffsetsRes[0] = 0;

        switch (opCode) {
        case BinaryOpCode::ADD: { // merge non-zero cells
            for (size_t rowIdx = 0; rowIdx < numRows; rowIdx++) {
                size_t nnzRowLhs = lhs->getNumNonZeros(rowIdx);
                size_t nnzRowRhs = rhs->getNumNonZeros(rowIdx);
                if (nnzRowLhs && nnzRowRhs) {
                    // merge within row
                    const VT *valuesRowLhs = lhs->getValues(rowIdx);
                    const VT *valuesRowRhs = rhs->getValues(rowIdx);
                    VT *valuesRowRes = res->getValues(rowIdx);
                    const size_t *colIdxsRowLhs = lhs->getColIdxs(rowIdx);
                    const size_t *colIdxsRowRhs = rhs->getColIdxs(rowIdx);
                    size_t *colIdxsRowRes = res->getColIdxs(rowIdx);
                    size_t posLhs = 0;
                    size_t posRhs = 0;
                    size_t posRes = 0;
                    while (posLhs < nnzRowLhs && posRhs < nnzRowRhs) {
                        if (colIdxsRowLhs[posLhs] == colIdxsRowRhs[posRhs]) {
                            VT funcRes = func(valuesRowLhs[posLhs], valuesRowRhs[posRhs], ctx);
                            if (funcRes != VT(0)) {
                                valuesRowRes[posRes] = funcRes;
                                colIdxsRowRes[posRes] = colIdxsRowLhs[posLhs];
                                posRes++;
                            }
                            posLhs++;
                            posRhs++;
                        } else if (colIdxsRowLhs[posLhs] < colIdxsRowRhs[posRhs]) {
                            valuesRowRes[posRes] = valuesRowLhs[posLhs];
                            colIdxsRowRes[posRes] = colIdxsRowLhs[posLhs];
                            posLhs++;
                            posRes++;
                        } else {
                            valuesRowRes[posRes] = valuesRowRhs[posRhs];
                            colIdxsRowRes[posRes] = colIdxsRowRhs[posRhs];
                            posRhs++;
                            posRes++;
                        }
                    }
                    // copy from left
                    const size_t restRowLhs = nnzRowLhs - posLhs;
                    memcpy(valuesRowRes + posRes, valuesRowLhs + posLhs, restRowLhs * sizeof(VT));
                    memcpy(colIdxsRowRes + posRes, colIdxsRowLhs + posLhs, restRowLhs * sizeof(size_t));
                    // copy from right
                    const size_t restRowRhs = nnzRowRhs - posRhs;
                    memcpy(valuesRowRes + posRes, valuesRowRhs + posRhs, restRowRhs * sizeof(VT));
                    memcpy(colIdxsRowRes + posRes, colIdxsRowRhs + posRhs, restRowRhs * sizeof(size_t));

                    rowOffsetsRes[rowIdx + 1] = rowOffsetsRes[rowIdx] + posRes + restRowLhs + restRowRhs;
                } else if (nnzRowLhs) {
                    // copy from left
                    memcpy(res->getValues(rowIdx), lhs->getValues(rowIdx), nnzRowLhs * sizeof(VT));
                    memcpy(res->getColIdxs(rowIdx), lhs->getColIdxs(rowIdx), nnzRowLhs * sizeof(size_t));
                    rowOffsetsRes[rowIdx + 1] = rowOffsetsRes[rowIdx] + nnzRowLhs;
                } else if (nnzRowRhs) {
                    // copy from right
                    memcpy(res->getValues(rowIdx), rhs->getValues(rowIdx), nnzRowRhs * sizeof(VT));
                    memcpy(res->getColIdxs(rowIdx), rhs->getColIdxs(rowIdx), nnzRowRhs * sizeof(size_t));
                    rowOffsetsRes[rowIdx + 1] = rowOffsetsRes[rowIdx] + nnzRowRhs;
                } else
                    // empty row in result
                    rowOffsetsRes[rowIdx + 1] = rowOffsetsRes[rowIdx];
            }
            break;
        }
        case BinaryOpCode::MUL: { // intersect non-zero cells
            for (size_t rowIdx = 0; rowIdx < numRows; rowIdx++) {
                size_t nnzRowLhs = lhs->getNumNonZeros(rowIdx);
                size_t nnzRowRhs = rhs->getNumNonZeros(rowIdx);
                if (nnzRowLhs && nnzRowRhs) {
                    // intersect within row
                    const VT *valuesRowLhs = lhs->getValues(rowIdx);
                    const VT *valuesRowRhs = rhs->getValues(rowIdx);
                    VT *valuesRowRes = res->getValues(rowIdx);
                    const size_t *colIdxsRowLhs = lhs->getColIdxs(rowIdx);
                    const size_t *colIdxsRowRhs = rhs->getColIdxs(rowIdx);
                    size_t *colIdxsRowRes = res->getColIdxs(rowIdx);
                    size_t posLhs = 0;
                    size_t posRhs = 0;
                    size_t posRes = 0;
                    while (posLhs < nnzRowLhs && posRhs < nnzRowRhs) {
                        if (colIdxsRowLhs[posLhs] == colIdxsRowRhs[posRhs]) {
                            valuesRowRes[posRes] = func(valuesRowLhs[posLhs], valuesRowRhs[posRhs], ctx);
                            colIdxsRowRes[posRes] = colIdxsRowLhs[posLhs];
                            posLhs++;
                            posRhs++;
                            posRes++;
                        } else if (colIdxsRowLhs[posLhs] < colIdxsRowRhs[posRhs])
                            posLhs++;
                        else
                            posRhs++;
                    }
                    rowOffsetsRes[rowIdx + 1] = rowOffsetsRes[rowIdx] + posRes;
                } else
                    // empty row in result
                    rowOffsetsRes[rowIdx + 1] = rowOffsetsRes[rowIdx];
            }
            break;
        }
        default:
            throw std::runtime_error("EwBinaryMat(CSR) - unknown BinaryOpCode");
        }

        // TODO Update number of non-zeros in result in the end.
    }
};

// ----------------------------------------------------------------------------
// CSRMatrix <- CSRMatrix, DenseMatrix
// ----------------------------------------------------------------------------

template <typename VT> struct EwBinaryMat<CSRMatrix<VT>, CSRMatrix<VT>, DenseMatrix<VT>> {
    static void apply(BinaryOpCode opCode, CSRMatrix<VT> *&res, const CSRMatrix<VT> *lhs, const DenseMatrix<VT> *rhs,
                      DCTX(ctx)) {
        const size_t numRows = lhs->getNumRows();
        const size_t numCols = lhs->getNumCols();
        // TODO: lhs broadcast
        if ((numRows != rhs->getNumRows() && rhs->getNumRows() != 1) ||
            (numCols != rhs->getNumCols() && rhs->getNumCols() != 1))
            throw std::runtime_error("EwBinaryMat(CSR) - lhs and rhs must have "
                                     "the same dimensions (or broadcast)");

        size_t maxNnz;
        switch (opCode) {
        case BinaryOpCode::MUL: // intersect
            maxNnz = lhs->getNumNonZeros();
            break;
        case BinaryOpCode::ADD:
            maxNnz = lhs->getNumNonZeros() + rhs->getNumNonZeros();
            break;
        default:
            throw std::runtime_error("EwBinaryMat(CSR) - unknown BinaryOpCode");
        }

        if (res == nullptr)
            res = DataObjectFactory::create<CSRMatrix<VT>>(numRows, numCols, maxNnz, false);

        size_t *rowOffsetsRes = res->getRowOffsets();
        rowOffsetsRes[0] = 0;

        EwBinaryScaFuncPtr<VT, VT, VT> func = getEwBinaryScaFuncPtr<VT, VT, VT>(opCode);

<<<<<<< HEAD
        switch(opCode) {
            case BinaryOpCode::MUL: { // intersect non-zero cells
                for(size_t rowIdx = 0; rowIdx < numRows; rowIdx++) {
                    size_t nnzRowLhs = lhs->getNumNonZeros(rowIdx);
                    if(nnzRowLhs) {
                        // intersect within row
                        const VT * valuesRowLhs = lhs->getValues(rowIdx);
                        VT * valuesRowRes = res->getValues(rowIdx);
                        const size_t * colIdxsRowLhs = lhs->getColIdxs(rowIdx);
                        size_t * colIdxsRowRes = res->getColIdxs(rowIdx);
                        auto rhsRow = (rhs->getNumRows() == 1 ? 0 : rowIdx);
                        size_t posRes = 0;
                        for (size_t posLhs = 0; posLhs < nnzRowLhs; ++posLhs) {
                            auto rhsCol = (rhs->getNumCols() == 1 ? 0 : colIdxsRowLhs[posLhs]);
                            auto rVal = rhs->get(rhsRow, rhsCol);
                            if(rVal != 0) {
                                valuesRowRes[posRes] = func(valuesRowLhs[posLhs], rVal, ctx);
                                colIdxsRowRes[posRes] = colIdxsRowLhs[posLhs];
                                posRes++;
                            }
                        }
                        rowOffsetsRes[rowIdx + 1] = rowOffsetsRes[rowIdx] + posRes;
                    }
                    else
                        // empty row in result
                        rowOffsetsRes[rowIdx + 1] = rowOffsetsRes[rowIdx];
                }
                break;
            }
            case BinaryOpCode::ADD: {
                VT* valuesRes = res->getValues(0);  // Pointer to the result values array
                size_t* colIdxsRes = res->getColIdxs(0);  // Pointer to the result column indices array
                size_t posRes = 0;  // Track position in the result matrix's values and colIdxs arrays

                for (size_t rowIdx = 0; rowIdx < numRows; rowIdx++) {
                    const size_t rhsRow = (rhs->getNumRows() == 1 ? 0 : rowIdx);
                    size_t posLhs = 0;  // Current position in LHS row
                    size_t nnzRowLhs = lhs->getNumNonZeros(rowIdx);
                    const VT* valuesRowLhs = lhs->getValues(rowIdx);
                    const size_t* colIdxsRowLhs = lhs->getColIdxs(rowIdx);

                    size_t colIdxRhs = 0;  // Start from the first column index for the dense matrix

                    // Merge LHS and RHS
                    while (colIdxRhs < numCols) {
                        VT lhsVal = 0;
                        VT rhsVal = rhs->get(rhsRow, colIdxRhs);

                        // Check if there's a corresponding LHS value
                        if (posLhs < nnzRowLhs && colIdxsRowLhs[posLhs] == colIdxRhs) {
                            lhsVal = valuesRowLhs[posLhs++];
                        }

                        VT resultVal = func(lhsVal, rhsVal, ctx);

                        // Only store non-zero results
                        if (resultVal != 0) {
                            valuesRes[posRes] = resultVal;
                            colIdxsRes[posRes] = colIdxRhs;
=======
        rowOffsetsRes[0] = 0;

        switch (opCode) {
        case BinaryOpCode::MUL: { // intersect non-zero cells
            for (size_t rowIdx = 0; rowIdx < numRows; rowIdx++) {
                size_t nnzRowLhs = lhs->getNumNonZeros(rowIdx);
                if (nnzRowLhs) {
                    // intersect within row
                    const VT *valuesRowLhs = lhs->getValues(rowIdx);
                    VT *valuesRowRes = res->getValues(rowIdx);
                    const size_t *colIdxsRowLhs = lhs->getColIdxs(rowIdx);
                    size_t *colIdxsRowRes = res->getColIdxs(rowIdx);
                    auto rhsRow = (rhs->getNumRows() == 1 ? 0 : rowIdx);
                    size_t posRes = 0;
                    for (size_t posLhs = 0; posLhs < nnzRowLhs; ++posLhs) {
                        auto rhsCol = (rhs->getNumCols() == 1 ? 0 : colIdxsRowLhs[posLhs]);
                        auto rVal = rhs->get(rhsRow, rhsCol);
                        if (rVal != 0) {
                            valuesRowRes[posRes] = func(valuesRowLhs[posLhs], rVal, ctx);
                            colIdxsRowRes[posRes] = colIdxsRowLhs[posLhs];
>>>>>>> 9858fe80
                            posRes++;
                        }
                        colIdxRhs++;
                    }
<<<<<<< HEAD
                    rowOffsetsRes[rowIdx + 1] = posRes;
                }
                break;
            }
           
            default:
                throw std::runtime_error("EwBinaryMat(CSR) - unknown BinaryOpCode");
=======
                    rowOffsetsRes[rowIdx + 1] = rowOffsetsRes[rowIdx] + posRes;
                } else
                    // empty row in result
                    rowOffsetsRes[rowIdx + 1] = rowOffsetsRes[rowIdx];
>>>>>>> 9858fe80
            }

        // TODO Update number of non-zeros in result in the end.
    }
};

// ----------------------------------------------------------------------------
// Matrix <- Matrix, Matrix
// ----------------------------------------------------------------------------

template <typename VT> struct EwBinaryMat<Matrix<VT>, Matrix<VT>, Matrix<VT>> {
    static void apply(BinaryOpCode opCode, Matrix<VT> *&res, const Matrix<VT> *lhs, const Matrix<VT> *rhs, DCTX(ctx)) {
        const size_t numRows = lhs->getNumRows();
        const size_t numCols = lhs->getNumCols();
        if (numRows != rhs->getNumRows() || numCols != rhs->getNumCols())
            throw std::runtime_error("EwBinaryMat - lhs and rhs must have the same dimensions.");

        // TODO Choose matrix implementation depending on expected number of
        // non-zeros.
        if (res == nullptr)
            res = DataObjectFactory::create<DenseMatrix<VT>>(numRows, numCols, false);

        EwBinaryScaFuncPtr<VT, VT, VT> func = getEwBinaryScaFuncPtr<VT, VT, VT>(opCode);

        res->prepareAppend();
        for (size_t r = 0; r < numRows; ++r)
            for (size_t c = 0; c < numCols; ++c)
                res->append(r, c, func(lhs->get(r, c), rhs->get(r, c), ctx));
        res->finishAppend();
    }
};<|MERGE_RESOLUTION|>--- conflicted
+++ resolved
@@ -425,67 +425,6 @@
 
         EwBinaryScaFuncPtr<VT, VT, VT> func = getEwBinaryScaFuncPtr<VT, VT, VT>(opCode);
 
-<<<<<<< HEAD
-        switch(opCode) {
-            case BinaryOpCode::MUL: { // intersect non-zero cells
-                for(size_t rowIdx = 0; rowIdx < numRows; rowIdx++) {
-                    size_t nnzRowLhs = lhs->getNumNonZeros(rowIdx);
-                    if(nnzRowLhs) {
-                        // intersect within row
-                        const VT * valuesRowLhs = lhs->getValues(rowIdx);
-                        VT * valuesRowRes = res->getValues(rowIdx);
-                        const size_t * colIdxsRowLhs = lhs->getColIdxs(rowIdx);
-                        size_t * colIdxsRowRes = res->getColIdxs(rowIdx);
-                        auto rhsRow = (rhs->getNumRows() == 1 ? 0 : rowIdx);
-                        size_t posRes = 0;
-                        for (size_t posLhs = 0; posLhs < nnzRowLhs; ++posLhs) {
-                            auto rhsCol = (rhs->getNumCols() == 1 ? 0 : colIdxsRowLhs[posLhs]);
-                            auto rVal = rhs->get(rhsRow, rhsCol);
-                            if(rVal != 0) {
-                                valuesRowRes[posRes] = func(valuesRowLhs[posLhs], rVal, ctx);
-                                colIdxsRowRes[posRes] = colIdxsRowLhs[posLhs];
-                                posRes++;
-                            }
-                        }
-                        rowOffsetsRes[rowIdx + 1] = rowOffsetsRes[rowIdx] + posRes;
-                    }
-                    else
-                        // empty row in result
-                        rowOffsetsRes[rowIdx + 1] = rowOffsetsRes[rowIdx];
-                }
-                break;
-            }
-            case BinaryOpCode::ADD: {
-                VT* valuesRes = res->getValues(0);  // Pointer to the result values array
-                size_t* colIdxsRes = res->getColIdxs(0);  // Pointer to the result column indices array
-                size_t posRes = 0;  // Track position in the result matrix's values and colIdxs arrays
-
-                for (size_t rowIdx = 0; rowIdx < numRows; rowIdx++) {
-                    const size_t rhsRow = (rhs->getNumRows() == 1 ? 0 : rowIdx);
-                    size_t posLhs = 0;  // Current position in LHS row
-                    size_t nnzRowLhs = lhs->getNumNonZeros(rowIdx);
-                    const VT* valuesRowLhs = lhs->getValues(rowIdx);
-                    const size_t* colIdxsRowLhs = lhs->getColIdxs(rowIdx);
-
-                    size_t colIdxRhs = 0;  // Start from the first column index for the dense matrix
-
-                    // Merge LHS and RHS
-                    while (colIdxRhs < numCols) {
-                        VT lhsVal = 0;
-                        VT rhsVal = rhs->get(rhsRow, colIdxRhs);
-
-                        // Check if there's a corresponding LHS value
-                        if (posLhs < nnzRowLhs && colIdxsRowLhs[posLhs] == colIdxRhs) {
-                            lhsVal = valuesRowLhs[posLhs++];
-                        }
-
-                        VT resultVal = func(lhsVal, rhsVal, ctx);
-
-                        // Only store non-zero results
-                        if (resultVal != 0) {
-                            valuesRes[posRes] = resultVal;
-                            colIdxsRes[posRes] = colIdxRhs;
-=======
         rowOffsetsRes[0] = 0;
 
         switch (opCode) {
@@ -506,25 +445,14 @@
                         if (rVal != 0) {
                             valuesRowRes[posRes] = func(valuesRowLhs[posLhs], rVal, ctx);
                             colIdxsRowRes[posRes] = colIdxsRowLhs[posLhs];
->>>>>>> 9858fe80
                             posRes++;
                         }
                         colIdxRhs++;
                     }
-<<<<<<< HEAD
-                    rowOffsetsRes[rowIdx + 1] = posRes;
-                }
-                break;
-            }
-           
-            default:
-                throw std::runtime_error("EwBinaryMat(CSR) - unknown BinaryOpCode");
-=======
                     rowOffsetsRes[rowIdx + 1] = rowOffsetsRes[rowIdx] + posRes;
                 } else
                     // empty row in result
                     rowOffsetsRes[rowIdx + 1] = rowOffsetsRes[rowIdx];
->>>>>>> 9858fe80
             }
 
         // TODO Update number of non-zeros in result in the end.
