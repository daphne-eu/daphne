/*
 * Copyright 2021 The DAPHNE Consortium
 *
 * Licensed under the Apache License, Version 2.0 (the "License");
 * you may not use this file except in compliance with the License.
 * You may obtain a copy of the License at
 *
 *     http://www.apache.org/licenses/LICENSE-2.0
 *
 * Unless required by applicable law or agreed to in writing, software
 * distributed under the License is distributed on an "AS IS" BASIS,
 * WITHOUT WARRANTIES OR CONDITIONS OF ANY KIND, either express or implied.
 * See the License for the specific language governing permissions and
 * limitations under the License.
 */

#pragma once

#include <runtime/local/context/DaphneContext.h>
#include <runtime/local/datastructures/DataObjectFactory.h>
#include <runtime/local/datastructures/DenseMatrix.h>
#include <runtime/local/datastructures/Frame.h>
#include <runtime/local/datastructures/ValueTypeCode.h>
#include <runtime/local/datastructures/ValueTypeUtils.h>
#include <runtime/local/kernels/ExtractRow.h>
#include <util/DeduceType.h>

#include <algorithm>
#include <functional>
#include <numeric>
#include <vector>

// ****************************************************************************
// Struct for partial template specialization
// ****************************************************************************

template<class DTRes, class DTArg>
struct Order {
    static void apply(DTRes *& res, const DTArg * arg, size_t * colIdxs, size_t numColIdxs, bool * ascending, size_t numAscending, bool returnIdx, DCTX(ctx), std::vector<std::pair<size_t, size_t>> * groupsRes = nullptr) = delete;
};

// ****************************************************************************
// Convenience function
// ****************************************************************************

// Note that we normally don't pass any arguments after the DaphneContext. In
// this case it is only okay because groupsRes has a default and is meant to be
// used only by other kernels, not from DaphneDSL.
template<class DTRes, class DTArg>
void order(DTRes *& res, const DTArg * arg, size_t * colIdxs, size_t numColIdxs, bool * ascending, size_t numAscending, bool returnIdx, DCTX(ctx), std::vector<std::pair<size_t, size_t>> * groupsRes = nullptr) {
    Order<DTRes,DTArg>::apply(res, arg, colIdxs, numColIdxs, ascending, numAscending, returnIdx, ctx, groupsRes);
}

// ****************************************************************************
// Functions called by multiple template specializations
// ****************************************************************************

// sorts input idx DenseMatrix within the index ranges in the input groups vector on the values of the input column (column with id colIdx in DenseMatrix arg; id 0 for column matrices)
template<typename VTIdx, typename VT>
void columnIDSort(DenseMatrix<VTIdx> *&idx, const DenseMatrix<VT>* arg, size_t colIdx, std::vector<std::pair<VTIdx, VTIdx>> &groups, bool ascending, DCTX(ctx)) {
    VTIdx * indicies = idx->getValues();
    const VT * values = arg->getValues();
    const size_t rowSkip = arg->getRowSkip();
    auto compare = ascending ?
        std::function{[&values, rowSkip, colIdx](VTIdx i, VTIdx j) {
            return values[i * rowSkip + colIdx] < values[j * rowSkip + colIdx];
        }} :
        std::function{[&values, rowSkip, colIdx](VTIdx i, VTIdx j) {
            return values[i * rowSkip + colIdx] > values[j * rowSkip + colIdx];}};
    for (const auto &group : groups)
        std::stable_sort(indicies+group.first, indicies+group.second, compare);
}

template<typename VT>
VT* nextWithRowskip(VT*& first, VT*& last, const size_t rowSkip) {
    for (VT* next = first; next != last; next+=rowSkip) {
        if (*next != *first)
            return next;
    }
    return last;
}

// scans a column for groups of duplicates (stored as VTIdx pairs forming index ranges)
// performed only within the index ranges in the input groups vector on the values of the input column (DenseMatrix)
// replaces the groups in the input vector with the groups found during the scan
template<typename VTIdx, typename VT>
void columnGroupScan(std::vector<std::pair<VTIdx, VTIdx>> &groups, DenseMatrix<VT>* col, size_t colIdx, DCTX(ctx)) {
    const size_t numOldGroups = groups.size();
    VT * values = col->getValues();
    const size_t rowSkip = col->getRowSkip();
    for (size_t g = 0; g < numOldGroups; g++) {
        VT * first = values + groups[g].first * rowSkip + colIdx;
        VT * last = values + groups[g].second * rowSkip + colIdx;
        while (first != last) {
            VT * next = nextWithRowskip<VT>(first, last, rowSkip);
            if ((size_t) (next - first) > rowSkip)
                groups.push_back(std::make_pair((first-values-colIdx)/rowSkip, (next-values-colIdx)/rowSkip));
            first = next;   
        }
    }
    groups.erase(groups.begin(),groups.begin()+numOldGroups);
}

// sorts IDs inside groups by the key column, reorder the column via a row extraction into a temporary 
// DenseMatrix and then scan for groups of duplicates to be tie broken by another subsequent key column
template<typename VTIdx, typename VT>
void multiColumnIDSort(DenseMatrix<VTIdx> *&idx, const DenseMatrix<VT>* col, size_t colIdx, std::vector<std::pair<VTIdx, VTIdx>> &groups, bool ascending, DCTX(ctx)){
    columnIDSort(idx, col, colIdx, groups, ascending, ctx);
    DenseMatrix<VT> * tmp = nullptr;
    extractRow<DenseMatrix<VT>, DenseMatrix<VT>, VTIdx>(tmp, col, idx, ctx);
    columnGroupScan(groups, tmp, colIdx, ctx);
    DataObjectFactory::destroy(tmp);
}

<<<<<<< HEAD
// sorts IDs inside groups by the key column, reorder the column via a row extraction into a temporary
// DenseMatrix and then scan for groups of duplicates to be tie broken by another subsequent key column
=======
// ----------------------------------------------------------------------------
//  Frame order structs
// ----------------------------------------------------------------------------

>>>>>>> 3aae7954
template<typename VTCol>
struct ColumnIDSort {
    static void apply(const Frame * arg, DenseMatrix<size_t> *&idx, std::vector<std::pair<size_t, size_t>> &groups, bool ascending, size_t colIdx, DCTX(ctx)) {
        columnIDSort(idx, arg->getColumn<VTCol>(colIdx), 0, groups, ascending, ctx);
    }
};

// sorts IDs inside groups by the key column, reorder the column via a row extraction into a temporary 
// DenseMatrix and then scan for groups of duplicates to be tie broken by another subsequent key column
template<typename VTCol>
struct MultiColumnIDSort {
    static void apply(const Frame * arg, DenseMatrix<size_t> *&idx, std::vector<std::pair<size_t, size_t>> &groups, bool ascending, size_t colIdx, DCTX(ctx)) {
        multiColumnIDSort(idx, arg->getColumn<VTCol>(colIdx), 0, groups, ascending, ctx);
    }
};

struct OrderFrame {
    static void apply(DenseMatrix<size_t> *& idx, const Frame * arg, size_t * colIdxs, size_t numColIdxs, bool * ascending, size_t numAscending, std::vector<std::pair<size_t, size_t>> * groupsRes, DCTX(ctx)) {
        size_t numRows = arg->getNumRows();
<<<<<<< HEAD
        if (arg == nullptr || colIdxs == nullptr || numColIdxs == 0 || ascending == nullptr) {
            throw std::runtime_error("order-kernel called with invalid arguments");
        }

        auto idx = DataObjectFactory::create<DenseMatrix<size_t>>(numRows, 1, false);
=======
        idx = DataObjectFactory::create<DenseMatrix<size_t>>(numRows, 1, false);
>>>>>>> 3aae7954
        auto indicies = idx->getValues();
        std::iota(indicies, indicies+numRows, 0);

        std::vector<std::pair<size_t, size_t>> groups;
        groups.push_back(std::make_pair(0, numRows));

        if (numColIdxs > 1) {
            for (size_t i = 0; i < numColIdxs-1; i++) {
                DeduceValueTypeAndExecute<MultiColumnIDSort>::apply(arg->getSchema()[colIdxs[i]], arg, idx, groups, ascending[i], colIdxs[i], ctx);
            }
        }

        // efficient last sort pass OR finalizing the groups vector for further use
        size_t colIdx = colIdxs[numColIdxs-1];
        if (groupsRes == nullptr) {
            DeduceValueTypeAndExecute<ColumnIDSort>::apply(arg->getSchema()[colIdx], arg, idx, groups, ascending[numColIdxs-1], colIdx, ctx);
        } else {
            DeduceValueTypeAndExecute<MultiColumnIDSort>::apply(arg->getSchema()[colIdx], arg, idx, groups, ascending[numColIdxs-1], colIdx, ctx);
            groupsRes->insert(groupsRes->end(), groups.begin(), groups.end());
        }
    }
};

// ****************************************************************************
// (Partial) template specializations for different data/value types
// ****************************************************************************

// ----------------------------------------------------------------------------
// Frame <- Frame 
// ----------------------------------------------------------------------------

template <> struct Order<Frame, Frame> {
    static void apply(Frame *& res, const Frame * arg, size_t * colIdxs, size_t numColIdxs, bool * ascending, size_t numAscending, bool returnIdx, DCTX(ctx), std::vector<std::pair<size_t, size_t>> * groupsRes = nullptr) {
        if (arg == nullptr || colIdxs == nullptr || numColIdxs == 0 || ascending == nullptr || returnIdx) {
            throw std::runtime_error("order-kernel called with invalid arguments");
        }
        DenseMatrix<size_t>* idx = nullptr;
        OrderFrame::apply(idx, arg, colIdxs, numColIdxs, ascending, numAscending, groupsRes, ctx);
        extractRow(res, arg, idx, ctx);
        DataObjectFactory::destroy(idx);
    }
};

// ----------------------------------------------------------------------------
// DenseMatrix <- Frame 
// ----------------------------------------------------------------------------

template <typename VTRes> struct Order<DenseMatrix<VTRes>, Frame> {
    static void apply(DenseMatrix<VTRes> *& res, const Frame * arg, size_t * colIdxs, size_t numColIdxs, bool * ascending, size_t numAscending, bool returnIdx, DCTX(ctx), std::vector<std::pair<size_t, size_t>> * groupsRes = nullptr) {
        if (arg == nullptr || colIdxs == nullptr || numColIdxs == 0 || ascending == nullptr || !returnIdx) {
            throw std::runtime_error("order-kernel called with invalid arguments");
        }
        DenseMatrix<size_t>* idx = nullptr;
        OrderFrame::apply(idx, arg, colIdxs, numColIdxs, ascending, numAscending, groupsRes, ctx);
        res = idx;
    }
};  

// ----------------------------------------------------------------------------
// DenseMatrix <- DenseMatrix 
// ----------------------------------------------------------------------------

template <typename VTRes, typename VTArg>
struct Order<DenseMatrix<VTRes>, DenseMatrix<VTArg>> {
    static void apply(DenseMatrix<VTRes> *& res, const DenseMatrix<VTArg> * arg, size_t * colIdxs, size_t numColIdxs, bool * ascending, size_t numAscending, bool returnIdx, DCTX(ctx), std::vector<std::pair<size_t, size_t>> * groupsRes = nullptr) {
        size_t numRows = arg->getNumRows();
        if (arg == nullptr || colIdxs == nullptr || numColIdxs == 0 || ascending == nullptr ||
            (returnIdx == false && !std::is_same<VTRes, VTArg>::value) || 
            (returnIdx == true && !std::is_same<VTRes, size_t>::value)
        ) {
            throw std::runtime_error("order-kernel called with invalid arguments");
        }

        auto idx = DataObjectFactory::create<DenseMatrix<size_t>>(numRows, 1, false);
        auto indices = idx->getValues();
        std::iota(indices, indices+numRows, 0);
        std::vector<std::pair<size_t, size_t>> groups;
        groups.push_back(std::make_pair(0, numRows));

        if (numColIdxs > 1) {
            for (size_t i = 0; i < numColIdxs-1; i++) {
                multiColumnIDSort(idx, arg, colIdxs[i], groups, ascending[i], ctx);
            }
        }

        if (groupsRes == nullptr) {
            columnIDSort(idx, arg, colIdxs[numColIdxs-1], groups, ascending[numColIdxs-1], ctx);
        } else {
            multiColumnIDSort(idx, arg, colIdxs[numColIdxs-1], groups, ascending[numColIdxs-1], ctx);
            groupsRes->insert(groupsRes->end(), groups.begin(), groups.end());
        }

        if (returnIdx)
        {
           res = (DenseMatrix<VTRes>*) idx;
        } else {
            extractRow<DenseMatrix<VTArg>, DenseMatrix<VTArg>, size_t>((DenseMatrix<VTArg>*&) res, arg, idx, ctx);
            DataObjectFactory::destroy(idx);
        }
    }
};<|MERGE_RESOLUTION|>--- conflicted
+++ resolved
@@ -95,13 +95,13 @@
             VT * next = nextWithRowskip<VT>(first, last, rowSkip);
             if ((size_t) (next - first) > rowSkip)
                 groups.push_back(std::make_pair((first-values-colIdx)/rowSkip, (next-values-colIdx)/rowSkip));
-            first = next;   
+            first = next;
         }
     }
     groups.erase(groups.begin(),groups.begin()+numOldGroups);
 }
 
-// sorts IDs inside groups by the key column, reorder the column via a row extraction into a temporary 
+// sorts IDs inside groups by the key column, reorder the column via a row extraction into a temporary
 // DenseMatrix and then scan for groups of duplicates to be tie broken by another subsequent key column
 template<typename VTIdx, typename VT>
 void multiColumnIDSort(DenseMatrix<VTIdx> *&idx, const DenseMatrix<VT>* col, size_t colIdx, std::vector<std::pair<VTIdx, VTIdx>> &groups, bool ascending, DCTX(ctx)){
@@ -112,15 +112,10 @@
     DataObjectFactory::destroy(tmp);
 }
 
-<<<<<<< HEAD
-// sorts IDs inside groups by the key column, reorder the column via a row extraction into a temporary
-// DenseMatrix and then scan for groups of duplicates to be tie broken by another subsequent key column
-=======
 // ----------------------------------------------------------------------------
 //  Frame order structs
 // ----------------------------------------------------------------------------
 
->>>>>>> 3aae7954
 template<typename VTCol>
 struct ColumnIDSort {
     static void apply(const Frame * arg, DenseMatrix<size_t> *&idx, std::vector<std::pair<size_t, size_t>> &groups, bool ascending, size_t colIdx, DCTX(ctx)) {
@@ -140,21 +135,13 @@
 struct OrderFrame {
     static void apply(DenseMatrix<size_t> *& idx, const Frame * arg, size_t * colIdxs, size_t numColIdxs, bool * ascending, size_t numAscending, std::vector<std::pair<size_t, size_t>> * groupsRes, DCTX(ctx)) {
         size_t numRows = arg->getNumRows();
-<<<<<<< HEAD
-        if (arg == nullptr || colIdxs == nullptr || numColIdxs == 0 || ascending == nullptr) {
-            throw std::runtime_error("order-kernel called with invalid arguments");
-        }
-
-        auto idx = DataObjectFactory::create<DenseMatrix<size_t>>(numRows, 1, false);
-=======
         idx = DataObjectFactory::create<DenseMatrix<size_t>>(numRows, 1, false);
->>>>>>> 3aae7954
         auto indicies = idx->getValues();
         std::iota(indicies, indicies+numRows, 0);
-
+        
         std::vector<std::pair<size_t, size_t>> groups;
         groups.push_back(std::make_pair(0, numRows));
-
+            
         if (numColIdxs > 1) {
             for (size_t i = 0; i < numColIdxs-1; i++) {
                 DeduceValueTypeAndExecute<MultiColumnIDSort>::apply(arg->getSchema()[colIdxs[i]], arg, idx, groups, ascending[i], colIdxs[i], ctx);
@@ -177,7 +164,7 @@
 // ****************************************************************************
 
 // ----------------------------------------------------------------------------
-// Frame <- Frame 
+// Frame <- Frame
 // ----------------------------------------------------------------------------
 
 template <> struct Order<Frame, Frame> {
@@ -193,7 +180,7 @@
 };
 
 // ----------------------------------------------------------------------------
-// DenseMatrix <- Frame 
+// DenseMatrix <- Frame
 // ----------------------------------------------------------------------------
 
 template <typename VTRes> struct Order<DenseMatrix<VTRes>, Frame> {
@@ -205,10 +192,10 @@
         OrderFrame::apply(idx, arg, colIdxs, numColIdxs, ascending, numAscending, groupsRes, ctx);
         res = idx;
     }
-};  
-
-// ----------------------------------------------------------------------------
-// DenseMatrix <- DenseMatrix 
+};
+
+// ----------------------------------------------------------------------------
+// DenseMatrix <- DenseMatrix
 // ----------------------------------------------------------------------------
 
 template <typename VTRes, typename VTArg>
@@ -216,7 +203,7 @@
     static void apply(DenseMatrix<VTRes> *& res, const DenseMatrix<VTArg> * arg, size_t * colIdxs, size_t numColIdxs, bool * ascending, size_t numAscending, bool returnIdx, DCTX(ctx), std::vector<std::pair<size_t, size_t>> * groupsRes = nullptr) {
         size_t numRows = arg->getNumRows();
         if (arg == nullptr || colIdxs == nullptr || numColIdxs == 0 || ascending == nullptr ||
-            (returnIdx == false && !std::is_same<VTRes, VTArg>::value) || 
+            (returnIdx == false && !std::is_same<VTRes, VTArg>::value) ||
             (returnIdx == true && !std::is_same<VTRes, size_t>::value)
         ) {
             throw std::runtime_error("order-kernel called with invalid arguments");
