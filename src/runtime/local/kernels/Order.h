/*
 * Copyright 2021 The DAPHNE Consortium
 *
 * Licensed under the Apache License, Version 2.0 (the "License");
 * you may not use this file except in compliance with the License.
 * You may obtain a copy of the License at
 *
 *     http://www.apache.org/licenses/LICENSE-2.0
 *
 * Unless required by applicable law or agreed to in writing, software
 * distributed under the License is distributed on an "AS IS" BASIS,
 * WITHOUT WARRANTIES OR CONDITIONS OF ANY KIND, either express or implied.
 * See the License for the specific language governing permissions and
 * limitations under the License.
 */

#pragma once

#include <runtime/local/context/DaphneContext.h>
#include <runtime/local/datastructures/DataObjectFactory.h>
#include <runtime/local/datastructures/DenseMatrix.h>
#include <runtime/local/datastructures/Frame.h>
#include <runtime/local/datastructures/ValueTypeCode.h>
#include <runtime/local/datastructures/ValueTypeUtils.h>
#include <runtime/local/kernels/ExtractRow.h>
#include <util/DeduceType.h>

#include <algorithm>
#include <functional>
#include <numeric>
#include <vector>

// ****************************************************************************
// Struct for partial template specialization
// ****************************************************************************

template<class DT>
struct Order {
<<<<<<< HEAD
    static void apply(DTRes *& res, const DTRes * arg, size_t * colIdxs, size_t numKeyCols, bool * ascending, size_t numAscendings, DCTX(ctx)) = delete;
=======
    static void apply(DT *& res, const DT * arg, size_t * colIdxs, size_t numColIdxs, bool * ascending, size_t numAscending, bool returnIdx, DCTX(ctx), std::vector<std::pair<size_t, size_t>> * groupsRes = nullptr) = delete;
>>>>>>> 83dd3c8a
};

// ****************************************************************************
// Convenience function
// ****************************************************************************

<<<<<<< HEAD
template<class DTRes>
void order(DTRes *& res, const DTRes * arg, size_t * colIdxs, size_t numKeyCols, bool * ascending, size_t numAscendings, DCTX(ctx)) {
    Order<DTRes>::apply(res, arg, colIdxs, numKeyCols, ascending, ctx);
=======
// Note that we normally don't pass any arguments after the DaphneContext. In
// this case it is only okay because groupsRes has a default and is meant to be
// used only by other kernels, not from DaphneDSL.
template<class DT>
void order(DT *& res, const DT * arg, size_t * colIdxs, size_t numColIdxs, bool * ascending, size_t numAscending, bool returnIdx, DCTX(ctx), std::vector<std::pair<size_t, size_t>> * groupsRes = nullptr) {
    Order<DT>::apply(res, arg, colIdxs, numColIdxs, ascending, numAscending, returnIdx, ctx, groupsRes);
>>>>>>> 83dd3c8a
}

// ****************************************************************************
// (Partial) template specializations for different data/value types
// ****************************************************************************

// ----------------------------------------------------------------------------
// Frame <- Frame
// ----------------------------------------------------------------------------

// scans a column for groups of duplicates (stored as VTIdx pairs forming index ranges)
// performed only within the index ranges in the input groups vector on the values of the input column (DenseMatrix)
// replaces the groups in the input vector with the groups found during the scan
template<typename VTIdx, typename VT>
void columnGroupScan(std::vector<std::pair<VTIdx, VTIdx>> &groups, DenseMatrix<VT>* col, DCTX(ctx)) {
    const size_t numOldGroups = groups.size();
    const VT * values = col->getValues();
    for (size_t g = 0; g < numOldGroups; g++) {
        auto first = values + groups[g].first;
        const auto last = values + groups[g].second;
        while (first != last) {
            const auto next{std::find_if(first + 1, last, [&](const VT& t) {return t != *first;})};
            if (next - first > 1) {
                groups.push_back(std::make_pair(first-values, next-values));
            }
            first = next;
        }
    }
    groups.erase(groups.begin(),groups.begin()+numOldGroups);
}

// sorts input idx DenseMatrix within the index ranges in the input groups vector on the values of the input column (DenseMatrix)
template<typename VTIdx, typename VT>
void columnIDSort(DenseMatrix<VTIdx> *&idx, const DenseMatrix<VT>* col, std::vector<std::pair<VTIdx, VTIdx>> &groups, bool ascending, DCTX(ctx)) {
    VTIdx * indicies = idx->getValues();
    const VT * values = col->getValues();
    auto compare = ascending ? std::function{[&values](VTIdx i, VTIdx j) {return values[i] < values[j];}}
                             : std::function{[&values](VTIdx i, VTIdx j) {return values[i] > values[j];}};
    for (const auto &group : groups)
        std::stable_sort(indicies+group.first, indicies+group.second, compare);
}

// sorts IDs inside groups by the key column, reorder the column via a row extraction into a temporary
// DenseMatrix and then scan for groups of duplicates to be tie broken by another subsequent key column
<<<<<<< HEAD
template<typename VTIdx, typename VT>
void multiColumnIDSort(DenseMatrix<VTIdx> *&idx, const DenseMatrix<VT>* col, std::vector<std::pair<VTIdx, VTIdx>> &groups, bool ascending, DCTX(ctx)){
    columnIDSort(idx, col, groups, ascending, ctx);
    DenseMatrix<VT> * tmp = nullptr;
    extractRow<DenseMatrix<VT>, DenseMatrix<VT>, VTIdx>(tmp, col, idx, ctx);
    columnGroupScan(groups, tmp, ctx);
    DataObjectFactory::destroy(tmp);
}

template <>
struct Order<Frame> {
    static void apply(Frame *& res, const Frame * arg, size_t * colIdxs, size_t numKeyCols, bool * ascending, DCTX(ctx)) {
=======
template<typename VTCol>
struct MultiColumnIDSort {
    static void apply(const Frame * arg, DenseMatrix<size_t> *&idx, std::vector<std::pair<size_t, size_t>> &groups, bool ascending, size_t colIdx, DCTX(ctx)) {
        auto col = arg->getColumn<VTCol>(colIdx);
        columnIDSort(idx, col, groups, ascending, ctx);
        DenseMatrix<VTCol> * tmp = nullptr;
        extractRow(tmp, col, idx, ctx);
        columnGroupScan(groups, tmp, ctx);
        DataObjectFactory::destroy(tmp);
    }
};

template<typename VTCol>
struct ColumnIDSort {
    static void apply(const Frame * arg, DenseMatrix<size_t> *&idx, std::vector<std::pair<size_t, size_t>> &groups, bool ascending, size_t colIdx, DCTX(ctx)) {
        auto col = arg->getColumn<VTCol>(colIdx);
        columnIDSort(idx, col, groups, ascending, ctx);
    }
};

template <> struct Order<Frame> {
    static void apply(Frame *& res, const Frame * arg, size_t * colIdxs, size_t numColIdxs, bool * ascending, size_t numAscending, bool returnIdx, DCTX(ctx), std::vector<std::pair<size_t, size_t>> * groupsRes = nullptr) {
>>>>>>> 83dd3c8a
        size_t numRows = arg->getNumRows();
        if (arg == nullptr || colIdxs == nullptr || numColIdxs == 0 || ascending == nullptr) {
            throw std::runtime_error("order-kernel called with invalid arguments");
        }
        
        auto idx = DataObjectFactory::create<DenseMatrix<size_t>>(numRows, 1, false);
        auto indicies = idx->getValues();
        std::iota(indicies, indicies+numRows, 0);
        
        std::vector<std::pair<size_t, size_t>> groups;
        groups.push_back(std::make_pair(0, numRows));
<<<<<<< HEAD

        if (numKeyCols > 1) {
            for (size_t i = 0; i < numKeyCols-1; i++) {
                colIdx = colIdxs[i];
                switch(arg->getColumnType(colIdx)) {
                    // TODO Memory leak (getColumn(), see #222).
                    case ValueTypeCode::F64: multiColumnIDSort(idx, arg->getColumn<double>(colIdx), groups, ascending[i], ctx); break;
                    case ValueTypeCode::F32: multiColumnIDSort(idx, arg->getColumn<float>(colIdx), groups, ascending[i], ctx); break;
                    case ValueTypeCode::SI64: multiColumnIDSort(idx, arg->getColumn<int64_t>(colIdx), groups, ascending[i], ctx); break;
                    case ValueTypeCode::SI32: multiColumnIDSort(idx, arg->getColumn<int32_t>(colIdx), groups, ascending[i], ctx); break;
                    case ValueTypeCode::SI8 : multiColumnIDSort(idx, arg->getColumn<int8_t>(colIdx), groups, ascending[i], ctx); break;
                    case ValueTypeCode::UI64: multiColumnIDSort(idx, arg->getColumn<uint64_t>(colIdx), groups, ascending[i], ctx); break;
                    case ValueTypeCode::UI32: multiColumnIDSort(idx, arg->getColumn<uint32_t>(colIdx), groups, ascending[i], ctx); break;
                    case ValueTypeCode::UI8 : multiColumnIDSort(idx, arg->getColumn<uint8_t>(colIdx), groups, ascending[i], ctx); break;
                }
            }
        }

        colIdx = colIdxs[numKeyCols-1];
        switch(arg->getColumnType(colIdx)) {
            // TODO Memory leak (getColumn(), see #222).
            case ValueTypeCode::F64: columnIDSort(idx, arg->getColumn<double>(colIdx), groups, ascending[numKeyCols-1], ctx); break;
            case ValueTypeCode::F32: columnIDSort(idx, arg->getColumn<float>(colIdx), groups, ascending[numKeyCols-1], ctx); break;
            case ValueTypeCode::SI64: columnIDSort(idx, arg->getColumn<int64_t>(colIdx), groups, ascending[numKeyCols-1], ctx); break;
            case ValueTypeCode::SI32: columnIDSort(idx, arg->getColumn<int32_t>(colIdx), groups, ascending[numKeyCols-1], ctx); break;
            case ValueTypeCode::SI8 : columnIDSort(idx, arg->getColumn<int8_t>(colIdx), groups, ascending[numKeyCols-1], ctx); break;
            case ValueTypeCode::UI64: columnIDSort(idx, arg->getColumn<uint64_t>(colIdx), groups, ascending[numKeyCols-1], ctx); break;
            case ValueTypeCode::UI32: columnIDSort(idx, arg->getColumn<uint32_t>(colIdx), groups, ascending[numKeyCols-1], ctx); break;
            case ValueTypeCode::UI8 : columnIDSort(idx, arg->getColumn<uint8_t>(colIdx), groups, ascending[numKeyCols-1], ctx); break;
=======
            
        if (numColIdxs > 1) {
            for (size_t i = 0; i < numColIdxs-1; i++) {
                DeduceValueTypeAndExecute<MultiColumnIDSort>::apply(arg->getSchema()[colIdxs[i]], arg, idx, groups, ascending[i], colIdxs[i], ctx);
            }
        }

        // efficient last sort pass OR finalizing the groups vector for further use
        size_t colIdx = colIdxs[numColIdxs-1];
        if (groupsRes == nullptr) {
            DeduceValueTypeAndExecute<ColumnIDSort>::apply(arg->getSchema()[colIdx], arg, idx, groups, ascending[numColIdxs-1], colIdx, ctx);
        } else {
            DeduceValueTypeAndExecute<MultiColumnIDSort>::apply(arg->getSchema()[colIdx], arg, idx, groups, ascending[numColIdxs-1], colIdx, ctx);
            if (groups.front().first == 0 && groups.front().second == numRows) {
                groups.clear();
            }
            groupsRes->insert(groupsRes->end(), groups.begin(), groups.end());
>>>>>>> 83dd3c8a
        }

        //applying the final object ID permutation (result of the sorting procedure) to the frame via a row extraction
        extractRow(res, arg, idx, ctx);
        DataObjectFactory::destroy(idx);
    }
};<|MERGE_RESOLUTION|>--- conflicted
+++ resolved
@@ -36,29 +36,19 @@
 
 template<class DT>
 struct Order {
-<<<<<<< HEAD
-    static void apply(DTRes *& res, const DTRes * arg, size_t * colIdxs, size_t numKeyCols, bool * ascending, size_t numAscendings, DCTX(ctx)) = delete;
-=======
     static void apply(DT *& res, const DT * arg, size_t * colIdxs, size_t numColIdxs, bool * ascending, size_t numAscending, bool returnIdx, DCTX(ctx), std::vector<std::pair<size_t, size_t>> * groupsRes = nullptr) = delete;
->>>>>>> 83dd3c8a
 };
 
 // ****************************************************************************
 // Convenience function
 // ****************************************************************************
 
-<<<<<<< HEAD
-template<class DTRes>
-void order(DTRes *& res, const DTRes * arg, size_t * colIdxs, size_t numKeyCols, bool * ascending, size_t numAscendings, DCTX(ctx)) {
-    Order<DTRes>::apply(res, arg, colIdxs, numKeyCols, ascending, ctx);
-=======
 // Note that we normally don't pass any arguments after the DaphneContext. In
 // this case it is only okay because groupsRes has a default and is meant to be
 // used only by other kernels, not from DaphneDSL.
 template<class DT>
 void order(DT *& res, const DT * arg, size_t * colIdxs, size_t numColIdxs, bool * ascending, size_t numAscending, bool returnIdx, DCTX(ctx), std::vector<std::pair<size_t, size_t>> * groupsRes = nullptr) {
     Order<DT>::apply(res, arg, colIdxs, numColIdxs, ascending, numAscending, returnIdx, ctx, groupsRes);
->>>>>>> 83dd3c8a
 }
 
 // ****************************************************************************
@@ -103,20 +93,6 @@
 
 // sorts IDs inside groups by the key column, reorder the column via a row extraction into a temporary
 // DenseMatrix and then scan for groups of duplicates to be tie broken by another subsequent key column
-<<<<<<< HEAD
-template<typename VTIdx, typename VT>
-void multiColumnIDSort(DenseMatrix<VTIdx> *&idx, const DenseMatrix<VT>* col, std::vector<std::pair<VTIdx, VTIdx>> &groups, bool ascending, DCTX(ctx)){
-    columnIDSort(idx, col, groups, ascending, ctx);
-    DenseMatrix<VT> * tmp = nullptr;
-    extractRow<DenseMatrix<VT>, DenseMatrix<VT>, VTIdx>(tmp, col, idx, ctx);
-    columnGroupScan(groups, tmp, ctx);
-    DataObjectFactory::destroy(tmp);
-}
-
-template <>
-struct Order<Frame> {
-    static void apply(Frame *& res, const Frame * arg, size_t * colIdxs, size_t numKeyCols, bool * ascending, DCTX(ctx)) {
-=======
 template<typename VTCol>
 struct MultiColumnIDSort {
     static void apply(const Frame * arg, DenseMatrix<size_t> *&idx, std::vector<std::pair<size_t, size_t>> &groups, bool ascending, size_t colIdx, DCTX(ctx)) {
@@ -139,50 +115,18 @@
 
 template <> struct Order<Frame> {
     static void apply(Frame *& res, const Frame * arg, size_t * colIdxs, size_t numColIdxs, bool * ascending, size_t numAscending, bool returnIdx, DCTX(ctx), std::vector<std::pair<size_t, size_t>> * groupsRes = nullptr) {
->>>>>>> 83dd3c8a
         size_t numRows = arg->getNumRows();
         if (arg == nullptr || colIdxs == nullptr || numColIdxs == 0 || ascending == nullptr) {
             throw std::runtime_error("order-kernel called with invalid arguments");
         }
-        
+
         auto idx = DataObjectFactory::create<DenseMatrix<size_t>>(numRows, 1, false);
         auto indicies = idx->getValues();
         std::iota(indicies, indicies+numRows, 0);
-        
+
         std::vector<std::pair<size_t, size_t>> groups;
         groups.push_back(std::make_pair(0, numRows));
-<<<<<<< HEAD
 
-        if (numKeyCols > 1) {
-            for (size_t i = 0; i < numKeyCols-1; i++) {
-                colIdx = colIdxs[i];
-                switch(arg->getColumnType(colIdx)) {
-                    // TODO Memory leak (getColumn(), see #222).
-                    case ValueTypeCode::F64: multiColumnIDSort(idx, arg->getColumn<double>(colIdx), groups, ascending[i], ctx); break;
-                    case ValueTypeCode::F32: multiColumnIDSort(idx, arg->getColumn<float>(colIdx), groups, ascending[i], ctx); break;
-                    case ValueTypeCode::SI64: multiColumnIDSort(idx, arg->getColumn<int64_t>(colIdx), groups, ascending[i], ctx); break;
-                    case ValueTypeCode::SI32: multiColumnIDSort(idx, arg->getColumn<int32_t>(colIdx), groups, ascending[i], ctx); break;
-                    case ValueTypeCode::SI8 : multiColumnIDSort(idx, arg->getColumn<int8_t>(colIdx), groups, ascending[i], ctx); break;
-                    case ValueTypeCode::UI64: multiColumnIDSort(idx, arg->getColumn<uint64_t>(colIdx), groups, ascending[i], ctx); break;
-                    case ValueTypeCode::UI32: multiColumnIDSort(idx, arg->getColumn<uint32_t>(colIdx), groups, ascending[i], ctx); break;
-                    case ValueTypeCode::UI8 : multiColumnIDSort(idx, arg->getColumn<uint8_t>(colIdx), groups, ascending[i], ctx); break;
-                }
-            }
-        }
-
-        colIdx = colIdxs[numKeyCols-1];
-        switch(arg->getColumnType(colIdx)) {
-            // TODO Memory leak (getColumn(), see #222).
-            case ValueTypeCode::F64: columnIDSort(idx, arg->getColumn<double>(colIdx), groups, ascending[numKeyCols-1], ctx); break;
-            case ValueTypeCode::F32: columnIDSort(idx, arg->getColumn<float>(colIdx), groups, ascending[numKeyCols-1], ctx); break;
-            case ValueTypeCode::SI64: columnIDSort(idx, arg->getColumn<int64_t>(colIdx), groups, ascending[numKeyCols-1], ctx); break;
-            case ValueTypeCode::SI32: columnIDSort(idx, arg->getColumn<int32_t>(colIdx), groups, ascending[numKeyCols-1], ctx); break;
-            case ValueTypeCode::SI8 : columnIDSort(idx, arg->getColumn<int8_t>(colIdx), groups, ascending[numKeyCols-1], ctx); break;
-            case ValueTypeCode::UI64: columnIDSort(idx, arg->getColumn<uint64_t>(colIdx), groups, ascending[numKeyCols-1], ctx); break;
-            case ValueTypeCode::UI32: columnIDSort(idx, arg->getColumn<uint32_t>(colIdx), groups, ascending[numKeyCols-1], ctx); break;
-            case ValueTypeCode::UI8 : columnIDSort(idx, arg->getColumn<uint8_t>(colIdx), groups, ascending[numKeyCols-1], ctx); break;
-=======
-            
         if (numColIdxs > 1) {
             for (size_t i = 0; i < numColIdxs-1; i++) {
                 DeduceValueTypeAndExecute<MultiColumnIDSort>::apply(arg->getSchema()[colIdxs[i]], arg, idx, groups, ascending[i], colIdxs[i], ctx);
@@ -199,7 +143,6 @@
                 groups.clear();
             }
             groupsRes->insert(groupsRes->end(), groups.begin(), groups.end());
->>>>>>> 83dd3c8a
         }
 
         //applying the final object ID permutation (result of the sorting procedure) to the frame via a row extraction
