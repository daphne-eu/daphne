# Copyright 2021 The DAPHNE Consortium
#
# Licensed under the Apache License, Version 2.0 (the "License");
# you may not use this file except in compliance with the License.
# You may obtain a copy of the License at
#
#     http://www.apache.org/licenses/LICENSE-2.0
#
# Unless required by applicable law or agreed to in writing, software
# distributed under the License is distributed on an "AS IS" BASIS,
# WITHOUT WARRANTIES OR CONDITIONS OF ANY KIND, either express or implied.
# See the License for the specific language governing permissions and
# limitations under the License.

# Specifies how to generate the file "kernels.cpp" (which resides in the build
# directory) as the basis for the pre-compiled kernels library.

# The library of pre-compiled CUDA kernels
if(USE_CUDA AND CMAKE_CUDA_COMPILER)
    add_custom_command(
            OUTPUT ${PROJECT_BINARY_DIR}/src/runtime/local/kernels/CUDAkernels.cpp
            COMMAND python3 ARGS genKernelInst.py kernels.json
                    ${PROJECT_BINARY_DIR}/src/runtime/local/kernels/CUDAkernels.cpp CUDA
            MAIN_DEPENDENCY ${PROJECT_SOURCE_DIR}/src/runtime/local/kernels/kernels.json
            DEPENDS ${PROJECT_SOURCE_DIR}/src/runtime/local/kernels/genKernelInst.py
            WORKING_DIRECTORY ${PROJECT_SOURCE_DIR}/src/runtime/local/kernels/
    )

    set(PREFIX ${PROJECT_SOURCE_DIR}/src/runtime/local/kernels/CUDA)
    set(CUDAKernels_SRC
            ${PREFIX}/../../context/CUDAContext.cpp
            ${PREFIX}/AggCol.cu
            ${PREFIX}/Activation.cpp
            ${PREFIX}/Affine.cpp
            ${PREFIX}/BatchNorm.cpp
            ${PREFIX}/BiasAdd.cpp
            ${PREFIX}/Convolution.cpp
            ${PREFIX}/Pooling.cpp
            ${PREFIX}/Softmax.cpp
            ${PREFIX}/ColBind.cu
            ${PREFIX}/EwBinaryMat.cu
            ${PREFIX}/EwBinaryObjSca.cu
            ${PREFIX}/ExtractCol.cu
            ${PREFIX}/Gemv.cpp
            ${PREFIX}/MatMul.cpp
            ${PREFIX}/Solve.cpp
            ${PREFIX}/Syrk.cu
            ${PREFIX}/Transpose.cpp
            ${PROJECT_BINARY_DIR}/src/runtime/local/kernels/CUDAkernels.cpp
            ${PROJECT_SOURCE_DIR}/src/runtime/local/vectorized/TasksCUDA.cpp
            ${PROJECT_SOURCE_DIR}/src/runtime/local/kernels/VectorizedPipeline.h
            ${PROJECT_SOURCE_DIR}/src/runtime/local/vectorized/WorkerGPU.h
        )

    add_library(CUDAKernels SHARED ${CUDAKernels_SRC})

    # search "custom" cudnn lib in CUDA SDK dir
    set(lib_name cudnn)
    find_library(CUDA_${lib_name}_LIBRARY NAMES ${lib_name} HINTS ${CUDAToolkit_LIBRARY_DIR} ENV CUDA_PATH
            PATH_SUFFIXES nvidia/current lib64 lib/x64 lib)

    target_link_libraries(CUDAKernels PUBLIC DataStructures LLVMSupport CUDA::cudart CUDA::cublasLt CUDA::cublas
            CUDA::cusparse ${CUDA_cudnn_LIBRARY} CUDA::cusolver)
    set_target_properties(CUDAKernels PROPERTIES LIBRARY_OUTPUT_DIRECTORY ${PROJECT_SOURCE_DIR}/lib)
endif()

add_custom_command(
        OUTPUT ${PROJECT_BINARY_DIR}/src/runtime/local/kernels/kernels.cpp
        COMMAND python3 ARGS genKernelInst.py kernels.json ${PROJECT_BINARY_DIR}/src/runtime/local/kernels/kernels.cpp CPP
        MAIN_DEPENDENCY ${PROJECT_SOURCE_DIR}/src/runtime/local/kernels/kernels.json
        DEPENDS ${PROJECT_SOURCE_DIR}/src/runtime/local/kernels/genKernelInst.py
        WORKING_DIRECTORY ${PROJECT_SOURCE_DIR}/src/runtime/local/kernels/
)

list(APPEND LIBS DataStructures IO ProtoDataConverter BLAS::BLAS)


# The library of pre-compiled kernels. Will be linked into the JIT-compiled user program.
add_library(AllKernels SHARED
        ${PROJECT_BINARY_DIR}/src/runtime/local/kernels/kernels.cpp
        ${PROJECT_SOURCE_DIR}/src/runtime/local/kernels/Pooling.cpp
        ${PROJECT_SOURCE_DIR}/src/runtime/local/vectorized/Tasks.cpp
        ${PROJECT_SOURCE_DIR}/src/runtime/local/vectorized/MTWrapper_dense.cpp
        ${PROJECT_SOURCE_DIR}/src/runtime/local/vectorized/MTWrapper_sparse.cpp
        ${PROJECT_SOURCE_DIR}/src/runtime/local/kernels/VectorizedPipeline.h
        ${PROJECT_SOURCE_DIR}/src/runtime/local/vectorized/WorkerCPU.h
)
set_target_properties(AllKernels PROPERTIES LIBRARY_OUTPUT_DIRECTORY ${PROJECT_SOURCE_DIR}/lib)

if(USE_DUCKDB)
    find_library(DUCKDB_LIB duckdb PATHS ${PROJECT_SOURCE_DIR}/thirdparty/installed/lib)
    list(APPEND LIBS ${DUCKDB_LIB})
    message('Foo ${DUCKDB_LIB}')
#    target_include_directories(AllKernels PUBLIC ${PROJECT_SOURCE_DIR}/thirdparty/duckdb)
endif()

if(USE_CUDA AND CMAKE_CUDA_COMPILER)
target_include_directories(AllKernels PUBLIC ${CUDAToolkit_INCLUDE_DIRS})
    list(APPEND LIBS CUDAKernels)
else()
    # This can only appear once, so it's either included in CUDAKernels or appended here to AllKernels directly
    list(APPEND LIBS LLVMSupport)
endif()

<<<<<<< HEAD
message("Libs: ${LIBS}")

=======
list(APPEND LIBS DaphneMetaDataParser MLIRDaphne MLIRDaphneTransforms)
>>>>>>> 35442f97
target_link_libraries(AllKernels PUBLIC ${LIBS})<|MERGE_RESOLUTION|>--- conflicted
+++ resolved
@@ -102,10 +102,7 @@
     list(APPEND LIBS LLVMSupport)
 endif()
 
-<<<<<<< HEAD
+
 message("Libs: ${LIBS}")
-
-=======
 list(APPEND LIBS DaphneMetaDataParser MLIRDaphne MLIRDaphneTransforms)
->>>>>>> 35442f97
 target_link_libraries(AllKernels PUBLIC ${LIBS})