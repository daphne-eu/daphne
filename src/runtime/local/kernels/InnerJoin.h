--- conflicted
+++ resolved
@@ -230,8 +230,6 @@
 
 #ifdef USE_DUCKSC
 
-#ifdef USE_DUCKSC
-
 void innerJoin(
     // results
     Frame *& res,
@@ -326,24 +324,6 @@
 
 #else if USE_DUCKAPI
 
-<<<<<<< HEAD
-
-void fillDuckDbTable(
-    duckdb::Connection &con,
-    const Frame *arg,
-    const char * name
-) {
-    duckdb::DataChunk dc_append;
-    createDataChunk(dc_append, arg);
-    con.Append(con.TableInfo(name), dc_append);
-}
-
-
-void createDuckDbTable(
-    duckdb::Connection &con,
-    const Frame *arg,
-    const char * name
-=======
 //a function to fix column nameing for duckdb. (A . in the table namen leads to an error)
 void convert(std::string& x){
     auto it = std::find(x.begin(), x.end(), '.');
@@ -375,7 +355,6 @@
     duckdb::Connection &con,
     const Frame *arg,
     const char *name
->>>>>>> bcc15c79
 ) {
     const size_t numCols = arg->getNumCols();
     std::stringstream s_stream;
@@ -383,13 +362,9 @@
 
     for(size_t i = 0; i < numCols; i++){
         ValueTypeCode type = arg->getColumnType(i);
-<<<<<<< HEAD
-        std::string label = arg->getLabels()[i];
-=======
         std::stringstream l_stream;
         std::string label = arg->getLabels()[i];
         convert(label);
->>>>>>> bcc15c79
         duckdb::LogicalType ddb_type = getDuckType(type);
         s_stream << label << " " << ddb_type.ToString();
         if(i < numCols - 1){
@@ -401,10 +376,6 @@
     con.Query(s_stream.str());
 }
 
-<<<<<<< HEAD
-
-=======
->>>>>>> bcc15c79
 void innerJoin(
     // results
     Frame *& res,
@@ -415,30 +386,6 @@
     // context
     DCTX(ctx)
 ) {
-<<<<<<< HEAD
-    std::cout << "Not yet implemented!" std::endl;
-
-    std::string t_lhs_name = "lhs", t_rhs_name = "rhs";
-    duckdb::DuckDB db(nullptr);
-    duckdb::Connection con(db);
-
-    createDuckDbTable(con, lhs, t_lhs_name);
-    fillDuckDbTable(con, lhs, t_lhs_name);
-    duckdb::shared_ptr<duckdb::Relation> t_lhs = con.Table(t_lhs_name);
-
-    createDuckDbTable(con, rhs, t_rhs_name);
-    fillDuckDbTable(con, rhs, t_rhs_name);
-    duckdb::shared_ptr<duckdb::Relation> t_rhs = con.Table(t_rhs_name);
-
-    std::string condition = lhsOn + " = " + rhsOn;
-
-    duckdb::shared_ptr<duckdb::Relation> join = t_lhs->Join(t_rhs, condition);
-    duckdb::unique_ptr<duckdb::QueryResult> result = join->Execute();
-
-    //MERGING AND LOADING IN. IT WOULD BE POSSIBLE TO TILE IT USING the While LOOP
-    duckdb::unique_ptr<duckdb::DataChunk> mainChunk = result->Fetch();
-    duckdb::unique_ptr<duckdb::DataChunk> nextChunk = result->Fetch();
-=======
     std::cout << "innerJoin, DuckDB with API access!" << std::endl;
     duckdb::DuckDB db(nullptr);
     duckdb::Connection con(db);
@@ -528,16 +475,11 @@
     duckdb::unique_ptr<duckdb::DataChunk> mainChunk = result->Fetch();
     duckdb::unique_ptr<duckdb::DataChunk> nextChunk = result->Fetch();
     std::cout << "2" << std::endl;
->>>>>>> bcc15c79
 
     while(nextChunk != nullptr){
         mainChunk->Append((const_cast<duckdb::DataChunk&>(*nextChunk)), true);
         nextChunk = result->Fetch();
     }
-<<<<<<< HEAD
-
-    fillFrame(res, mainChunk);
-=======
     std::cout << "3" << std::endl;
     totalRows = mainChunk->size();
     std::cout << "4" << std::endl;
@@ -547,7 +489,6 @@
 #endif//DUCKTILED;
 
 
->>>>>>> bcc15c79
 }
 
 #endif //DUCKDB Type
