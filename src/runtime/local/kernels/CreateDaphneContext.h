/*
 * Copyright 2021 The DAPHNE Consortium
 *
 * Licensed under the Apache License, Version 2.0 (the "License");
 * you may not use this file except in compliance with the License.
 * You may obtain a copy of the License at
 *
 *     http://www.apache.org/licenses/LICENSE-2.0
 *
 * Unless required by applicable law or agreed to in writing, software
 * distributed under the License is distributed on an "AS IS" BASIS,
 * WITHOUT WARRANTIES OR CONDITIONS OF ANY KIND, either express or implied.
 * See the License for the specific language governing permissions and
 * limitations under the License.
 */

#pragma once

#include <api/cli/DaphneUserConfig.h>
#include <runtime/local/context/DaphneContext.h>

#include <cstdint>

// ****************************************************************************
// Convenience function
// ****************************************************************************
<<<<<<< HEAD
void createDaphneContext(DaphneContext *&res, uint64_t configPtr,
                         uint64_t dispatchMappingPtr, uint64_t statisticsPtr, uint64_t propertyLoggerPtr);
=======
void createDaphneContext(DaphneContext *&res, uint64_t configPtr, uint64_t dispatchMappingPtr, uint64_t statisticsPtr,
        uint64_t stringRefCountPtr);
>>>>>>> a324667d
<|MERGE_RESOLUTION|>--- conflicted
+++ resolved
@@ -24,10 +24,5 @@
 // ****************************************************************************
 // Convenience function
 // ****************************************************************************
-<<<<<<< HEAD
-void createDaphneContext(DaphneContext *&res, uint64_t configPtr,
-                         uint64_t dispatchMappingPtr, uint64_t statisticsPtr, uint64_t propertyLoggerPtr);
-=======
-void createDaphneContext(DaphneContext *&res, uint64_t configPtr, uint64_t dispatchMappingPtr, uint64_t statisticsPtr,
-        uint64_t stringRefCountPtr);
->>>>>>> a324667d
+void createDaphneContext(DaphneContext *&res, uint64_t configPtr, uint64_t dispatchMappingPtr, uint64_t statisticsPtr, uint64_t propertyLoggerPtr,
+        uint64_t stringRefCountPtr);