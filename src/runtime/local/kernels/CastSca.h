--- conflicted
+++ resolved
@@ -74,33 +74,17 @@
 
 template <typename VTRes> struct CastSca<VTRes, std::string> {
     static VTRes apply(std::string arg, DCTX(ctx)) {
-<<<<<<< HEAD
-        if constexpr (std::is_integral<VTRes>::value)
-            return static_cast<VTRes>(std::stoll(arg));
-
-        else if constexpr (std::is_same<VTRes, double>::value)
-=======
         if constexpr (std::is_integral<VTRes>::value) {
             if constexpr (std::is_unsigned<VTRes>::value)
                 return static_cast<VTRes>(std::stoull(arg));
             else
                 return static_cast<VTRes>(std::stoll(arg));
         } else if constexpr (std::is_same<VTRes, double>::value)
->>>>>>> 540d322b
             return static_cast<VTRes>(std::stold(arg));
 
         else if constexpr (std::is_same<VTRes, float>::value)
             return static_cast<VTRes>(std::stof(arg));
         else {
-<<<<<<< HEAD
-            // Trigger a compiler warning using deprecated attribute
-            return unsupported_type(arg);
-        }
-    }
-
-    [[deprecated("CastSca: Warning! Unsupported result type in casting string values.")]] static VTRes
-    unsupported_type(std::string arg) {
-=======
             // Trigger a compiler warning using deprecated attribute.
             return throwUnsupportedType(arg);
         }
@@ -108,31 +92,12 @@
 
     [[deprecated("CastSca: Warning! Unsupported result type in casting string values.")]]
     static VTRes throwUnsupportedType(std::string arg) {
->>>>>>> 540d322b
         throw std::runtime_error("CastSca: Unsupported result type in casting string values");
     }
 };
 
 template <typename VTRes> struct CastSca<VTRes, FixedStr16> {
     static VTRes apply(FixedStr16 arg, DCTX(ctx)) {
-<<<<<<< HEAD
-        if constexpr (std::is_integral<VTRes>::value)
-            return static_cast<VTRes>(std::stoll(arg.buffer));
-
-        else if constexpr (std::is_same<VTRes, double>::value)
-            return static_cast<VTRes>(std::stold(arg.buffer));
-
-        else if constexpr (std::is_same<VTRes, float>::value)
-            return static_cast<VTRes>(std::stof(arg.buffer));
-        else {
-            // Trigger a compiler warning using deprecated attribute
-            return unsupported_type(arg);
-        }
-    }
-
-    [[deprecated("CastSca: Warning! Unsupported result type in casting string values.")]] static VTRes
-    unsupported_type(std::string arg) {
-=======
         if constexpr (std::is_integral<VTRes>::value) {
             if constexpr (std::is_unsigned<VTRes>::value)
                 return static_cast<VTRes>(std::stoull(arg.buffer));
@@ -150,7 +115,6 @@
 
     [[deprecated("CastSca: Warning! Unsupported result type in casting string values.")]]
     static VTRes throwUnsupportedType(std::string arg) {
->>>>>>> 540d322b
         throw std::runtime_error("CastSca: Unsupported result type in casting string values");
     }
 };
