--- conflicted
+++ resolved
@@ -93,20 +93,12 @@
         MAKE_CASE(UnaryOpCode::ROUND)
         // Comparison.
         MAKE_CASE(UnaryOpCode::ISNAN)
-<<<<<<< HEAD
         // String.
         MAKE_CASE(UnaryOpCode::LOWER)
         MAKE_CASE(UnaryOpCode::UPPER)
-        #undef MAKE_CASE
-        default:
-            throw std::runtime_error(
-                "unknown UnaryOpCode: " + std::to_string(static_cast<int>(opCode))
-            );
-=======
 #undef MAKE_CASE
     default:
         throw std::runtime_error("unknown UnaryOpCode: " + std::to_string(static_cast<int>(opCode)));
->>>>>>> 0e5e8a9c
     }
     if (!res)
         throw std::runtime_error("the unary operation " + std::string(unary_op_codes[static_cast<int>(opCode)]) +
