/*
 * Copyright 2021 The DAPHNE Consortium
 *
 * Licensed under the Apache License, Version 2.0 (the "License");
 * you may not use this file except in compliance with the License.
 * You may obtain a copy of the License at
 *
 *     http://www.apache.org/licenses/LICENSE-2.0
 *
 * Unless required by applicable law or agreed to in writing, software
 * distributed under the License is distributed on an "AS IS" BASIS,
 * WITHOUT WARRANTIES OR CONDITIONS OF ANY KIND, either express or implied.
 * See the License for the specific language governing permissions and
 * limitations under the License.
 */

#ifndef SRC_RUNTIME_LOCAL_KERNELS_EWUNARYSCA_H
#define SRC_RUNTIME_LOCAL_KERNELS_EWUNARYSCA_H

#include <runtime/local/context/DaphneContext.h>
#include <runtime/local/datastructures/ValueTypeUtils.h>
#include <runtime/local/kernels/UnaryOpCode.h>

#include <algorithm>
#include <limits>
#include <sstream>
#include <stdexcept>

#include <cmath>

// ****************************************************************************
// Struct for partial template specialization
// ****************************************************************************

template <UnaryOpCode opCode, class VTRes, class VTArg>
// Note that, deviating from the kernel function ewUnarySca below, the opCode
// is a template parameter here, because we want to enable re-use for efficient
// elementwise operations on matrices, where we want to be able to avoid the
// overhead of interpreting the opCode for each value at run-time.
struct EwUnarySca {
    static VTRes apply(VTArg arg, DCTX(ctx)) = delete;
};

// ****************************************************************************
// Function pointers for unary functions
// ****************************************************************************

/**
 * @brief A function pointer to a unary function on scalars.
 */
template <typename VTRes, typename VTArg> using EwUnaryScaFuncPtr = VTRes (*)(VTArg, DCTX());

/**
 * @brief Returns the unary function on scalars for the specified unary
 * operation.
 *
 * @param opCode
 * @return
 */
template <typename VTRes, typename VTArg> EwUnaryScaFuncPtr<VTRes, VTArg> getEwUnaryScaFuncPtr(UnaryOpCode opCode) {
    // The template instantiation of EwUnarySca must be guarded by the
    // if-constexpr on supportsUnaryOp, such that we don't try to compile
    // C++ code that is not applicable to the value type VTArg (e.g., an
    // arithmetic operation on strings).

    EwUnaryScaFuncPtr<VTRes, VTArg> res = nullptr;
    switch (opCode) {
#define MAKE_CASE(opCode)                                                                                              \
    case opCode:                                                                                                       \
        if constexpr (supportsUnaryOp<opCode, VTRes, VTArg>)                                                           \
            res = &EwUnarySca<opCode, VTRes, VTArg>::apply;                                                            \
        break;
        // Arithmetic/general math.
        MAKE_CASE(UnaryOpCode::MINUS)
        MAKE_CASE(UnaryOpCode::ABS)
        MAKE_CASE(UnaryOpCode::SIGN)
        MAKE_CASE(UnaryOpCode::SQRT)
        MAKE_CASE(UnaryOpCode::EXP)
        MAKE_CASE(UnaryOpCode::LN)
        // Trigonometric/Hyperbolic functions
        MAKE_CASE(UnaryOpCode::SIN)
        MAKE_CASE(UnaryOpCode::COS)
        MAKE_CASE(UnaryOpCode::TAN)
        MAKE_CASE(UnaryOpCode::ASIN)
        MAKE_CASE(UnaryOpCode::ACOS)
        MAKE_CASE(UnaryOpCode::ATAN)
        MAKE_CASE(UnaryOpCode::SINH)
        MAKE_CASE(UnaryOpCode::COSH)
        MAKE_CASE(UnaryOpCode::TANH)
        // Rounding.
        MAKE_CASE(UnaryOpCode::FLOOR)
        MAKE_CASE(UnaryOpCode::CEIL)
        MAKE_CASE(UnaryOpCode::ROUND)
        // Comparison.
        MAKE_CASE(UnaryOpCode::ISNAN)
        // String.
        MAKE_CASE(UnaryOpCode::LOWER)
        MAKE_CASE(UnaryOpCode::UPPER)
#undef MAKE_CASE
    default:
        throw std::runtime_error("unknown UnaryOpCode: " + std::to_string(static_cast<int>(opCode)));
    }
    if (!res)
        throw std::runtime_error("the unary operation " + std::string(unary_op_codes[static_cast<int>(opCode)]) +
                                 " is not supported on the value types " + ValueTypeUtils::cppNameFor<VTRes> +
                                 " (res) and " + ValueTypeUtils::cppNameFor<VTArg> + "(arg)");
    return res;
}

// ****************************************************************************
// Convenience function
// ****************************************************************************

/**
 * @brief Performs a unary operation on a scalar.
 *
 * @param opCode The unary operation to perform.
 * @param arg The operand.
 * @return The result of the unary operation.
 */
template <typename TRes, typename TArg> TRes ewUnarySca(UnaryOpCode opCode, TArg arg, DCTX(ctx)) {
    return getEwUnaryScaFuncPtr<TRes, TArg>(opCode)(arg, ctx);
}

// ****************************************************************************
// (Partial) template specializations for different op codes
// ****************************************************************************

#define MAKE_EW_UNARY_SCA(opCode, expr)                                                                                \
    template <typename TRes, typename TArg> struct EwUnarySca<opCode, TRes, TArg> {                                    \
        inline static TRes apply(TArg arg, DCTX(ctx)) { return expr; }                                                 \
    };

#define MAKE_EW_UNARY_SCA_OPEN_DOMAIN_ERROR(opCode, expr, lowerBound, strFuncDomain)                                   \
    template <typename TRes, typename TArg> struct EwUnarySca<opCode, TRes, TArg> {                                    \
        inline static TRes apply(TArg arg, DCTX(ctx)) {                                                                \
            if (lowerBound > arg) {                                                                                    \
                std::ostringstream errMsg;                                                                             \
                errMsg << "invalid argument '" << arg << "' passed to unary func " << strFuncDomain;                   \
                throw std::domain_error(errMsg.str());                                                                 \
            }                                                                                                          \
            return expr;                                                                                               \
        }                                                                                                              \
    };

#define MAKE_EW_UNARY_SCA_CLOSED_DOMAIN_ERROR(opCode, expr, lowerBound, upperBound, strFuncDomain)                     \
    template <typename TRes, typename TArg> struct EwUnarySca<opCode, TRes, TArg> {                                    \
        inline static TRes apply(TArg arg, DCTX(ctx)) {                                                                \
            if (lowerBound > arg || arg > upperBound) {                                                                \
                std::ostringstream errMsg;                                                                             \
                errMsg << "invalid argument '" << arg << "' passed to unary func " << strFuncDomain;                   \
                throw std::domain_error(errMsg.str());                                                                 \
            }                                                                                                          \
            return expr;                                                                                               \
        }                                                                                                              \
    };

#define MAKE_EW_UNARY_STRING_TRANSFORM(opCode, expr)                                                                   \
    template <> struct EwUnarySca<opCode, std::string, std::string> {                                                  \
        inline static std::string apply(std::string arg, DCTX(ctx)) {                                                  \
            std::string new_string = arg;                                                                              \
            std::transform(new_string.begin(), new_string.end(), new_string.begin(), static_cast<int (*)(int)>(expr)); \
            return new_string;                                                                                         \
        }                                                                                                              \
    };

<<<<<<< HEAD
#define MAKE_EW_UNARY_C_STRING_TRANSFORM(opCode, expr)                                                                 \
    template <> struct EwUnarySca<opCode, const char *, const char *> {                                                \
        inline static const char *apply(const char *arg, DCTX(ctx)) {                                                  \
            size_t len = std::strlen(arg) + 1;                                                                         \
            char *new_string = new char[len];                                                                          \
            for (size_t i = 0; i < len - 1; ++i) {                                                                     \
                new_string[i] = expr(arg[i]);                                                                          \
            }                                                                                                          \
            new_string[len - 1] = '\0';                                                                                \
            return new_string;                                                                                         \
        }                                                                                                              \
    };

=======
>>>>>>> 540d322b
// One such line for each unary function to support.
// Arithmetic/general math.
MAKE_EW_UNARY_SCA(UnaryOpCode::MINUS, -arg);
MAKE_EW_UNARY_SCA(UnaryOpCode::ABS, std::abs(arg));
MAKE_EW_UNARY_SCA(UnaryOpCode::SIGN,
                  (arg == 0) ? 0 : ((arg < 0) ? -1 : ((arg > 0) ? 1 : std::numeric_limits<TRes>::quiet_NaN())));
MAKE_EW_UNARY_SCA_OPEN_DOMAIN_ERROR(UnaryOpCode::SQRT, sqrt(arg), -0.0, "SQRT with domain [-0, inf]")
MAKE_EW_UNARY_SCA(UnaryOpCode::EXP, exp(arg));
MAKE_EW_UNARY_SCA_OPEN_DOMAIN_ERROR(UnaryOpCode::LN, log(arg), -0.0,
                                    "LN with domain [-0, inf]"); // -0 maps to -inf
// Trigonometric/Hyperbolic functions
MAKE_EW_UNARY_SCA(UnaryOpCode::SIN, sin(arg));
MAKE_EW_UNARY_SCA(UnaryOpCode::COS, cos(arg));
MAKE_EW_UNARY_SCA(UnaryOpCode::TAN,
                  tan(arg)); // undefined points effectively do not restrict domain
MAKE_EW_UNARY_SCA_CLOSED_DOMAIN_ERROR(UnaryOpCode::ASIN, asin(arg), -1.0, 1.0, "ASIN with domain [-1, 1]");
MAKE_EW_UNARY_SCA_CLOSED_DOMAIN_ERROR(UnaryOpCode::ACOS, acos(arg), -1.0, 1.0, "ACOS with domain [-1, 1]");
MAKE_EW_UNARY_SCA(UnaryOpCode::ATAN, atan(arg));
MAKE_EW_UNARY_SCA(UnaryOpCode::SINH, sinh(arg));
MAKE_EW_UNARY_SCA(UnaryOpCode::COSH, cosh(arg));
MAKE_EW_UNARY_SCA(UnaryOpCode::TANH, tanh(arg));
// Rounding.
MAKE_EW_UNARY_SCA(UnaryOpCode::FLOOR, floor(arg));
MAKE_EW_UNARY_SCA(UnaryOpCode::CEIL, std::ceil(arg));
MAKE_EW_UNARY_SCA(UnaryOpCode::ROUND, round(arg));
// Comparison.
MAKE_EW_UNARY_SCA(UnaryOpCode::ISNAN, std::isnan(arg));
// String.
MAKE_EW_UNARY_SCA(UnaryOpCode::LOWER, arg.lower())
MAKE_EW_UNARY_SCA(UnaryOpCode::UPPER, arg.upper())
MAKE_EW_UNARY_STRING_TRANSFORM(UnaryOpCode::LOWER, std::tolower)
MAKE_EW_UNARY_STRING_TRANSFORM(UnaryOpCode::UPPER, std::toupper)
<<<<<<< HEAD
MAKE_EW_UNARY_C_STRING_TRANSFORM(UnaryOpCode::LOWER, std::tolower)
MAKE_EW_UNARY_C_STRING_TRANSFORM(UnaryOpCode::UPPER, std::toupper)
=======
>>>>>>> 540d322b

#undef MAKE_EW_UNARY_SCA_CLOSED_DOMAIN_ERROR
#undef MAKE_EW_UNARY_SCA_OPEN_DOMAIN_ERROR
#undef MAKE_EW_UNARY_SCA
#undef MAKE_EW_UNARY_STRING_TRANSFORM

#endif // SRC_RUNTIME_LOCAL_KERNELS_EWUNARYSCA_H<|MERGE_RESOLUTION|>--- conflicted
+++ resolved
@@ -164,7 +164,6 @@
         }                                                                                                              \
     };
 
-<<<<<<< HEAD
 #define MAKE_EW_UNARY_C_STRING_TRANSFORM(opCode, expr)                                                                 \
     template <> struct EwUnarySca<opCode, const char *, const char *> {                                                \
         inline static const char *apply(const char *arg, DCTX(ctx)) {                                                  \
@@ -178,8 +177,6 @@
         }                                                                                                              \
     };
 
-=======
->>>>>>> 540d322b
 // One such line for each unary function to support.
 // Arithmetic/general math.
 MAKE_EW_UNARY_SCA(UnaryOpCode::MINUS, -arg);
@@ -212,11 +209,8 @@
 MAKE_EW_UNARY_SCA(UnaryOpCode::UPPER, arg.upper())
 MAKE_EW_UNARY_STRING_TRANSFORM(UnaryOpCode::LOWER, std::tolower)
 MAKE_EW_UNARY_STRING_TRANSFORM(UnaryOpCode::UPPER, std::toupper)
-<<<<<<< HEAD
 MAKE_EW_UNARY_C_STRING_TRANSFORM(UnaryOpCode::LOWER, std::tolower)
 MAKE_EW_UNARY_C_STRING_TRANSFORM(UnaryOpCode::UPPER, std::toupper)
-=======
->>>>>>> 540d322b
 
 #undef MAKE_EW_UNARY_SCA_CLOSED_DOMAIN_ERROR
 #undef MAKE_EW_UNARY_SCA_OPEN_DOMAIN_ERROR
