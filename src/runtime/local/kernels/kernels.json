--- conflicted
+++ resolved
@@ -1329,13 +1329,9 @@
                     [["DenseMatrix", "float"], ["CSRMatrix", "float"], ["DenseMatrix", "float"]],
                     [["DenseMatrix", "double"], ["CSRMatrix", "double"], ["DenseMatrix", "double"]],
                     [["DenseMatrix", "float"], ["DenseMatrix", "float"], ["CSRMatrix", "float"]],
-<<<<<<< HEAD
-                    [["DenseMatrix", "double"], ["DenseMatrix", "double"], ["CSRMatrix", "double"]]
-=======
                     [["DenseMatrix", "double"], ["DenseMatrix", "double"], ["CSRMatrix", "double"]],
                     [["DenseMatrix", "double"], ["CSRMatrix", "double"], ["CSRMatrix", "double"]],
                     [["DenseMatrix", "float"], ["CSRMatrix", "float"], ["CSRMatrix", "float"]]
->>>>>>> 2adf64df
                 ],
                 "opCodes": ["ADD", "SUB", "MUL", "DIV", "POW", "LOG", "MOD", "EQ", "NEQ", "LT", "LE", "GT", "GE", "MIN", "MAX", "AND", "OR"]
             }
