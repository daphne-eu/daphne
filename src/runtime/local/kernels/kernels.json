[
    {
        "kernelTemplate": {
            "header": "AggAll.h",
            "opName": "aggAll",
            "returnType": "typename DT::VT",
            "templateParams": [
                {
                    "name": "DT",
                    "isDataType": true
                }
            ],
            "runtimeParams": [
                {
                    "type": "AggOpCode",
                    "name": "opCode"
                },
                {
                    "type": "const DT *",
                    "name": "arg"
                }
            ]
        },
        "instantiations": [
            [["DenseMatrix", "float"]],
            [["DenseMatrix", "double"]],
            [["DenseMatrix", "int64_t"]],
            [["CSRMatrix", "double"]],
            [["CSRMatrix", "int64_t"]]
        ],
        "opCodes": ["SUM", "MIN", "MAX", "MEAN"]
    },
    {
        "kernelTemplate": {
            "header": "AggCol.h",
            "opName": "aggCol",
            "returnType": "void",
            "templateParams": [
                {
                    "name": "DTRes",
                    "isDataType": true
                },
                {
                    "name": "DTArg",
                    "isDataType": true
                }
            ],
            "runtimeParams": [
                {
                    "type": "AggOpCode",
                    "name": "opCode"
                },
                {
                    "type": "DTRes *&",
                    "name": "res"
                },
                {
                    "type": "const DTArg *",
                    "name": "arg"
                }
            ]
        },
        "api": [
            {
                "name":  ["CUDA"],
                "instantiations": [
                    [["DenseMatrix", "double"], ["DenseMatrix", "double"]],
                    [["DenseMatrix", "float"], ["DenseMatrix", "float"]],
                    [["DenseMatrix", "int64_t"], ["DenseMatrix", "int64_t"]]
                ],
                "opCodes": ["SUM", "MIN", "MAX"]
            },
            {
                "name":  ["CPP"],
                "instantiations": [
                    [["DenseMatrix", "double"], ["DenseMatrix", "double"]],
                    [["DenseMatrix", "float"], ["DenseMatrix", "float"]],
                    [["DenseMatrix", "int64_t"], ["DenseMatrix", "int64_t"]],
                    [["DenseMatrix", "double"], ["CSRMatrix", "double"]],
                    [["DenseMatrix", "int64_t"], ["CSRMatrix", "int64_t"]]
                ],
                "opCodes": ["SUM", "MIN", "MAX", "MEAN", "STDDEV"]
            }
        ]
    },
    {
        "kernelTemplate": {
            "header": "AggRow.h",
            "opName": "aggRow",
            "returnType": "void",
            "templateParams": [
                {
                    "name": "DTRes",
                    "isDataType": true
                },
                {
                    "name": "DTArg",
                    "isDataType": true
                }
            ],
            "runtimeParams": [
                {
                    "type": "AggOpCode",
                    "name": "opCode"
                },
                {
                    "type": "DTRes *&",
                    "name": "res"
                },
                {
                    "type": "const DTArg *",
                    "name": "arg"
                }
            ]
        },
        "instantiations": [
            [["DenseMatrix", "float"], ["DenseMatrix", "float"]],
            [["DenseMatrix", "double"], ["DenseMatrix", "double"]],
            [["DenseMatrix", "int64_t"], ["DenseMatrix", "int64_t"]],
            [["DenseMatrix", "uint8_t"], ["DenseMatrix", "uint8_t"]],
            [["DenseMatrix", "size_t"], ["DenseMatrix", "size_t"]],

            [["DenseMatrix", "double"], ["CSRMatrix", "double"]],
            [["DenseMatrix", "int64_t"], ["CSRMatrix", "int64_t"]]
        ],
        "opCodes": ["SUM", "MIN", "MAX", "MEAN", "IDXMIN", "IDXMAX"]
    },
    {
        "kernelTemplate": {
            "header": "Cartesian.h",
            "opName": "cartesian",
            "returnType": "void",
            "templateParams": [],
            "runtimeParams": [
                {
                    "type": "Frame *&",
                    "name": "res"
                },
                {
                    "type": "const Frame *",
                    "name": "lhs"
                },
                {
                    "type": "const Frame *",
                    "name": "rhs"
                }
            ]
        },
        "instantiations": [
            []
        ]
    },
    {
        "kernelTemplate": {
            "header": "CastObj.h",
            "opName": "castObj",
            "returnType": "void",
            "templateParams": [
                {
                    "name": "DTRes",
                    "isDataType": true
                },
                {
                    "name": "DTArg",
                    "isDataType": true
                }
            ],
            "runtimeParams": [
                {
                    "type": "DTRes *&",
                    "name": "res"
                },
                {
                    "type": "const DTArg *",
                    "name": "arg"
                }
            ]
        },
        "instantiations": [
            [["DenseMatrix", "double"], "Frame"],
            [["DenseMatrix", "int64_t"], "Frame"],
            ["Frame", ["DenseMatrix", "double"]],
            ["Frame", ["DenseMatrix", "int64_t"]],
            
            [["DenseMatrix", "double"], ["DenseMatrix", "double"]],
            [["DenseMatrix", "double"], ["DenseMatrix", "float"]],
            [["DenseMatrix", "double"], ["DenseMatrix", "int64_t"]],
            [["DenseMatrix", "double"], ["DenseMatrix", "int32_t"]],
            [["DenseMatrix", "double"], ["DenseMatrix", "int8_t"]],
            [["DenseMatrix", "double"], ["DenseMatrix", "uint64_t"]],
            [["DenseMatrix", "double"], ["DenseMatrix", "uint32_t"]],
            [["DenseMatrix", "double"], ["DenseMatrix", "uint8_t"]],
            [["DenseMatrix", "double"], ["DenseMatrix", "size_t"]],

            [["DenseMatrix", "float"], ["DenseMatrix", "double"]],
            [["DenseMatrix", "float"], ["DenseMatrix", "float"]],
            [["DenseMatrix", "float"], ["DenseMatrix", "int64_t"]],
            [["DenseMatrix", "float"], ["DenseMatrix", "int32_t"]],
            [["DenseMatrix", "float"], ["DenseMatrix", "int8_t"]],
            [["DenseMatrix", "float"], ["DenseMatrix", "uint64_t"]],
            [["DenseMatrix", "float"], ["DenseMatrix", "uint32_t"]],
            [["DenseMatrix", "float"], ["DenseMatrix", "uint8_t"]],
            [["DenseMatrix", "float"], ["DenseMatrix", "size_t"]],

            [["DenseMatrix", "int64_t"], ["DenseMatrix", "double"]],
            [["DenseMatrix", "int64_t"], ["DenseMatrix", "float"]],
            [["DenseMatrix", "int64_t"], ["DenseMatrix", "int64_t"]],
            [["DenseMatrix", "int64_t"], ["DenseMatrix", "int32_t"]],
            [["DenseMatrix", "int64_t"], ["DenseMatrix", "int8_t"]],
            [["DenseMatrix", "int64_t"], ["DenseMatrix", "uint64_t"]],
            [["DenseMatrix", "int64_t"], ["DenseMatrix", "uint32_t"]],
            [["DenseMatrix", "int64_t"], ["DenseMatrix", "uint8_t"]],
            [["DenseMatrix", "int64_t"], ["DenseMatrix", "size_t"]],

            [["DenseMatrix", "int32_t"], ["DenseMatrix", "double"]],
            [["DenseMatrix", "int32_t"], ["DenseMatrix", "float"]],
            [["DenseMatrix", "int32_t"], ["DenseMatrix", "int64_t"]],
            [["DenseMatrix", "int32_t"], ["DenseMatrix", "int32_t"]],
            [["DenseMatrix", "int32_t"], ["DenseMatrix", "int8_t"]],
            [["DenseMatrix", "int32_t"], ["DenseMatrix", "uint64_t"]],
            [["DenseMatrix", "int32_t"], ["DenseMatrix", "uint32_t"]],
            [["DenseMatrix", "int32_t"], ["DenseMatrix", "uint8_t"]],
            [["DenseMatrix", "int32_t"], ["DenseMatrix", "size_t"]],

            [["DenseMatrix", "int8_t"], ["DenseMatrix", "double"]],
            [["DenseMatrix", "int8_t"], ["DenseMatrix", "float"]],
            [["DenseMatrix", "int8_t"], ["DenseMatrix", "int64_t"]],
            [["DenseMatrix", "int8_t"], ["DenseMatrix", "int32_t"]],
            [["DenseMatrix", "int8_t"], ["DenseMatrix", "int8_t"]],
            [["DenseMatrix", "int8_t"], ["DenseMatrix", "uint64_t"]],
            [["DenseMatrix", "int8_t"], ["DenseMatrix", "uint32_t"]],
            [["DenseMatrix", "int8_t"], ["DenseMatrix", "uint8_t"]],
            [["DenseMatrix", "int8_t"], ["DenseMatrix", "size_t"]],

            [["DenseMatrix", "uint64_t"], ["DenseMatrix", "double"]],
            [["DenseMatrix", "uint64_t"], ["DenseMatrix", "float"]],
            [["DenseMatrix", "uint64_t"], ["DenseMatrix", "int64_t"]],
            [["DenseMatrix", "uint64_t"], ["DenseMatrix", "int32_t"]],
            [["DenseMatrix", "uint64_t"], ["DenseMatrix", "int8_t"]],
            [["DenseMatrix", "uint64_t"], ["DenseMatrix", "uint64_t"]],
            [["DenseMatrix", "uint64_t"], ["DenseMatrix", "uint32_t"]],
            [["DenseMatrix", "uint64_t"], ["DenseMatrix", "uint8_t"]],
            [["DenseMatrix", "uint64_t"], ["DenseMatrix", "size_t"]],

            [["DenseMatrix", "uint32_t"], ["DenseMatrix", "double"]],
            [["DenseMatrix", "uint32_t"], ["DenseMatrix", "float"]],
            [["DenseMatrix", "uint32_t"], ["DenseMatrix", "int64_t"]],
            [["DenseMatrix", "uint32_t"], ["DenseMatrix", "int32_t"]],
            [["DenseMatrix", "uint32_t"], ["DenseMatrix", "int8_t"]],
            [["DenseMatrix", "uint32_t"], ["DenseMatrix", "uint64_t"]],
            [["DenseMatrix", "uint32_t"], ["DenseMatrix", "uint32_t"]],
            [["DenseMatrix", "uint32_t"], ["DenseMatrix", "uint8_t"]],
            [["DenseMatrix", "uint32_t"], ["DenseMatrix", "size_t"]],

            [["DenseMatrix", "uint8_t"], ["DenseMatrix", "double"]],
            [["DenseMatrix", "uint8_t"], ["DenseMatrix", "float"]],
            [["DenseMatrix", "uint8_t"], ["DenseMatrix", "int64_t"]],
            [["DenseMatrix", "uint8_t"], ["DenseMatrix", "int32_t"]],
            [["DenseMatrix", "uint8_t"], ["DenseMatrix", "int8_t"]],
            [["DenseMatrix", "uint8_t"], ["DenseMatrix", "uint64_t"]],
            [["DenseMatrix", "uint8_t"], ["DenseMatrix", "uint32_t"]],
            [["DenseMatrix", "uint8_t"], ["DenseMatrix", "uint8_t"]],
<<<<<<< HEAD

=======
            [["DenseMatrix", "uint8_t"], ["DenseMatrix", "size_t"]],

            [["DenseMatrix", "size_t"], ["DenseMatrix", "double"]],
            [["DenseMatrix", "size_t"], ["DenseMatrix", "float"]],
            [["DenseMatrix", "size_t"], ["DenseMatrix", "int64_t"]],
            [["DenseMatrix", "size_t"], ["DenseMatrix", "int32_t"]],
            [["DenseMatrix", "size_t"], ["DenseMatrix", "int8_t"]],
            [["DenseMatrix", "size_t"], ["DenseMatrix", "uint64_t"]],
            [["DenseMatrix", "size_t"], ["DenseMatrix", "uint32_t"]],
            [["DenseMatrix", "size_t"], ["DenseMatrix", "uint8_t"]],
            [["DenseMatrix", "size_t"], ["DenseMatrix", "size_t"]],
            
>>>>>>> f6bbf73d
            [["DenseMatrix","double"],["CSRMatrix","double"]],
            [["DenseMatrix","float"],["CSRMatrix","float"]],
            [["DenseMatrix","int64_t"],["CSRMatrix","int64_t"]],
            [["CSRMatrix","double"], ["DenseMatrix","double"]],
            [["CSRMatrix","float"], ["DenseMatrix","float"]],
            [["CSRMatrix","int64_t"], ["DenseMatrix","int64_t"]]
        ]
    },
    {
        "kernelTemplate": {
            "header": "CastObjSca.h",
            "opName": "castObjSca",
            "returnType": "VTRes",
            "templateParams": [
                {
                    "name": "VTRes",
                    "isDataType": false
                },
                {
                    "name": "DTArg",
                    "isDataType": true
                }
            ],
            "runtimeParams": [
                {
                    "type": "const DTArg *",
                    "name": "arg"
                }
            ]
        },
        "instantiations": [
            ["double", ["DenseMatrix", "double"]],
            ["double", ["DenseMatrix", "float"]],
            ["double", ["DenseMatrix", "int64_t"]],
            ["double", ["DenseMatrix", "int32_t"]],
            ["double", ["DenseMatrix", "int8_t"]],
            ["double", ["DenseMatrix", "uint64_t"]],
            ["double", ["DenseMatrix", "uint32_t"]],
            ["double", ["DenseMatrix", "uint8_t"]],
            ["double", ["DenseMatrix", "size_t"]],

            ["int64_t", ["DenseMatrix", "double"]],
            ["int64_t", ["DenseMatrix", "float"]],
            ["int64_t", ["DenseMatrix", "int64_t"]],
            ["int64_t", ["DenseMatrix", "int32_t"]],
            ["int64_t", ["DenseMatrix", "int8_t"]],
            ["int64_t", ["DenseMatrix", "uint64_t"]],
            ["int64_t", ["DenseMatrix", "uint32_t"]],
            ["int64_t", ["DenseMatrix", "uint8_t"]],
            ["int64_t", ["DenseMatrix", "size_t"]],

            ["double", "Frame"],
            ["int64_t", "Frame"]
        ]
    },
    {
        "kernelTemplate": {
            "header": "CastSca.h",
            "opName": "castSca",
            "returnType": "VTRes",
            "templateParams": [
                {
                    "name": "VTRes",
                    "isDataType": false
                },
                {
                    "name": "VTArg",
                    "isDataType": false
                }
            ],
            "runtimeParams": [
                {
                    "type": "VTArg",
                    "name": "arg"
                }
            ]
        },
        "instantiations": [
            ["double", "double"],
            ["double", "int64_t"],
            ["double", "size_t"],
            ["double", "bool"],
            ["float", "float"],
            ["float", "double"],
            ["float", "size_t"],
            ["float", "uint32_t"],
            ["float", "int64_t"],
            ["int64_t", "double"],
            ["int64_t", "float"],
            ["int64_t", "int64_t"],
            ["int64_t", "size_t"],
            ["int64_t", "uint32_t"],
            ["int64_t", "bool"],
            ["size_t", "double"],
            ["size_t", "int64_t"],
            ["size_t", "uint32_t"],
            ["size_t", "uint64_t"],
            ["size_t", "size_t"],
            ["size_t", "bool"],
            ["bool", "double"],
            ["bool", "int64_t"],
            ["bool", "size_t"],
            ["uint32_t", "uint8_t"],
            ["uint32_t", "int64_t"],
            ["uint64_t", "int64_t"],
            ["uint32_t", "size_t"],
            ["uint32_t", "float"],
            ["uint8_t", "int64_t"],
            ["bool", "bool"],
            ["const char *", "double"],
            ["const char *", "int64_t"]
        ]
    },
    {
        "kernelTemplate": {
            "header": "CastScaObj.h",
            "opName": "castScaObj",
            "returnType": "void",
            "templateParams": [
                {
                    "name": "DTRes",
                    "isDataType": true
                },
                {
                    "name": "VTArg",
                    "isDataType": false
                }
            ],
            "runtimeParams": [
                {
                    "type": "DTRes *&",
                    "name": "res"
                },
                {
                    "type": "VTArg",
                    "name": "arg"
                }
            ]
        },
        "instantiations": [
            [["DenseMatrix", "double"], "double"],
            [["DenseMatrix", "float"], "double"],
            [["DenseMatrix", "int64_t"], "double"],
            [["DenseMatrix", "int32_t"], "double"],
            [["DenseMatrix", "int8_t"], "double"],
            [["DenseMatrix", "uint64_t"], "double"],
            [["DenseMatrix", "uint32_t"], "double"],
            [["DenseMatrix", "uint8_t"], "double"], 

            [["DenseMatrix", "double"], "int64_t"],
            [["DenseMatrix", "float"], "int64_t"],
            [["DenseMatrix", "int64_t"], "int64_t"],
            [["DenseMatrix", "int32_t"], "int64_t"],
            [["DenseMatrix", "int8_t"], "int64_t"],
            [["DenseMatrix", "uint64_t"], "int64_t"],
            [["DenseMatrix", "uint32_t"], "int64_t"],
            [["DenseMatrix", "uint8_t"], "int64_t"], 

            ["Frame", "double"],
            ["Frame", "int64_t"]
        ]
    },
    {
        "kernelTemplate": {
            "header": "ColBind.h",
            "opName": "colBind",
            "returnType": "void",
            "templateParams": [
                {
                    "name": "DTRes",
                    "isDataType": true
                },
                {
                    "name": "DTLhs",
                    "isDataType": true
                },
                {
                    "name": "DTRhs",
                    "isDataType": true
                }
            ],
            "runtimeParams": [
                {
                    "type": "DTRes *&",
                    "name": "res"
                },
                {
                    "type": "const DTLhs *",
                    "name": "lhs"
                },
                {
                    "type": "const DTRhs *",
                    "name": "rhs"
                }
            ]
        },
        "api": [
            {
                "name":  ["CUDA", "CPP"],
                "instantiations": [
                    [["DenseMatrix", "double"], ["DenseMatrix", "double"], ["DenseMatrix", "double"]],
                    [["DenseMatrix", "float"], ["DenseMatrix", "float"], ["DenseMatrix", "float"]],
                    [["DenseMatrix", "int64_t"], ["DenseMatrix", "int64_t"], ["DenseMatrix", "int64_t"]]
                ]
            },
            {
                "name" : ["CPP"],
                "instantiations": [
                    ["Frame", "Frame", "Frame"],
                    [["CSRMatrix", "double"], ["CSRMatrix", "double"], ["CSRMatrix", "double"]],
                    [["CSRMatrix", "int64_t"], ["CSRMatrix", "int64_t"], ["CSRMatrix", "int64_t"]]
                ]
            }
        ]
    },
    {
        "kernelTemplate": {
            "header": "Concat.h",
            "opName": "concat",
            "returnType": "void",
            "templateParams": [],
            "runtimeParams": [
                {
                    "type": "char *&",
                    "name": "res"
                },
                {
                    "type": "const char *",
                    "name": "lhs"
                },
                {
                    "type": "const char *",
                    "name": "rhs"
                }
            ]
        },
        "instantiations": [
            []
        ]
    },
    {
        "kernelTemplate": {
            "header": "CreateDaphneContext.h",
            "opName": "createDaphneContext",
            "returnType": "void",
            "templateParams": [],
            "runtimeParams": [
                {
                    "type": "DaphneContext *&",
                    "name": "res"
                },
                {
                    "type": "uint64_t",
                    "name": "configPtr"
                }
            ]
        },
        "instantiations": [
            []
        ]
    },
    {
        "kernelTemplate": {
            "header": "CreateCUDAContext.h",
            "opName": "createCUDAContext",
            "returnType": "void",
            "templateParams": [],
            "runtimeParams": []
        },
        "api": [
            {
                "name":  ["CUDA"],
                "instantiations": [[]]

            }]
    },
    {
        "kernelTemplate": {
            "header": "CreateFPGAContext.h",
            "opName": "createFPGAContext",
            "returnType": "void",
            "templateParams": [],
            "runtimeParams": []
        },
        "api": [
            {
                "name":  ["FPGAOPENCL"],
                "instantiations": [[]]

            }]
    },
    {
        "kernelTemplate": {
            "header": "CreateDistributedContext.h",
            "opName": "createDistributedContext",
            "returnType": "void",
            "templateParams": [],
            "runtimeParams": []
        },
        "instantiations": [
            []
        ]
    },
    {
        "kernelTemplate": {
            "header": "CreateFrame.h",
            "opName": "createFrame",
            "returnType": "void",
            "templateParams": [],
            "runtimeParams": [
                {
                    "type": "Frame *&",
                    "name": "res"
                },
                {
                    "type": "Structure **",
                    "name": "colMats"
                },
                {
                    "type": "size_t",
                    "name": "numColMats"
                },
                {
                    "type": "const char **",
                    "name": "labels"
                },
                {
                    "type": "size_t",
                    "name": "numLabels"
                }
            ]
        },
        "instantiations": [
            []
        ]
    },
    {
        "kernelTemplate": {
            "header": "CTable.h",
            "opName": "ctable",
            "returnType": "void",
            "templateParams": [
                {
                    "name": "DTRes",
                    "isDataType": true
                },
                {
                    "name": "DTLhs",
                    "isDataType": true
                },
                {
                    "name": "DTRhs",
                    "isDataType": true
                }
            ],
            "runtimeParams": [
                {
                    "type": "DTRes *&",
                    "name": "res"
                },
                {
                    "type": "const DTLhs *",
                    "name": "lhs"
                },
                {
                    "type": "const DTRhs *",
                    "name": "rhs"
                }
            ]
        },
        "instantiations": [
            [["DenseMatrix", "int64_t"], ["DenseMatrix", "int64_t"], ["DenseMatrix", "int64_t"]],
            [["DenseMatrix", "int32_t"], ["DenseMatrix", "int32_t"], ["DenseMatrix", "int32_t"]],
            [["DenseMatrix", "double"], ["DenseMatrix", "double"], ["DenseMatrix", "double"]],

            [["CSRMatrix", "int64_t"], ["DenseMatrix", "int64_t"], ["DenseMatrix", "int64_t"]],
            [["CSRMatrix", "int32_t"], ["DenseMatrix", "int32_t"], ["DenseMatrix", "int32_t"]],
            [["CSRMatrix", "double"], ["DenseMatrix", "double"], ["DenseMatrix", "double"]]
        ]
    },
    {
        "kernelTemplate": {
            "header": "DestroyDaphneContext.h",
            "opName": "destroyDaphneContext",
            "returnType": "void",
            "templateParams": [],
            "runtimeParams": []
        },
        "instantiations": [
            []
        ]
    },
    {
        "kernelTemplate": {
            "header": "DiagMatrix.h",
            "opName": "diagMatrix",
            "returnType": "void",
            "templateParams": [
                {
                    "name": "DTRes",
                    "isDataType": true
                },
                {
                    "name": "DTArg",
                    "isDataType": true
                }
            ],
            "runtimeParams": [
                {
                    "type": "DTRes *&",
                    "name": "res"
                },
                {
                    "type": "const DTArg *",
                    "name": "arg"
                }
            ]
        },
        "instantiations": [
            [["DenseMatrix", "double"], ["DenseMatrix", "double"]],
            [["DenseMatrix", "float"], ["DenseMatrix", "float"]],
            [["DenseMatrix", "int64_t"], ["DenseMatrix", "int64_t"]],
            [["DenseMatrix", "int32_t"], ["DenseMatrix", "int32_t"]],
            [["CSRMatrix", "double"], ["DenseMatrix", "double"]],
            [["CSRMatrix", "float"], ["DenseMatrix", "float"]],
            [["CSRMatrix", "int64_t"], ["DenseMatrix", "int64_t"]],
            [["CSRMatrix", "int32_t"], ["DenseMatrix", "int32_t"]],
            [["CSRMatrix", "double"], ["CSRMatrix", "double"]],
            [["CSRMatrix", "float"], ["CSRMatrix", "float"]],
            [["CSRMatrix", "int64_t"], ["CSRMatrix", "int64_t"]],
            [["CSRMatrix", "int32_t"], ["CSRMatrix", "int32_t"]]
        ]
    },
    {
        "kernelTemplate": {
            "header": "EwBinaryMat.h",
            "opName": "ewBinaryMat",
            "returnType": "void",
            "templateParams": [
                {
                    "name": "DTRes",
                    "isDataType": true
                },
                {
                    "name": "DTLhs",
                    "isDataType": true
                },
                {
                    "name": "DTRhs",
                    "isDataType": true
                }
            ],
            "runtimeParams": [
                {
                    "type": "BinaryOpCode",
                    "name": "opCode"
                },
                {
                    "type": "DTRes *&",
                    "name": "res"
                },
                {
                    "type": "const DTLhs *",
                    "name": "lhs"
                },
                {
                    "type": "const DTRhs *",
                    "name": "rhs"
                }
            ]
        },
        "api": [
            {
                "name":  ["CUDA", "CPP"],
                "instantiations": [
                    [["DenseMatrix", "float"], ["DenseMatrix", "float"], ["DenseMatrix", "float"]],
                    [["DenseMatrix", "double"], ["DenseMatrix", "double"], ["DenseMatrix", "double"]],
                    [["DenseMatrix", "int64_t"], ["DenseMatrix", "int64_t"], ["DenseMatrix", "int64_t"]]
                ],
                "opCodes": ["ADD", "SUB", "MUL", "DIV", "POW", "LOG", "EQ", "NEQ", "LT", "LE", "GT", "GE", "MIN", "MAX", "AND", "OR"]
            },
            {
                "name":  ["example_for_commented_or_unimplemented"],
                "instantiations": [
                    [["DenseMatrix", "uint32_t"], ["DenseMatrix", "uint32_t"], ["DenseMatrix", "uint32_t"]]
                ],
                "opCodes": ["BIT_AND", "BIT_OR"]
            },
            {
                "name":  ["CPP"],
                "instantiations": [
                    [["CSRMatrix", "double"], ["CSRMatrix", "double"], ["DenseMatrix", "double"]],
                    [["CSRMatrix", "double"], ["CSRMatrix", "double"], ["CSRMatrix", "double"]]
                ],
                "opCodes": ["ADD", "SUB", "MUL", "DIV", "POW", "LOG", "EQ", "NEQ", "LT", "LE", "GT", "GE", "MIN", "MAX", "AND", "OR"]
            }
        ]
    },
    {
        "kernelTemplate": {
            "header": "EwBinaryObjSca.h",
            "opName": "ewBinaryObjSca",
            "returnType": "void",
            "templateParams": [
                {
                    "name": "DTRes",
                    "isDataType": true
                },
                {
                    "name": "DTLhs",
                    "isDataType": true
                },
                {
                    "name": "VTRhs",
                    "isDataType": false
                }
            ],
            "runtimeParams": [
                {
                    "type": "BinaryOpCode",
                    "name": "opCode"
                },
                {
                    "type": "DTRes *&",
                    "name": "res"
                },
                {
                    "type": "const DTLhs *",
                    "name": "lhs"
                },
                {
                    "type": "VTRhs",
                    "name": "rhs"
                }
            ]
        },
        "api": [
            {
                "name":  ["CUDA", "CPP"],
                "instantiations": [
                    [["DenseMatrix", "float"], ["DenseMatrix", "float"], "float"],
                    [["DenseMatrix", "double"], ["DenseMatrix", "double"], "double"],
                    [["DenseMatrix", "int64_t"], ["DenseMatrix", "int64_t"], "int64_t"]
                ],
                "opCodes": ["ADD", "SUB", "MUL", "DIV", "POW", "LOG", "EQ", "NEQ", "LT", "LE", "GT", "GE", "MIN", "MAX", "AND", "OR"]
            },
            {
                "name":  ["CPP"],
                "instantiations": [
                    ["Frame", "Frame", "float"],
                    ["Frame", "Frame", "double"],
                    ["Frame", "Frame", "int64_t"]
                ],
                "opCodes": ["ADD", "SUB", "MUL", "DIV", "POW", "LOG", "EQ", "NEQ", "LT", "LE", "GT", "GE", "MIN", "MAX", "AND", "OR"]
            }
        ]
    },
    {
        "kernelTemplate": {
            "header": "EwBinarySca.h",
            "opName": "ewBinarySca",
            "returnType": "TRes",
            "templateParams": [
                {
                    "name": "TRes",
                    "isDataType": false
                },
                {
                    "name": "TLhs",
                    "isDataType": false
                },
                {
                    "name": "TRhs",
                    "isDataType": false
                }
            ],
            "runtimeParams": [
                {
                    "type": "BinaryOpCode",
                    "name": "opCode"
                },
                {
                    "type": "TLhs",
                    "name": "lhs"
                },
                {
                    "type": "TRhs",
                    "name": "rhs"
                }
            ]
        },
        "instantiations": [
            ["double", "double", "double"],
            ["float", "float", "float"],
            ["int64_t", "int64_t", "int64_t"],
            ["uint64_t", "uint64_t", "uint64_t"],
            ["uint32_t", "uint32_t", "uint32_t"]
        ],
        "opCodes": ["ADD", "SUB", "MUL", "DIV", "POW", "LOG", "MOD", "EQ", "NEQ", "LT", "LE", "GT", "GE", "MIN", "MAX", "AND", "OR"]
    },
    {
        "kernelTemplate": {
            "header": "ExtractCol.h",
            "opName": "extractCol",
            "returnType": "void",
            "templateParams": [
                {
                    "name": "DTRes",
                    "isDataType": true
                },
                {
                    "name": "DTArg",
                    "isDataType": true
                },
                {
                    "name": "DTSel",
                    "isDataType": true
                }
            ],
            "runtimeParams": [
                {
                    "type": "DTRes *&",
                    "name": "res"
                },
                {
                    "type": "const DTArg *",
                    "name": "arg"
                },
                {
                    "type": "const DTSel *",
                    "name": "sel"
                }
            ]
        },
        "api": [
            {
                "name":  ["CUDA", "CPP"],
                "instantiations": [
                    [["DenseMatrix", "float"], ["DenseMatrix", "float"], ["DenseMatrix", "int64_t"]],
                    [["DenseMatrix", "double"], ["DenseMatrix", "double"], ["DenseMatrix", "int64_t"]],
                    [["DenseMatrix", "int64_t"], ["DenseMatrix", "int64_t"], ["DenseMatrix", "int64_t"]]]
            },
            {
                "name":  ["CPP"],
                "instantiations": [
                    ["Frame", "Frame", "char"],
                    ["Frame", "Frame", ["DenseMatrix", "int64_t"]],
                    ["Frame", "Frame", ["DenseMatrix", "size_t"]]]
            }
        ]
    },
    {
        "kernelTemplate": {
            "header": "Fill.h",
            "opName": "fill",
            "returnType": "void",
            "templateParams": [
                {
                    "name": "DTRes",
                    "isDataType": true
                },
                {
                    "name": "VTArg",
                    "isDataType": false
                }
            ],
            "runtimeParams": [
                {
                    "type": "DTRes *&",
                    "name": "res"
                },
                {
                    "type": "VTArg",
                    "name": "arg"
                },
                {
                    "type": "size_t",
                    "name": "numRows"
                },
                {
                    "type": "size_t",
                    "name": "numCols"
                }
            ]
        },
        "instantiations": [
            [["DenseMatrix", "float"], "float"],
            [["DenseMatrix", "double"], "double"],
            [["DenseMatrix", "int64_t"], "int64_t"],
            [["DenseMatrix", "uint8_t"], "uint8_t"]
        ]
    },
    {
        "kernelTemplate": {
            "header": "MatrixConstant.h",
            "opName": "matrixConstant",
            "returnType": "void",
            "templateParams": [
                {
                    "name": "DTRes",
                    "isDataType": true
                }
            ],
            "runtimeParams": [
                {
                    "type": "DTRes *&",
                    "name": "res"
                },
                {
                    "type": "uint64_t",
                    "name": "matrixAddr"
                }
            ]
        },

        "instantiations": [
            [["DenseMatrix", "float"]],
            [["DenseMatrix", "double"]],
            [["DenseMatrix", "int64_t"]],
            [["DenseMatrix", "uint64_t"]],
            [["DenseMatrix", "uint8_t"]],
            [["DenseMatrix", "bool"]]
        ]
    },
    {
        "kernelTemplate": {
            "header": "ExtractRow.h",
            "opName": "extractRow",
            "returnType": "void",
            "templateParams": [
                {
                    "name": "DTRes",
                    "isDataType": true
                },
                {
                    "name": "DTArg",
                    "isDataType": true
                },
                {
                    "name": "VTSel",
                    "isDataType": false
                }
            ],
            "runtimeParams": [
                {
                    "type": "DTRes *&",
                    "name": "res"
                },
                {
                    "type": "const DTArg *",
                    "name": "arg"
                },
                {
                    "type": "const DenseMatrix<VTSel> *",
                    "name": "sel"
                }
            ]
        },
        "instantiations": [
            [["DenseMatrix", "double"], ["DenseMatrix", "double"], "int64_t"],
            [["DenseMatrix", "double"], ["DenseMatrix", "double"], "size_t"],
            [["DenseMatrix", "float"], ["DenseMatrix", "float"], "int64_t"],
            [["DenseMatrix", "float"], ["DenseMatrix", "float"], "size_t"],
            [["DenseMatrix", "int64_t"], ["DenseMatrix", "int64_t"], "int64_t"],
            [["DenseMatrix", "int64_t"], ["DenseMatrix", "int64_t"], "size_t"],
            ["Frame", "Frame", "int64_t"],
            ["Frame", "Frame", "size_t"]
        ]
    },
    {
        "kernelTemplate": {
            "header": "FilterRow.h",
            "opName": "filterRow",
            "returnType": "void",
            "templateParams": [
                {
                    "name": "DTRes",
                    "isDataType": true
                },
                {
                    "name": "DTArg",
                    "isDataType": true
                },
                {
                    "name": "VTSel",
                    "isDataType": false
                }
            ],
            "runtimeParams": [
                {
                    "type": "DTRes *&",
                    "name": "res"
                },
                {
                    "type": "const DTArg *",
                    "name": "arg"
                },
                {
                    "type": "const DenseMatrix<VTSel> *",
                    "name": "sel"
                }
            ]
        },
        "instantiations": [
            ["Frame", "Frame", "double"],
            ["Frame", "Frame", "int64_t"]
        ]
    },
    {
        "kernelTemplate": {
            "header": "GroupJoin.h",
            "opName": "groupJoin",
            "returnType": "void",
            "templateParams": [
                {
                    "name": "VTLhsTid",
                    "isDataType": false
                }
            ],
            "runtimeParams": [
                {
                    "type": "Frame *&",
                    "name": "res"
                },
                {
                    "type": "DenseMatrix<VTLhsTid> *&",
                    "name": "lhsTid"
                },
                {
                    "type": "const Frame *",
                    "name": "lhs"
                },
                {
                    "type": "const Frame *",
                    "name": "rhs"
                },
                {
                    "type": "const char *",
                    "name": "lhsOn"
                },
                {
                    "type": "const char *",
                    "name": "rhsOn"
                },
                {
                    "type": "const char *",
                    "name": "rhsAgg"
                }
            ]
        },
        "instantiations": [
            ["int64_t"],
            ["size_t"]
        ]
    },
    {
    	"kernelTemplate": {
    		"header": "InnerJoin.h",
    		"opName": "innerJoin",
    		"returnType": "void",
    		"templateParams": [],
    		"runtimeParams": [
    			{
    				"type": "Frame *&",
    				"name": "res"
    			},
    			{
    				"type": "const Frame *",
    				"name": "lhs"
    			},
    			{
    				"type": "const Frame *",
    				"name": "rhs"
    			},
    			{
    				"type": "const char *",
    				"name": "lhsOn"
    			},
    			{
    				"type": "const char *",
    				"name": "rhsOn"
    			}
    		]
    	},
    	"instantiations": [
    		[]
    	]
    },
    {
    	"kernelTemplate": {
    		"header": "ThetaJoin.h",
    		"opName": "thetaJoin",
    		"returnType": "void",
    		"templateParams": [
                {
                    "name": "DTRes",
                    "isDataType": true
                },
                {
                    "name": "DTLhs",
                    "isDataType": true
                },
                {
                    "name": "DTRhs",
                    "isDataType": true
                }
            ],
    		"runtimeParams": [
    			{
    				"type": "DTRes *&",
    				"name": "res"
    			},
    			{
    				"type": "const DTLhs *",
    				"name": "lhs"
    			},
    			{
    				"type": "const DTRhs *",
    				"name": "rhs"
    			},
    			{
    				"type": "const char **",
    				"name": "lhsOn"
    			},
    			{
    				"type": "size_t",
    				"name": "numLhsOn"
    			},
    			{
    				"type": "const char **",
    				"name": "rhsOn"
    			},
    			{
    				"type": "size_t",
    				"name": "numRhsOn"
    			},
    			{
    				"type": "CompareOperation *",
    				"name": "cmp"
    			},
    			{
    				"type": "size_t",
    				"name": "numCmp"
    			}
    		]
    	},
    	"instantiations": [
    		["Frame", "Frame", "Frame"]
    	]
    },
    {
        "kernelTemplate": {
            "header": "MatMul.h",
            "opName": "matMul",
            "returnType": "void",
            "templateParams": [
                {
                    "name": "DTRes",
                    "isDataType": true
                },
                {
                    "name": "DTLhs",
                    "isDataType": true
                },
                {
                    "name": "DTRhs",
                    "isDataType": true
                }
            ],
            "runtimeParams": [
                {
                    "type": "DTRes *&",
                    "name": "res"
                },
                {
                    "type": "const DTLhs *",
                    "name": "lhs"
                },
                {
                    "type": "const DTRhs *",
                    "name": "rhs"
                },
                {
                    "type": "bool",
                    "name": "transa"
                },
                {
                    "type": "bool",
                    "name": "transb"
                }
            ]
        },
        "api": [
            {
                "name":  ["CUDA", "CPP"],
                "instantiations": [
                    [["DenseMatrix", "float"], ["DenseMatrix", "float"], ["DenseMatrix", "float"]],
                    [["DenseMatrix", "double"], ["DenseMatrix", "double"], ["DenseMatrix", "double"]]
                ]
            },
             {
                "name":  ["FPGAOPENCL"],
                "instantiations": [
                    [["DenseMatrix", "float"], ["DenseMatrix", "float"], ["DenseMatrix", "float"]]
                ]
            }
        ]
    },
    {
        "kernelTemplate": {
            "header": "Now.h",
            "opName": "now",
            "returnType": "int64_t",
            "templateParams": [],
            "runtimeParams": []
        },
        "instantiations": [
            []
        ]
    },
    {
        "kernelTemplate": {
            "header": "OneHot.h",
            "opName": "oneHot",
            "returnType": "void",
            "templateParams": [
                {
                    "name": "DTRes",
                    "isDataType": true
                },
                {
                    "name": "DTArg",
                    "isDataType": true
                }
            ],
            "runtimeParams": [
                {
                    "type": "DTRes *&",
                    "name": "res"
                },
                {
                    "type": "const DTArg *",
                    "name": "arg"
                },
                {
                    "type": "const DenseMatrix<int64_t> *",
                    "name": "info"
                }
            ]
        },
        "instantiations": [
            [["DenseMatrix", "double"], ["DenseMatrix", "double"]],
            [["DenseMatrix", "int64_t"], ["DenseMatrix", "int64_t"]]
        ]
    },
    {
        "kernelTemplate": {
            "header": "PrintSca.h",
            "opName": "printSca",
            "returnType": "void",
            "templateParams": [
                {
                    "name": "VT",
                    "isDataType": false
                }
            ],
            "runtimeParams": [
                {
                    "type": "VT",
                    "name": "arg"
                },
                {
                    "type": "bool",
                    "name": "newline"
                },
                {
                    "type": "bool",
                    "name": "err"
                }
            ]
        },
        "instantiations": [
            ["double"],
            ["float"],
            ["int64_t"],
            ["int32_t"],
            ["int8_t"],
            ["uint64_t"],
            ["uint32_t"],
            ["uint8_t"],
            ["bool"],
            ["size_t"]
        ]
    },
    {
        "kernelTemplate": {
            "header": "PrintObj.h",
            "opName": "printObj",
            "returnType": "void",
            "templateParams": [
                {
                    "name": "DT",
                    "isDataType": true
                }
            ],
            "runtimeParams": [
                {
                    "type": "const DT *",
                    "name": "arg"
                },
                {
                    "type": "bool",
                    "name": "newline"
                },
                {
                    "type": "bool",
                    "name": "err"
                }
            ]
        },
        "instantiations": [
            [["DenseMatrix", "double"]],
            [["DenseMatrix", "float"]],
            [["DenseMatrix", "int64_t"]],
            [["DenseMatrix", "int32_t"]],
            [["DenseMatrix", "int8_t"]],
            [["DenseMatrix", "uint64_t"]],
            [["DenseMatrix", "uint32_t"]],
            [["DenseMatrix", "uint8_t"]],
            [["DenseMatrix", "bool"]],
            [["DenseMatrix", "size_t"]],
            [["CSRMatrix", "double"]],
            [["CSRMatrix", "float"]],
            [["CSRMatrix", "int64_t"]],
            [["CSRMatrix", "uint8_t"]],
            ["Frame"],
            ["char"]
        ]
    },
    {
        "kernelTemplate": {
            "header": "RandMatrix.h",
            "opName": "randMatrix",
            "returnType": "void",
            "templateParams": [
                {
                    "name": "DTRes",
                    "isDataType": true
                },
                {
                    "name": "VTArg",
                    "isDataType": false
                }
            ],
            "runtimeParams": [
                {
                    "type": "DTRes *&",
                    "name": "res"
                },
                {
                    "type": "size_t",
                    "name": "numRows"
                },
                {
                    "type": "size_t",
                    "name": "numCols"
                },
                {
                    "type": "VTArg",
                    "name": "min"
                },
                {
                    "type": "VTArg",
                    "name": "max"
                },
                {
                    "type": "double",
                    "name": "sparsity"
                },
                {
                    "type": "int64_t",
                    "name": "seed"
                }
            ]
        },
        "instantiations": [
            [["DenseMatrix", "double"], "double"],
            [["DenseMatrix", "float"], "float"],
            [["DenseMatrix", "int64_t"], "int64_t"],
            [["DenseMatrix", "uint8_t"], "uint8_t"],
            [["CSRMatrix", "double"], "double"]
        ]
    },
    {
        "kernelTemplate": {
            "header": "Sample.h",
            "opName": "sample",
            "returnType": "void",
            "templateParams": [
                {
                    "name": "DTRes",
                    "isDataType": true
                },
                {
                    "name": "VTArg",
                    "isDataType": false
                }
            ],
            "runtimeParams": [
                {
                    "type": "DTRes *&",
                    "name": "res"
                },
                {
                    "type": "VTArg",
                    "name": "range"
                },
                {
                    "type": "size_t",
                    "name": "size"
                },
                {
                    "type": "bool",
                    "name": "withReplacement"
                },
                {
                    "type": "int64_t",
                    "name": "seed"
                }
            ]
        },
        "instantiations": [
            [["DenseMatrix", "double"], "double"],
            [["DenseMatrix", "int64_t"], "int64_t"]
        ]
    },
    {
        "kernelTemplate": {
            "header": "Reverse.h",
            "opName": "reverse",
            "returnType": "void",
            "templateParams": [
                {
                    "name": "DTRes",
                    "isDataType": true
                },
                {
                    "name": "DTArg",
                    "isDataType": true
                }
            ],
            "runtimeParams": [
                {
                    "type": "DTRes *&",
                    "name": "res"
                },
                {
                    "type": "const DTArg *",
                    "name": "arg"
                }
            ]
        },
        "instantiations": [
            [["DenseMatrix", "double"], ["DenseMatrix", "double"]],
            [["DenseMatrix", "int64_t"], ["DenseMatrix", "int64_t"]]
        ]
    },
    {
        "kernelTemplate": {
            "header": "Read.h",
            "opName": "read",
            "returnType": "void",
            "templateParams": [
                {
                    "name": "DTRes",
                    "isDataType": true
                }
            ],
            "runtimeParams": [
                {
                    "type": "DTRes *&",
                    "name": "res"
                },
                {
                    "type": "const char *",
                    "name": "filename"
                }
            ]
        },
        "instantiations": [
            [["DenseMatrix", "float"]],
            [["DenseMatrix", "double"]],
            [["DenseMatrix", "int64_t"]],
            [["DenseMatrix", "uint8_t"]],
            [["CSRMatrix", "double"]],
            ["Frame"]
        ]
    },
    {
        "kernelTemplate": {
            "header": "GetColIdx.h",
            "opName": "getColIdx",
            "returnType": "size_t",
            "templateParams": [],
            "runtimeParams": [
                {
                    "type": "const Frame *",
                    "name": "arg"
                },
                {
                    "type": "const char *",
                    "name": "colName"
                }
            ]
        },
        "instantiations": [[]]
    },
    {
        "kernelTemplate": {
            "header": "Write.h",
            "opName": "write",
            "returnType": "void",
            "templateParams": [
                {
                    "name": "DTArg",
                    "isDataType": true
                }
            ],
            "runtimeParams": [
                {
                    "type": "const DTArg *",
                    "name": "arg"
                },
                {
                    "type": "const char *",
                    "name": "filename"
                }
            ]
        },
        "instantiations": [
            [["DenseMatrix", "float"]],
            [["DenseMatrix", "double"]],
            [["DenseMatrix", "int64_t"]],
            [["DenseMatrix", "uint8_t"]]
        ]
    },
    {
        "kernelTemplate": {
            "header": "Replace.h",
            "opName": "replace",
            "returnType": "void",
            "templateParams": [
                {
                    "name": "DTRes",
                    "isDataType": true
                },
                {
                    "name": "DTArg",
                    "isDataType": true
                },
                {
                    "name": "VT",
                    "isDataType": false
                }
            ],
            "runtimeParams": [
                {
                    "type": "DTRes *&",
                    "name": "res"
                },
                {
                    "type": "const DTArg *",
                    "name": "arg"
                },
                {
                    "type": "VT",
                    "name": "pattern"
                },
                {
                    "type": "VT",
                    "name": "replacement"
                }
            ]
        },
        "instantiations": [
            [["DenseMatrix", "double"], ["DenseMatrix", "double"], "double"],
            [["DenseMatrix", "int64_t"], ["DenseMatrix", "int64_t"], "int64_t"]
        ]
    },
    {
        "kernelTemplate": {
            "header": "Reshape.h",
            "opName": "reshape",
            "returnType": "void",
            "templateParams": [
                {
                    "name": "DTRes",
                    "isDataType": true
                },
                {
                    "name": "DTArg",
                    "isDataType": true
                }
            ],
            "runtimeParams": [
                {
                    "type": "DTRes *&",
                    "name": "res"
                },
                {
                    "type": "const DTArg *",
                    "name": "arg"
                },
                {
                    "type": "size_t",
                    "name": "numRows"
                },
                {
                    "type": "size_t",
                    "name": "numCols"
                }
            ]
        },
        "instantiations": [
            [["DenseMatrix", "double"], ["DenseMatrix", "double"]],
            [["DenseMatrix", "int64_t"], ["DenseMatrix", "int64_t"]],
            [["DenseMatrix", "bool"], ["DenseMatrix", "bool"]]
        ]
    },
    {
        "kernelTemplate": {
            "header": "SemiJoin.h",
            "opName": "semiJoin",
            "returnType": "void",
            "templateParams": [
                {
                    "name": "VTLhsTid",
                    "isDataType": false
                }
            ],
            "runtimeParams": [
                {
                    "type": "Frame *&",
                    "name": "res"
                },
                {
                    "type": "DenseMatrix<VTLhsTid> *&",
                    "name": "lhsTid"
                },
                {
                    "type": "const Frame *",
                    "name": "lhs"
                },
                {
                    "type": "const Frame *",
                    "name": "rhs"
                },
                {
                    "type": "const char *",
                    "name": "lhsOn"
                },
                {
                    "type": "const char *",
                    "name": "rhsOn"
                }
            ]
        },
        "instantiations": [
            ["int64_t"],
            ["size_t"]
        ]
    },
    {
        "kernelTemplate": {
            "header": "SetColLabels.h",
            "opName": "setColLabels",
            "returnType": "void",
            "templateParams": [],
            "runtimeParams": [
                {
                    "type": "Frame *&",
                    "name": "res"
                },
                {
                    "type": "const Frame *",
                    "name": "arg"
                },
                {
                    "type": "const char **",
                    "name": "labels"
                },
                {
                    "type": "size_t",
                    "name": "numLabels"
                }
            ]
        },
        "instantiations": [
            []
        ]
    },
    {
        "kernelTemplate": {
            "header": "SetColLabelsPrefix.h",
            "opName": "setColLabelsPrefix",
            "returnType": "void",
            "templateParams": [],
            "runtimeParams": [
                {
                    "type": "Frame *&",
                    "name": "res"
                },
                {
                    "type": "const Frame *",
                    "name": "arg"
                },
                {
                    "type": "const char *",
                    "name": "prefix"
                }
            ]
        },
        "instantiations": [
            []
        ]
    },
    {
        "kernelTemplate": {
            "header": "Transpose.h",
            "opName": "transpose",
            "returnType": "void",
            "templateParams": [
                {
                    "name": "DTRes",
                    "isDataType": true
                },
                {
                    "name": "DTArg",
                    "isDataType": true
                }
            ],
            "runtimeParams": [
                {
                    "type": "DTRes *&",
                    "name": "res"
                },
                {
                    "type": "const DTArg *",
                    "name": "arg"
                }
            ]
        },
        "api": [
            {
                "name":  ["CUDA", "CPP"],
                "instantiations": [
                    [["DenseMatrix", "double"], ["DenseMatrix", "double"]],
                    [["DenseMatrix", "float"], ["DenseMatrix", "float"]],
                    [["DenseMatrix", "int64_t"], ["DenseMatrix", "int64_t"]]]
            },
            {
                "name":  ["CPP"],
                "instantiations": [
                    [["CSRMatrix", "double"], ["CSRMatrix", "double"]],
                    [["CSRMatrix", "int64_t"], ["CSRMatrix", "int64_t"]]]
            }
        ]
    },
    {
        "kernelTemplate": {
            "header": "EwUnaryMat.h",
            "opName": "ewUnaryMat",
            "returnType": "void",
            "templateParams": [
                {
                    "name": "DTRes",
                    "isDataType": true
                },
                {
                    "name": "DTArg",
                    "isDataType": true
                }
            ],
            "runtimeParams": [
                {
                    "type": "UnaryOpCode",
                    "name": "opCode"
                },
                {
                    "type": "DTRes *&",
                    "name": "res"
                },
                {
                    "type": "const DTArg *",
                    "name": "arg"
                }
            ]
        },
        "instantiations": [
            [["DenseMatrix", "double"],["DenseMatrix", "double"]],
            [["DenseMatrix", "int64_t"],["DenseMatrix", "int64_t"]]
        ],
        "opCodes": ["SIGN", "SQRT", "EXP", "ABS", "FLOOR", "CEIL", "ROUND"]
    },
    {
        "kernelTemplate": {
            "header": "EwUnarySca.h",
            "opName": "ewUnarySca",
            "returnType": "TRes",
            "templateParams": [
                {
                    "name": "TRes",
                    "isDataType": false
                },
                {
                    "name": "TArg",
                    "isDataType": false
                }
            ],
            "runtimeParams": [
                {
                    "type": "UnaryOpCode",
                    "name": "opCode"
                },
                {
                    "type": "TArg",
                    "name": "arg"
                }
            ]
        },
        "instantiations": [
            ["double", "double"],
            ["float", "float"],
            ["int64_t", "int64_t"]
        ],
        "opCodes": ["SIGN", "SQRT", "EXP", "ABS", "FLOOR", "CEIL", "ROUND"]
    },
    {
        "kernelTemplate": {
            "header": "NumCols.h",
            "opName": "numCols",
            "returnType": "size_t",
            "templateParams": [],
            "runtimeParams": [
                {
                    "type": "const Structure *",
                    "name": "arg"
                }
            ]
        },
        "instantiations": [
            []
        ]
    },
    {
        "kernelTemplate": {
            "header": "NumRows.h",
            "opName": "numRows",
            "returnType": "size_t",
            "templateParams": [],
            "runtimeParams": [
                {
                    "type": "const Structure *",
                    "name": "arg"
                }
            ]
        },
        "instantiations": [
            []
        ]
    },
    {
        "kernelTemplate": {
            "header": "NumCells.h",
            "opName": "numCells",
            "returnType": "size_t",
            "templateParams": [],
            "runtimeParams": [
                {
                    "type": "const Structure *",
                    "name": "arg"
                }
            ]
        },
        "instantiations": [
            []
        ]
    },
    {
        "kernelTemplate": {
            "header": "Seq.h",
            "opName": "seq",
            "returnType": "void",
            "templateParams": [
                {
                    "name": "DT",
                    "isDataType": true
                }
            ],
            "runtimeParams": [
                {
                    "type": "DT *&",
                    "name": "res"
                },
                {
                    "type": "typename DT::VT",
                    "name": "start"
                },
                {
                    "type": "typename DT::VT",
                    "name": "end"
                },
                {
                    "type": "typename DT::VT",
                    "name": "inc"
                }
            ]
        },
        "instantiations": [
            [["DenseMatrix", "double"]],
            [["DenseMatrix", "float"]],
            [["DenseMatrix", "int64_t"]]
        ]
    },
    {
        "kernelTemplate": {
            "header": "Solve.h",
            "opName": "solve",
            "returnType": "void",
            "templateParams": [
                {
                    "name": "DTRes",
                    "isDataType": true
                },
                {
                    "name": "DTLhs",
                    "isDataType": true
                },
                {
                    "name": "DTRhs",
                    "isDataType": true
                }
            ],
            "runtimeParams": [
                {
                    "type": "DTRes *&",
                    "name": "res"
                },
                {
                    "type": "const DTLhs *",
                    "name": "lhs"
                },
                {
                    "type": "const DTRhs *",
                    "name": "rhs"
                }
            ]
        },
        "api": [
            {
                "name":  ["CUDA", "CPP"],
                "instantiations": [
                    [["DenseMatrix", "float"], ["DenseMatrix", "float"], ["DenseMatrix", "float"]],
                    [["DenseMatrix", "double"], ["DenseMatrix", "double"], ["DenseMatrix", "double"]]]
            }
        ]
    },
    {
        "kernelTemplate": {
            "header": "Syrk.h",
            "opName": "syrk",
            "returnType": "void",
            "templateParams": [
                {
                    "name": "DTRes",
                    "isDataType": true
                },
                {
                    "name": "DTArg",
                    "isDataType": true
                }
            ],
            "runtimeParams": [
                {
                    "type": "DTRes *&",
                    "name": "res"
                },
                {
                    "type": "const DTArg *",
                    "name": "arg"
                }
            ]
        },
        "api": [
            {
                "name":  ["CUDA", "CPP"],
                "instantiations": [[["DenseMatrix", "float"], ["DenseMatrix", "float"]],
                                   [["DenseMatrix", "double"], ["DenseMatrix", "double"]]]
            }
        ]
    },
    {
        "kernelTemplate": {
            "header": "Gemv.h",
            "opName": "gemv",
            "returnType": "void",
            "templateParams": [
                {
                    "name": "DTRes",
                    "isDataType": true
                },
                {
                    "name": "DTMat",
                    "isDataType": true
                },
                {
                    "name": "DTVec",
                    "isDataType": true
                }
            ],
            "runtimeParams": [
                {
                    "type": "DTRes *&",
                    "name": "res"
                },
                {
                    "type": "const DTMat *",
                    "name": "mat"
                },
                {
                    "type": "const DTVec *",
                    "name": "vec"
                }
            ]
        },
        "api": [
            {
                "name":  ["CUDA", "CPP"],
                "instantiations": [
                    [["DenseMatrix", "double"], ["DenseMatrix", "double"], ["DenseMatrix", "double"]],
                    [["DenseMatrix", "float"], ["DenseMatrix", "float"], ["DenseMatrix", "float"]]]
            }
        ]
    },
    {
        "kernelTemplate": {
            "header": "Tri.h",
            "opName": "tri",
            "returnType": "void",
            "templateParams": [
                {
                    "name": "DT",
                    "isDataType": true
                }
            ],
            "runtimeParams": [
                {
                    "type": "DT *&",
                    "name": "res"
                },
                {
                    "type": "const DT *",
                    "name": "arg"
                },
                {
                    "type": "bool",
                    "name": "upper"
                },
                {
                    "type": "bool",
                    "name": "diag"
                },
                {
                    "type": "bool",
                    "name": "values"
                }
            ]
        },
        "instantiations": [
            [["DenseMatrix", "double"]],
            [["DenseMatrix", "int64_t"]],
            [["CSRMatrix", "double"]],
            [["CSRMatrix", "int64_t"]]
        ]
    },
    {
        "kernelTemplate": {
            "header": "VectorizedPipeline.h",
            "opName": "vectorizedPipeline",
            "returnType": "void",
            "templateParams": [
                {
                    "name": "DTRes",
                    "isDataType": true
                }
            ],
            "runtimeParams": [
                {
                    "type": "DTRes **",
                    "name": "outputs"
                },
                {
                    "type": "size_t",
                    "name": "numOutputs"
                },
                {
                    "type": "bool *",
                    "name": "isScalar"
                },
                {
                    "type": "Structure **",
                    "name": "inputs"
                },
                {
                    "type": "size_t",
                    "name": "numInputs"
                },
                {
                    "type": "int64_t *",
                    "name": "outRows"
                },
                {
                    "type": "int64_t *",
                    "name": "outCols"
                },
                {
                    "type": "int64_t *",
                    "name": "splits"
                },
                {
                    "type": "int64_t *",
                    "name": "combines"
                },
                {
                    "type": "size_t",
                    "name": "numFuncs"
                },
                {
                    "type": "void **",
                    "name": "fun"
                }
            ]
        },
        "instantiations": [
            [["DenseMatrix", "double"]],
            [["DenseMatrix", "float"]],
            [["CSRMatrix", "double"]]
        ]
    },
    {
        "kernelTemplate": {
            "header": "IncRef.h",
            "opName": "incRef",
            "returnType": "void",
            "templateParams": [],
            "runtimeParams": [
                {
                    "type": "const Structure *",
                    "name": "arg"
                }
            ]
        },
        "instantiations": [
            []
        ]
    },
    {
        "kernelTemplate": {
            "header": "DecRef.h",
            "opName": "decRef",
            "returnType": "void",
            "templateParams": [],
            "runtimeParams": [
                {
                    "type": "const Structure *",
                    "name": "arg"
                }
            ]
        },
        "instantiations": [
            []
        ]
    },
    {
        "kernelTemplate": {
            "header": "SliceRow.h",
            "opName": "sliceRow",
            "returnType": "void",
            "templateParams": [
                {
                    "name": "DTRes",
                    "isDataType": true
                },
                {
                    "name": "DTArg",
                    "isDataType": true
                }
            ],
            "runtimeParams": [
                {
                    "type": "DTRes *&",
                    "name": "res"
                },
                {
                    "type": "const DTArg *",
                    "name": "arg"
                },
                {
                    "type": "size_t",
                    "name": "lowerIncl"
                },
                {
                    "type": "size_t",
                    "name": "upperExcl"
                }
            ]
        },
        "instantiations": [
            [["DenseMatrix", "double"], ["DenseMatrix", "double"]],
            [["DenseMatrix", "float"], ["DenseMatrix", "float"]],
            [["DenseMatrix", "int64_t"], ["DenseMatrix", "int64_t"]],
            ["Frame", "Frame"]
        ]
    },

    {
        "kernelTemplate": {
            "header": "SliceCol.h",
            "opName": "sliceCol",
            "returnType": "void",
            "templateParams": [
                {
                    "name": "DTRes",
                    "isDataType": true
                },
                {
                    "name": "DTArg",
                    "isDataType": true
                }
            ],
            "runtimeParams": [
                {
                    "type": "DTRes *&",
                    "name": "res"
                },
                {
                    "type": "const DTArg *",
                    "name": "arg"
                },
                {
                    "type": "size_t",
                    "name": "lowerIncl"
                },
                {
                    "type": "size_t",
                    "name": "upperExcl"
                }
            ]
        },
        "instantiations": [
            [["DenseMatrix", "double"], ["DenseMatrix", "double"]],
            [["DenseMatrix", "float"], ["DenseMatrix", "float"]],
            [["DenseMatrix", "int64_t"], ["DenseMatrix", "int64_t"]],
            ["Frame", "Frame"]
        ]
    },
    {
        "kernelTemplate": {
            "header": "InsertRow.h",
            "opName": "insertRow",
            "returnType": "void",
            "templateParams": [
                {
                    "name": "DTArg",
                    "isDataType": true
                },
                {
                    "name": "DTIns",
                    "isDataType": true
                }
            ],
            "runtimeParams": [
                {
                    "type": "DTArg *&",
                    "name": "res"
                },
                {
                    "type": "const DTArg *",
                    "name": "arg"
                },
                {
                    "type": "const DTIns *",
                    "name": "ins"
                },
                {
                    "type": "size_t",
                    "name": "rowLowerIncl"
                },
                {
                    "type": "size_t",
                    "name": "rowUpperExcl"
                }
            ]
        },
        "instantiations": [
            [["DenseMatrix", "double"], ["DenseMatrix", "double"]],
            [["DenseMatrix", "float"], ["DenseMatrix", "float"]],
            [["DenseMatrix", "int64_t"], ["DenseMatrix", "int64_t"]]
        ]
    },
    {
        "kernelTemplate": {
            "header": "InsertCol.h",
            "opName": "insertCol",
            "returnType": "void",
            "templateParams": [
                {
                    "name": "DTArg",
                    "isDataType": true
                },
                {
                    "name": "DTIns",
                    "isDataType": true
                }
            ],
            "runtimeParams": [
                {
                    "type": "DTArg *&",
                    "name": "res"
                },
                {
                    "type": "const DTArg *",
                    "name": "arg"
                },
                {
                    "type": "const DTIns *",
                    "name": "ins"
                },
                {
                    "type": "size_t",
                    "name": "colLowerIncl"
                },
                {
                    "type": "size_t",
                    "name": "colUpperExcl"
                }
            ]
        },
        "instantiations": [
            [["DenseMatrix", "double"], ["DenseMatrix", "double"]],
            [["DenseMatrix", "float"], ["DenseMatrix", "float"]],
            [["DenseMatrix", "int64_t"], ["DenseMatrix", "int64_t"]]
        ]
    },
    {
        "kernelTemplate": {
            "header": "Pooling.h",
            "opName": "Pooling::Forward",
            "returnType": "void",
            "opCodeAsTemplateParam": 1,
            "templateParams": [
                {
                    "name": "DTRes",
                    "isDataType": true
                },
                {
                    "name": "DTArg",
                    "isDataType": true
                }
            ],
            "runtimeParams": [
                {
                    "type": "PoolingOpCode",
                    "name": "opcode"
                },
                {
                    "type": "DTRes *&",
                    "name": "res"
                },
                { "type": "size_t& ", "name": "res_h" },
                { "type": "size_t& ", "name": "res_w" },
                {
                    "type": "const DTArg *",
                    "name": "data"
                },
                { "type": "size_t", "name": "batch_size" },
                { "type": "size_t", "name": "num_channls"},
                { "type": "size_t", "name": "img_h"},
                { "type": "size_t", "name": "img_w"},
                { "type": "size_t", "name": "pool_h"},
                { "type": "size_t", "name": "pool_w"},
                { "type": "size_t", "name": "stride_h"},
                { "type": "size_t", "name": "stride_w"},
                { "type": "size_t", "name": "pad_h"},
                { "type": "size_t", "name": "pad_w"}
            ]
        },
        "api": [
            {
                "name":  ["CUDA", "CPP"],
                "instantiations": [
                    [["DenseMatrix", "float"], ["DenseMatrix", "float"]],
                    [["DenseMatrix", "double"], ["DenseMatrix", "double"]]
                ],
                "opCodes": ["AVG", "MAX"]
            }
        ]
    },
    {
        "kernelTemplate": {
            "header": "RowBind.h",
            "opName": "rowBind",
            "returnType": "void",
            "templateParams": [
                {
                    "name": "DTRes",
                    "isDataType": true
                },
                {
                    "name": "DTUp",
                    "isDataType": true
                },
                {
                    "name": "DTLow",
                    "isDataType": true
                }
            ],
            "runtimeParams": [
                {
                    "type": "DTRes *&",
                    "name": "res"
                },
                {
                    "type": "const DTUp *",
                    "name": "up"
                },
                {
                    "type": "const DTLow *",
                    "name": "low"
                }
            ]
        },
        "instantiations": [
            [["DenseMatrix", "double"], ["DenseMatrix", "double"], ["DenseMatrix", "double"]],
            [["DenseMatrix", "int64_t"], ["DenseMatrix", "int64_t"], ["DenseMatrix", "int64_t"]],
            [["CSRMatrix", "double"], ["CSRMatrix", "double"], ["CSRMatrix", "double"]],
            [["CSRMatrix", "int64_t"], ["CSRMatrix", "int64_t"], ["CSRMatrix", "int64_t"]],
            ["Frame", "Frame", "Frame"]
        ]
    },
    {
        "kernelTemplate": {
            "header": "Quantize.h",
            "opName": "quantize",
            "returnType": "void",
            "templateParams": [
                {
                    "name": "DTRes",
                    "isDataType": true
                },
                {
                    "name": "DTArg",
                    "isDataType": true
                }
            ],
            "runtimeParams": [
                {
                    "type": "DTRes *&",
                    "name": "res"
                },
                {
                    "type": "const DTArg *",
                    "name": "arg"
                },
                { "type": "float", "name": "min" },
                { "type": "float", "name": "max"}
            ]
	},
        "instantiations": [
            [["DenseMatrix", "uint8_t"], ["DenseMatrix", "float"]]
	]
    },
    {
        "kernelTemplate": {
            "header": "Activation.h",
            "opName": "Activation::Forward",
            "returnType": "void",
            "opCodeAsTemplateParam": 1,
            "templateParams": [
                {
                    "name": "DTRes",
                    "isDataType": true
                },
                {
                    "name": "DTArg",
                    "isDataType": true
                }
            ],
            "runtimeParams": [
                {
                    "type": "ActivationOpCode",
                    "name": "opcode"
                },
                {
                    "type": "DTRes *&",
                    "name": "res"
                },
                {
                    "type": "const DTArg *",
                    "name": "data"
                }
            ]
        },
        "api": [
            {
                "name":  ["CUDA", "CPP"],
                "instantiations": [
                    [["DenseMatrix", "float"], ["DenseMatrix", "float"]],
                    [["DenseMatrix", "double"], ["DenseMatrix", "double"]]
                ],
                "opCodes": ["ReLU"]
            }
        ]
    },
    {
        "kernelTemplate": {
            "header": "Affine.h",
            "opName": "Affine::Forward",
            "returnType": "void",
            "opCodeAsTemplateParam": 1,
            "templateParams": [
                {
                    "name": "DTRes",
                    "isDataType": true
                },
                {
                    "name": "DTArg",
                    "isDataType": true
                }
            ],
            "runtimeParams": [
                {
                    "type": "DTRes *&",
                    "name": "res"
                },
                {
                    "type": "const DTArg *",
                    "name": "data"
                },
                {
                    "type": "const DTArg *",
                    "name": "weights"
                },
                {
                    "type": "const DTArg *",
                    "name": "bias"
                }
            ]
        },
        "api": [
            {
                "name":  ["CUDA"],
                "instantiations": [
                    [["DenseMatrix", "float"], ["DenseMatrix", "float"]],
                    [["DenseMatrix", "double"], ["DenseMatrix", "double"]]
                ]
            }
        ]
    },
    {
        "kernelTemplate": {
            "header": "BatchNorm.h",
            "opName": "BatchNorm::Forward",
            "returnType": "void",
            "opCodeAsTemplateParam": 1,
            "templateParams": [
                {
                    "name": "DTRes",
                    "isDataType": true
                },
                {
                    "name": "DTArg",
                    "isDataType": true
                }
            ],
            "runtimeParams": [
                {
                    "type": "DTRes *&",
                    "name": "res"
                },
                {
                    "type": "const DTArg *",
                    "name": "data"
                },
                {
                    "type": "const DTArg *",
                    "name": "gamma"
                },
                {
                    "type": "const DTArg *",
                    "name": "beta"
                },
                {
                    "type": "const DTArg *",
                    "name": "ema_mean"
                },
                {
                    "type": "const DTArg *",
                    "name": "ema_var"
                },
                {
                    "type": "typename DTArg::VT",
                    "name": "eps"
                }
            ]
        },
        "api": [
            {
                "name":  ["CUDA"],
                "instantiations": [
                    [["DenseMatrix", "float"], ["DenseMatrix", "float"]],
                    [["DenseMatrix", "double"], ["DenseMatrix", "double"]]
                ]
            }
        ]
    },
    {
        "kernelTemplate": {
            "header": "Convolution.h",
            "opName": "Convolution::Forward",
            "returnType": "void",
            "opCodeAsTemplateParam": 1,
            "templateParams": [
                {
                    "name": "DTRes",
                    "isDataType": true
                },
                {
                    "name": "DTArg",
                    "isDataType": true
                }
            ],
            "runtimeParams": [
                {
                    "type": "DTRes *&",
                    "name": "res"
                },
                {
                    "type": "size_t&",
                    "name": "res_h"
                },
                {
                    "type": "size_t&",
                    "name": "res_w"
                },
                {
                    "type": "const DTArg *",
                    "name": "data"
                },
                {
                    "type": "const DTArg *",
                    "name": "filter"
                },
                {
                    "type": "const DTArg *",
                    "name": "bias"
                },
                {
                    "type": "size_t",
                    "name": "batch_size"
                },
                {
                    "type": "size_t",
                    "name": "num_channels"
                },
                {
                    "type": "size_t",
                    "name": "img_h"
                },
                {
                    "type": "size_t",
                    "name": "img_w"
                },
                {
                    "type": "size_t",
                    "name": "filter_h"
                },
                {
                    "type": "size_t",
                    "name": "filter_w"
                },
                {
                    "type": "size_t",
                    "name": "stride_h"
                },
                {
                    "type": "size_t",
                    "name": "stride_w"
                },
                {
                    "type": "size_t",
                    "name": "pad_h"
                },
                {
                    "type": "size_t",
                    "name": "pad_w"
                }
            ]
        },
        "api": [
            {
                "name":  ["CUDA"],
                "instantiations": [
                    [["DenseMatrix", "float"], ["DenseMatrix", "float"]],
                    [["DenseMatrix", "double"], ["DenseMatrix", "double"]]
                ]
            }
        ]
    },
    {
        "kernelTemplate": {
            "header": "Softmax.h",
            "opName": "Softmax::Forward",
            "returnType": "void",
            "opCodeAsTemplateParam": 1,
            "templateParams": [
                {
                    "name": "DTRes",
                    "isDataType": true
                },
                {
                    "name": "DTArg",
                    "isDataType": true
                }
            ],
            "runtimeParams": [
                {
                    "type": "DTRes *&",
                    "name": "res"
                },
                {
                    "type": "const DTArg *",
                    "name": "data"
                }
            ]
        },
        "api": [
            {
                "name":  ["CUDA"],
                "instantiations": [
                    [["DenseMatrix", "float"], ["DenseMatrix", "float"]],
                    [["DenseMatrix", "double"], ["DenseMatrix", "double"]]
                ]
            }
        ]
    },
    {
        "kernelTemplate": {
            "header": "BiasAdd.h",
            "opName": "BiasAdd::Forward",
            "returnType": "void",
            "opCodeAsTemplateParam": 1,
            "templateParams": [
                {
                    "name": "DTRes",
                    "isDataType": true
                },
                {
                    "name": "DTArg",
                    "isDataType": true
                }
            ],
            "runtimeParams": [
                {
                    "type": "DTRes *&",
                    "name": "res"
                },
                {
                    "type": "const DTArg *",
                    "name": "input"
                },
                {
                    "type": "const DTArg *",
                    "name": "bias"
                }
            ]
        },
        "api": [
            {
                "name":  ["CUDA"],
                "instantiations": [
                    [["DenseMatrix", "float"], ["DenseMatrix", "float"]],
                    [["DenseMatrix", "double"], ["DenseMatrix", "double"]]
                ]
            }
        ]
    },
    {
        "kernelTemplate": {
            "header": "Order.h",
            "opName": "order",
            "returnType": "void",
            "templateParams": [
                {
                    "name": "DTRes",
                    "isDataType": true
                },
                {
                    "name": "DTArg",
                    "isDataType": true
                }
            ],
            "runtimeParams": [
                {
                    "type": "DTRes *&",
                    "name": "res"
                },
                {
                    "type": "const DTArg *",
                    "name": "arg"
                },
                {
                    "type": "size_t *",
                    "name": "colIdxs",
                    "isVariadic": true
                },
                {
                    "type": "size_t",
                    "name": "numColIdxs"
                },
                {
                    "type": "bool *",
                    "name": "ascending",
                    "isVariadic": true
                },
                {
                    "type": "size_t",
                    "name": "numAscending"
                },
                {
                    "type": "bool",
                    "name": "returnIdxs"
                }
            ]
        },
        "instantiations": [
            ["Frame", "Frame"],
            [["DenseMatrix", "size_t"], "Frame"],
            [["DenseMatrix", "double"], ["DenseMatrix", "double"]],
            [["DenseMatrix", "size_t"], ["DenseMatrix", "double"]],
            [["DenseMatrix", "float"], ["DenseMatrix", "float"]],
            [["DenseMatrix", "size_t"], ["DenseMatrix", "float"]],
            [["DenseMatrix", "int64_t"], ["DenseMatrix", "int64_t"]],
            [["DenseMatrix", "size_t"], ["DenseMatrix", "int64_t"]]
        ]
    },
    {
        "kernelTemplate": {
            "header": "Group.h",
            "opName": "group",
            "returnType": "void",
            "templateParams": [
                {
                    "name": "DT",
                    "isDataType": true
                }
            ],
            "runtimeParams": [
                {
                    "type": "DT *&",
                    "name": "res"
                },
                {
                    "type": "const DT *",
                    "name": "arg"
                },
                {
                    "type": "const char **",
                    "name": "keyCols"
                },
                {
                    "type": "size_t",
                    "name": "numKeyCols"
                },
                {
                    "type": "const char **",
                    "name": "aggCols"
                },
                {
                    "type": "size_t",
                    "name": "numAggCols"
                },
                {
                    "type": "mlir::daphne::GroupEnum *",
                    "name": "aggFuncs",
                    "isVariadic": true
                },
                {
                    "type": "size_t",
                    "name": "numAggFuncs"
                }
            ]
        },
        "instantiations": [
            ["Frame"]
        ]
    },
    {
        "kernelTemplate": {
            "header": "DistributedPipeline.h",
            "opName": "distributedPipeline",
            "returnType": "void",
            "templateParams": [
                {
                    "name": "DTRes",
                    "isDataType": true
                }
            ],
            "runtimeParams": [
                {
                    "type": "DTRes **",
                    "name": "outputs"
                },
                {
                    "type": "size_t",
                    "name": "numOutputs"
                },
                {
                    "type": "const Structure **",
                    "name": "inputs"
                },
                {
                    "type": "size_t",
                    "name": "numInputs"
                },
                {
                    "type": "int64_t *",
                    "name": "outRows"
                },
                {
                    "type": "int64_t *",
                    "name": "outCols"
                },
                {
                    "type": "int64_t *",
                    "name": "splits"
                },
                {
                    "type": "int64_t *",
                    "name": "combines"
                },
                {
                    "type": "const char *",
                    "name": "irCode"
                }
            ]
        },
        "api": [
            {
                "name":  ["CPP"],
                "instantiations": [
                    [["DenseMatrix", "double"]]
                ]
            }
        ]
    }
]<|MERGE_RESOLUTION|>--- conflicted
+++ resolved
@@ -260,9 +260,6 @@
             [["DenseMatrix", "uint8_t"], ["DenseMatrix", "uint64_t"]],
             [["DenseMatrix", "uint8_t"], ["DenseMatrix", "uint32_t"]],
             [["DenseMatrix", "uint8_t"], ["DenseMatrix", "uint8_t"]],
-<<<<<<< HEAD
-
-=======
             [["DenseMatrix", "uint8_t"], ["DenseMatrix", "size_t"]],
 
             [["DenseMatrix", "size_t"], ["DenseMatrix", "double"]],
@@ -275,7 +272,6 @@
             [["DenseMatrix", "size_t"], ["DenseMatrix", "uint8_t"]],
             [["DenseMatrix", "size_t"], ["DenseMatrix", "size_t"]],
             
->>>>>>> f6bbf73d
             [["DenseMatrix","double"],["CSRMatrix","double"]],
             [["DenseMatrix","float"],["CSRMatrix","float"]],
             [["DenseMatrix","int64_t"],["CSRMatrix","int64_t"]],
