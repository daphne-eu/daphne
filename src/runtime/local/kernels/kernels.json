[
    {
        "kernelTemplate": {
            "header": "AggAll.h",
            "opName": "aggAll",
            "returnType": "VTRes",
            "templateParams": [
                {
                    "name": "VTRes",
                    "isDataType": false
                },
                {
                    "name": "DTArg",
                    "isDataType": true
                }
            ],
            "runtimeParams": [
                {
                    "type": "AggOpCode",
                    "name": "opCode"
                },
                {
                    "type": "const DTArg *",
                    "name": "arg"
                }
            ]
        },
        "api": [
            {
                "name": ["CUDA"],
                "instantiations": [
                    ["double", ["DenseMatrix", "double"]],
                    ["float", ["DenseMatrix", "float"]],
                    ["int64_t", ["DenseMatrix", "int64_t"]]
                ],
                "opCodes": ["SUM", "MIN", "MAX"]
            },
            {
                "name": ["CPP"],
                "instantiations": [
                    ["float", ["DenseMatrix", "float"]],
                    ["double", ["DenseMatrix", "double"]],
                    ["int64_t", ["DenseMatrix", "int64_t"]],
                    ["int32_t", ["DenseMatrix", "int32_t"]],
                    ["int8_t", ["DenseMatrix", "int8_t"]],
                    ["uint64_t", ["DenseMatrix", "uint64_t"]],
                    ["uint32_t", ["DenseMatrix", "uint32_t"]],
                    ["uint8_t", ["DenseMatrix", "uint8_t"]],
                    ["double", ["DenseMatrix", "int64_t"]],
                    ["float", ["DenseMatrix", "int64_t"]],
                    ["double", ["CSRMatrix", "double"]],
                    ["float", ["CSRMatrix", "float"]],
                    ["int64_t", ["CSRMatrix", "int64_t"]],
                    ["int32_t", ["CSRMatrix", "int32_t"]],
                    ["int8_t", ["CSRMatrix", "int8_t"]],
                    ["uint64_t", ["CSRMatrix", "uint64_t"]],
                    ["uint32_t", ["CSRMatrix", "uint32_t"]],
                    ["uint8_t", ["CSRMatrix", "uint8_t"]],
                    ["double", ["CSRMatrix", "int64_t"]],
                    ["float", ["CSRMatrix", "int64_t"]]
                ],
                "opCodes": ["SUM", "MIN", "MAX", "MEAN", "STDDEV", "VAR"]
            }
        ]
    },
    {
        "kernelTemplate": {
            "header": "AggCol.h",
            "opName": "aggCol",
            "returnType": "void",
            "templateParams": [
                {
                    "name": "DTRes",
                    "isDataType": true
                },
                {
                    "name": "DTArg",
                    "isDataType": true
                }
            ],
            "runtimeParams": [
                {
                    "type": "AggOpCode",
                    "name": "opCode"
                },
                {
                    "type": "DTRes *&",
                    "name": "res"
                },
                {
                    "type": "const DTArg *",
                    "name": "arg"
                }
            ]
        },
        "api": [
            {
                "name": ["CUDA"],
                "instantiations": [
                    [
                        ["DenseMatrix", "double"],
                        ["DenseMatrix", "double"]
                    ],
                    [
                        ["DenseMatrix", "float"],
                        ["DenseMatrix", "float"]
                    ],
                    [
                        ["DenseMatrix", "int64_t"],
                        ["DenseMatrix", "int64_t"]
                    ]
                ],
                "opCodes": ["SUM", "MIN", "MAX"]
            },
            {
                "name": ["CPP"],
                "instantiations": [
                    [
                        ["DenseMatrix", "double"],
                        ["DenseMatrix", "double"]
                    ],
                    [
                        ["DenseMatrix", "float"],
                        ["DenseMatrix", "float"]
                    ],
                    [
                        ["DenseMatrix", "int64_t"],
                        ["DenseMatrix", "int64_t"]
                    ],
                    [
                        ["DenseMatrix", "uint64_t"],
                        ["DenseMatrix", "uint64_t"]
                    ],
                    [
                        ["DenseMatrix", "double"],
                        ["DenseMatrix", "int64_t"]
                    ],
                    [
                        ["DenseMatrix", "float"],
                        ["DenseMatrix", "int64_t"]
                    ],
                    [
                        ["DenseMatrix", "size_t"],
                        ["DenseMatrix", "double"]
                    ],
                    [
                        ["DenseMatrix", "size_t"],
                        ["DenseMatrix", "float"]
                    ],
                    [
                        ["DenseMatrix", "size_t"],
                        ["DenseMatrix", "int64_t"]
                    ],
                    [
                        ["DenseMatrix", "size_t"],
                        ["DenseMatrix", "uint64_t"]
                    ],
                    [
                        ["DenseMatrix", "double"],
                        ["CSRMatrix", "double"]
                    ],
                    [
                        ["DenseMatrix", "int64_t"],
                        ["CSRMatrix", "int64_t"]
                    ],
                    [
                        ["DenseMatrix", "double"],
                        ["CSRMatrix", "int64_t"]
                    ],
                    [
                        ["DenseMatrix", "float"],
                        ["CSRMatrix", "int64_t"]
                    ]
                ],
                "opCodes": [
                    "SUM",
                    "MIN",
                    "MAX",
                    "MEAN",
                    "STDDEV",
                    "VAR",
                    "IDXMIN",
                    "IDXMAX"
                ]
            }
        ]
    },
    {
        "kernelTemplate": {
            "header": "AggCum.h",
            "opName": "aggCum",
            "returnType": "void",
            "templateParams": [
                {
                    "name": "DTRes",
                    "isDataType": true
                },
                {
                    "name": "DTArg",
                    "isDataType": true
                }
            ],
            "runtimeParams": [
                {
                    "type": "AggOpCode",
                    "name": "opCode"
                },
                {
                    "type": "DTRes *&",
                    "name": "res"
                },
                {
                    "type": "const DTArg *",
                    "name": "arg"
                }
            ]
        },
        "instantiations": [
            [
                ["DenseMatrix", "double"],
                ["DenseMatrix", "double"]
            ],
            [
                ["DenseMatrix", "float"],
                ["DenseMatrix", "float"]
            ],
            [
                ["DenseMatrix", "int64_t"],
                ["DenseMatrix", "int64_t"]
            ],
            [
                ["DenseMatrix", "uint64_t"],
                ["DenseMatrix", "uint64_t"]
            ]
        ],
        "opCodes": ["SUM", "PROD", "MIN", "MAX"]
    },
    {
        "kernelTemplate": {
            "header": "AggRow.h",
            "opName": "aggRow",
            "returnType": "void",
            "templateParams": [
                {
                    "name": "DTRes",
                    "isDataType": true
                },
                {
                    "name": "DTArg",
                    "isDataType": true
                }
            ],
            "runtimeParams": [
                {
                    "type": "AggOpCode",
                    "name": "opCode"
                },
                {
                    "type": "DTRes *&",
                    "name": "res"
                },
                {
                    "type": "const DTArg *",
                    "name": "arg"
                }
            ]
        },
        "api": [
            {
                "name": ["CUDA"],
                "instantiations": [
                    [
                        ["DenseMatrix", "double"],
                        ["DenseMatrix", "double"]
                    ],
                    [
                        ["DenseMatrix", "float"],
                        ["DenseMatrix", "float"]
                    ],
                    [
                        ["DenseMatrix", "int64_t"],
                        ["DenseMatrix", "int64_t"]
                    ]
                ],
                "opCodes": ["SUM", "MIN", "MAX"]
            },
            {
                "name": ["CPP"],
                "instantiations": [
                    [
                        ["DenseMatrix", "float"],
                        ["DenseMatrix", "float"]
                    ],
                    [
                        ["DenseMatrix", "double"],
                        ["DenseMatrix", "double"]
                    ],
                    [
                        ["DenseMatrix", "int64_t"],
                        ["DenseMatrix", "int64_t"]
                    ],
                    [
                        ["DenseMatrix", "uint64_t"],
                        ["DenseMatrix", "uint64_t"]
                    ],
                    [
                        ["DenseMatrix", "float"],
                        ["DenseMatrix", "int64_t"]
                    ],
                    [
                        ["DenseMatrix", "double"],
                        ["DenseMatrix", "int64_t"]
                    ],
                    [
                        ["DenseMatrix", "uint8_t"],
                        ["DenseMatrix", "uint8_t"]
                    ],
                    [
                        ["DenseMatrix", "size_t"],
                        ["DenseMatrix", "float"]
                    ],
                    [
                        ["DenseMatrix", "size_t"],
                        ["DenseMatrix", "double"]
                    ],
                    [
                        ["DenseMatrix", "size_t"],
                        ["DenseMatrix", "int64_t"]
                    ],
                    [
                        ["DenseMatrix", "size_t"],
                        ["DenseMatrix", "uint64_t"]
                    ],

                    [
                        ["DenseMatrix", "double"],
                        ["CSRMatrix", "double"]
                    ],
                    [
                        ["DenseMatrix", "float"],
                        ["CSRMatrix", "float"]
                    ],
                    [
                        ["DenseMatrix", "int64_t"],
                        ["CSRMatrix", "int64_t"]
                    ],
                    [
                        ["DenseMatrix", "float"],
                        ["CSRMatrix", "int64_t"]
                    ],
                    [
                        ["DenseMatrix", "double"],
                        ["CSRMatrix", "int64_t"]
                    ]
                ],
                "opCodes": [
                    "SUM",
                    "MIN",
                    "MAX",
                    "MEAN",
                    "STDDEV",
                    "VAR",
                    "IDXMIN",
                    "IDXMAX"
                ]
            }
        ]
    },
    {
        "kernelTemplate": {
            "header": "Cartesian.h",
            "opName": "cartesian",
            "returnType": "void",
            "templateParams": [],
            "runtimeParams": [
                {
                    "type": "Frame *&",
                    "name": "res"
                },
                {
                    "type": "const Frame *",
                    "name": "lhs"
                },
                {
                    "type": "const Frame *",
                    "name": "rhs"
                }
            ]
        },
        "instantiations": [[]]
    },
    {
        "kernelTemplate": {
            "header": "CastObj.h",
            "opName": "castObj",
            "returnType": "void",
            "templateParams": [
                {
                    "name": "DTRes",
                    "isDataType": true
                },
                {
                    "name": "DTArg",
                    "isDataType": true
                }
            ],
            "runtimeParams": [
                {
                    "type": "DTRes *&",
                    "name": "res"
                },
                {
                    "type": "const DTArg *",
                    "name": "arg"
                }
            ]
        },
        "instantiations": [
            [["DenseMatrix", "double"], "Frame"],
            [["DenseMatrix", "int64_t"], "Frame"],
            [["DenseMatrix", "uint64_t"], "Frame"],
            ["Frame", ["DenseMatrix", "double"]],
            ["Frame", ["DenseMatrix", "int64_t"]],
            ["Frame", ["DenseMatrix", "uint64_t"]],

            [
                ["DenseMatrix", "double"],
                ["DenseMatrix", "double"]
            ],
            [
                ["DenseMatrix", "double"],
                ["DenseMatrix", "float"]
            ],
            [
                ["DenseMatrix", "double"],
                ["DenseMatrix", "int64_t"]
            ],
            [
                ["DenseMatrix", "double"],
                ["DenseMatrix", "int32_t"]
            ],
            [
                ["DenseMatrix", "double"],
                ["DenseMatrix", "int8_t"]
            ],
            [
                ["DenseMatrix", "double"],
                ["DenseMatrix", "uint64_t"]
            ],
            [
                ["DenseMatrix", "double"],
                ["DenseMatrix", "uint32_t"]
            ],
            [
                ["DenseMatrix", "double"],
                ["DenseMatrix", "uint8_t"]
            ],
            [
                ["DenseMatrix", "double"],
                ["DenseMatrix", "size_t"]
            ],
            [
                ["DenseMatrix", "double"],
                ["DenseMatrix", "std::string"]
            ],

            [
                ["DenseMatrix", "float"],
                ["DenseMatrix", "double"]
            ],
            [
                ["DenseMatrix", "float"],
                ["DenseMatrix", "float"]
            ],
            [
                ["DenseMatrix", "float"],
                ["DenseMatrix", "int64_t"]
            ],
            [
                ["DenseMatrix", "float"],
                ["DenseMatrix", "int32_t"]
            ],
            [
                ["DenseMatrix", "float"],
                ["DenseMatrix", "int8_t"]
            ],
            [
                ["DenseMatrix", "float"],
                ["DenseMatrix", "uint64_t"]
            ],
            [
                ["DenseMatrix", "float"],
                ["DenseMatrix", "uint32_t"]
            ],
            [
                ["DenseMatrix", "float"],
                ["DenseMatrix", "uint8_t"]
            ],
            [
                ["DenseMatrix", "float"],
                ["DenseMatrix", "size_t"]
            ],
            [
                ["DenseMatrix", "float"],
                ["DenseMatrix", "std::string"]
            ],

            [
                ["DenseMatrix", "int64_t"],
                ["DenseMatrix", "double"]
            ],
            [
                ["DenseMatrix", "int64_t"],
                ["DenseMatrix", "float"]
            ],
            [
                ["DenseMatrix", "int64_t"],
                ["DenseMatrix", "int64_t"]
            ],
            [
                ["DenseMatrix", "int64_t"],
                ["DenseMatrix", "int32_t"]
            ],
            [
                ["DenseMatrix", "int64_t"],
                ["DenseMatrix", "int8_t"]
            ],
            [
                ["DenseMatrix", "int64_t"],
                ["DenseMatrix", "uint64_t"]
            ],
            [
                ["DenseMatrix", "int64_t"],
                ["DenseMatrix", "uint32_t"]
            ],
            [
                ["DenseMatrix", "int64_t"],
                ["DenseMatrix", "uint8_t"]
            ],
            [
                ["DenseMatrix", "int64_t"],
                ["DenseMatrix", "size_t"]
            ],
            [
                ["DenseMatrix", "int64_t"],
                ["DenseMatrix", "std::string"]
            ],

            [
                ["DenseMatrix", "int32_t"],
                ["DenseMatrix", "double"]
            ],
            [
                ["DenseMatrix", "int32_t"],
                ["DenseMatrix", "float"]
            ],
            [
                ["DenseMatrix", "int32_t"],
                ["DenseMatrix", "int64_t"]
            ],
            [
                ["DenseMatrix", "int32_t"],
                ["DenseMatrix", "int32_t"]
            ],
            [
                ["DenseMatrix", "int32_t"],
                ["DenseMatrix", "int8_t"]
            ],
            [
                ["DenseMatrix", "int32_t"],
                ["DenseMatrix", "uint64_t"]
            ],
            [
                ["DenseMatrix", "int32_t"],
                ["DenseMatrix", "uint32_t"]
            ],
            [
                ["DenseMatrix", "int32_t"],
                ["DenseMatrix", "uint8_t"]
            ],
            [
                ["DenseMatrix", "int32_t"],
                ["DenseMatrix", "size_t"]
            ],
            [
                ["DenseMatrix", "int32_t"],
                ["DenseMatrix", "std::string"]
            ],

            [
                ["DenseMatrix", "int8_t"],
                ["DenseMatrix", "double"]
            ],
            [
                ["DenseMatrix", "int8_t"],
                ["DenseMatrix", "float"]
            ],
            [
                ["DenseMatrix", "int8_t"],
                ["DenseMatrix", "int64_t"]
            ],
            [
                ["DenseMatrix", "int8_t"],
                ["DenseMatrix", "int32_t"]
            ],
            [
                ["DenseMatrix", "int8_t"],
                ["DenseMatrix", "int8_t"]
            ],
            [
                ["DenseMatrix", "int8_t"],
                ["DenseMatrix", "uint64_t"]
            ],
            [
                ["DenseMatrix", "int8_t"],
                ["DenseMatrix", "uint32_t"]
            ],
            [
                ["DenseMatrix", "int8_t"],
                ["DenseMatrix", "uint8_t"]
            ],
            [
                ["DenseMatrix", "int8_t"],
                ["DenseMatrix", "size_t"]
            ],
            [
                ["DenseMatrix", "int8_t"],
                ["DenseMatrix", "std::string"]
            ],

            [
                ["DenseMatrix", "uint64_t"],
                ["DenseMatrix", "double"]
            ],
            [
                ["DenseMatrix", "uint64_t"],
                ["DenseMatrix", "float"]
            ],
            [
                ["DenseMatrix", "uint64_t"],
                ["DenseMatrix", "int64_t"]
            ],
            [
                ["DenseMatrix", "uint64_t"],
                ["DenseMatrix", "int32_t"]
            ],
            [
                ["DenseMatrix", "uint64_t"],
                ["DenseMatrix", "int8_t"]
            ],
            [
                ["DenseMatrix", "uint64_t"],
                ["DenseMatrix", "uint64_t"]
            ],
            [
                ["DenseMatrix", "uint64_t"],
                ["DenseMatrix", "uint32_t"]
            ],
            [
                ["DenseMatrix", "uint64_t"],
                ["DenseMatrix", "uint8_t"]
            ],
            [
                ["DenseMatrix", "uint64_t"],
                ["DenseMatrix", "size_t"]
            ],
            [
                ["DenseMatrix", "uint64_t"],
                ["DenseMatrix", "std::string"]
            ],

            [
                ["DenseMatrix", "uint32_t"],
                ["DenseMatrix", "double"]
            ],
            [
                ["DenseMatrix", "uint32_t"],
                ["DenseMatrix", "float"]
            ],
            [
                ["DenseMatrix", "uint32_t"],
                ["DenseMatrix", "int64_t"]
            ],
            [
                ["DenseMatrix", "uint32_t"],
                ["DenseMatrix", "int32_t"]
            ],
            [
                ["DenseMatrix", "uint32_t"],
                ["DenseMatrix", "int8_t"]
            ],
            [
                ["DenseMatrix", "uint32_t"],
                ["DenseMatrix", "uint64_t"]
            ],
            [
                ["DenseMatrix", "uint32_t"],
                ["DenseMatrix", "uint32_t"]
            ],
            [
                ["DenseMatrix", "uint32_t"],
                ["DenseMatrix", "uint8_t"]
            ],
            [
                ["DenseMatrix", "uint32_t"],
                ["DenseMatrix", "size_t"]
            ],
            [
                ["DenseMatrix", "uint32_t"],
                ["DenseMatrix", "std::string"]
            ],

            [
                ["DenseMatrix", "uint8_t"],
                ["DenseMatrix", "double"]
            ],
            [
                ["DenseMatrix", "uint8_t"],
                ["DenseMatrix", "float"]
            ],
            [
                ["DenseMatrix", "uint8_t"],
                ["DenseMatrix", "int64_t"]
            ],
            [
                ["DenseMatrix", "uint8_t"],
                ["DenseMatrix", "int32_t"]
            ],
            [
                ["DenseMatrix", "uint8_t"],
                ["DenseMatrix", "int8_t"]
            ],
            [
                ["DenseMatrix", "uint8_t"],
                ["DenseMatrix", "uint64_t"]
            ],
            [
                ["DenseMatrix", "uint8_t"],
                ["DenseMatrix", "uint32_t"]
            ],
            [
                ["DenseMatrix", "uint8_t"],
                ["DenseMatrix", "uint8_t"]
            ],
            [
                ["DenseMatrix", "uint8_t"],
                ["DenseMatrix", "size_t"]
            ],
            [
                ["DenseMatrix", "uint8_t"],
                ["DenseMatrix", "std::string"]
            ],

            [
                ["DenseMatrix", "size_t"],
                ["DenseMatrix", "double"]
            ],
            [
                ["DenseMatrix", "size_t"],
                ["DenseMatrix", "float"]
            ],
            [
                ["DenseMatrix", "size_t"],
                ["DenseMatrix", "int64_t"]
            ],
            [
                ["DenseMatrix", "size_t"],
                ["DenseMatrix", "int32_t"]
            ],
            [
                ["DenseMatrix", "size_t"],
                ["DenseMatrix", "int8_t"]
            ],
            [
                ["DenseMatrix", "size_t"],
                ["DenseMatrix", "uint64_t"]
            ],
            [
                ["DenseMatrix", "size_t"],
                ["DenseMatrix", "uint32_t"]
            ],
            [
                ["DenseMatrix", "size_t"],
                ["DenseMatrix", "uint8_t"]
            ],
            [
                ["DenseMatrix", "size_t"],
                ["DenseMatrix", "size_t"]
            ],
            [
                ["DenseMatrix", "size_t"],
                ["DenseMatrix", "std::string"]
            ],

            [
                ["DenseMatrix", "std::string"],
                ["DenseMatrix", "double"]
            ],
            [
                ["DenseMatrix", "std::string"],
                ["DenseMatrix", "float"]
            ],
            [
                ["DenseMatrix", "std::string"],
                ["DenseMatrix", "int64_t"]
            ],
            [
                ["DenseMatrix", "std::string"],
                ["DenseMatrix", "int32_t"]
            ],
            [
                ["DenseMatrix", "std::string"],
                ["DenseMatrix", "int8_t"]
            ],
            [
                ["DenseMatrix", "std::string"],
                ["DenseMatrix", "uint64_t"]
            ],
            [
                ["DenseMatrix", "std::string"],
                ["DenseMatrix", "uint32_t"]
            ],
            [
                ["DenseMatrix", "std::string"],
                ["DenseMatrix", "uint8_t"]
            ],
            [
                ["DenseMatrix", "std::string"],
                ["DenseMatrix", "size_t"]
            ],

            [
                ["DenseMatrix", "double"],
                ["CSRMatrix", "double"]
            ],
            [
                ["DenseMatrix", "float"],
                ["CSRMatrix", "float"]
            ],
            [
                ["DenseMatrix", "int64_t"],
                ["CSRMatrix", "int64_t"]
            ],

            [
                ["CSRMatrix", "double"],
                ["DenseMatrix", "double"]
            ],
            [
                ["CSRMatrix", "float"],
                ["DenseMatrix", "float"]
            ],
            [
                ["CSRMatrix", "int64_t"],
                ["DenseMatrix", "int64_t"]
            ],

            [
                ["CSRMatrix", "double"],
                ["CSRMatrix", "float"]
            ],
            [
                ["CSRMatrix", "float"],
                ["CSRMatrix", "double"]
            ]
        ]
    },
    {
        "kernelTemplate": {
            "header": "CastObjSca.h",
            "opName": "castObjSca",
            "returnType": "VTRes",
            "templateParams": [
                {
                    "name": "VTRes",
                    "isDataType": false
                },
                {
                    "name": "DTArg",
                    "isDataType": true
                }
            ],
            "runtimeParams": [
                {
                    "type": "const DTArg *",
                    "name": "arg"
                }
            ]
        },
        "instantiations": [
            ["double", ["DenseMatrix", "double"]],
            ["double", ["DenseMatrix", "float"]],
            ["double", ["DenseMatrix", "int64_t"]],
            ["double", ["DenseMatrix", "int32_t"]],
            ["double", ["DenseMatrix", "int8_t"]],
            ["double", ["DenseMatrix", "uint64_t"]],
            ["double", ["DenseMatrix", "uint32_t"]],
            ["double", ["DenseMatrix", "uint8_t"]],
            ["double", ["DenseMatrix", "size_t"]],

            ["float", ["DenseMatrix", "double"]],
            ["float", ["DenseMatrix", "float"]],
            ["float", ["DenseMatrix", "int64_t"]],
            ["float", ["DenseMatrix", "int32_t"]],
            ["float", ["DenseMatrix", "int8_t"]],
            ["float", ["DenseMatrix", "uint64_t"]],
            ["float", ["DenseMatrix", "uint32_t"]],
            ["float", ["DenseMatrix", "uint8_t"]],
            ["float", ["DenseMatrix", "size_t"]],

            ["int64_t", ["DenseMatrix", "double"]],
            ["int64_t", ["DenseMatrix", "float"]],
            ["int64_t", ["DenseMatrix", "int64_t"]],
            ["int64_t", ["DenseMatrix", "int32_t"]],
            ["int64_t", ["DenseMatrix", "int8_t"]],
            ["int64_t", ["DenseMatrix", "uint64_t"]],
            ["int64_t", ["DenseMatrix", "uint32_t"]],
            ["int64_t", ["DenseMatrix", "uint8_t"]],
            ["int64_t", ["DenseMatrix", "size_t"]],

            ["int32_t", ["DenseMatrix", "double"]],
            ["int32_t", ["DenseMatrix", "float"]],
            ["int32_t", ["DenseMatrix", "int64_t"]],
            ["int32_t", ["DenseMatrix", "int32_t"]],
            ["int32_t", ["DenseMatrix", "int8_t"]],
            ["int32_t", ["DenseMatrix", "uint64_t"]],
            ["int32_t", ["DenseMatrix", "uint32_t"]],
            ["int32_t", ["DenseMatrix", "uint8_t"]],
            ["int32_t", ["DenseMatrix", "size_t"]],

            ["int8_t", ["DenseMatrix", "double"]],
            ["int8_t", ["DenseMatrix", "float"]],
            ["int8_t", ["DenseMatrix", "int64_t"]],
            ["int8_t", ["DenseMatrix", "int32_t"]],
            ["int8_t", ["DenseMatrix", "int8_t"]],
            ["int8_t", ["DenseMatrix", "uint64_t"]],
            ["int8_t", ["DenseMatrix", "uint32_t"]],
            ["int8_t", ["DenseMatrix", "uint8_t"]],
            ["int8_t", ["DenseMatrix", "size_t"]],

            ["uint64_t", ["DenseMatrix", "double"]],
            ["uint64_t", ["DenseMatrix", "float"]],
            ["uint64_t", ["DenseMatrix", "int64_t"]],
            ["uint64_t", ["DenseMatrix", "int32_t"]],
            ["uint64_t", ["DenseMatrix", "int8_t"]],
            ["uint64_t", ["DenseMatrix", "uint64_t"]],
            ["uint64_t", ["DenseMatrix", "uint32_t"]],
            ["uint64_t", ["DenseMatrix", "uint8_t"]],
            ["uint64_t", ["DenseMatrix", "size_t"]],

            ["uint32_t", ["DenseMatrix", "double"]],
            ["uint32_t", ["DenseMatrix", "float"]],
            ["uint32_t", ["DenseMatrix", "int64_t"]],
            ["uint32_t", ["DenseMatrix", "int32_t"]],
            ["uint32_t", ["DenseMatrix", "int8_t"]],
            ["uint32_t", ["DenseMatrix", "uint64_t"]],
            ["uint32_t", ["DenseMatrix", "uint32_t"]],
            ["uint32_t", ["DenseMatrix", "uint8_t"]],
            ["uint32_t", ["DenseMatrix", "size_t"]],

            ["uint8_t", ["DenseMatrix", "double"]],
            ["uint8_t", ["DenseMatrix", "float"]],
            ["uint8_t", ["DenseMatrix", "int64_t"]],
            ["uint8_t", ["DenseMatrix", "int32_t"]],
            ["uint8_t", ["DenseMatrix", "int8_t"]],
            ["uint8_t", ["DenseMatrix", "uint64_t"]],
            ["uint8_t", ["DenseMatrix", "uint32_t"]],
            ["uint8_t", ["DenseMatrix", "uint8_t"]],
            ["uint8_t", ["DenseMatrix", "size_t"]],

            ["size_t", ["DenseMatrix", "double"]],
            ["size_t", ["DenseMatrix", "float"]],
            ["size_t", ["DenseMatrix", "int64_t"]],
            ["size_t", ["DenseMatrix", "int32_t"]],
            ["size_t", ["DenseMatrix", "int8_t"]],
            ["size_t", ["DenseMatrix", "uint64_t"]],
            ["size_t", ["DenseMatrix", "uint32_t"]],
            ["size_t", ["DenseMatrix", "uint8_t"]],
            ["size_t", ["DenseMatrix", "size_t"]],

            ["double", "Frame"],
            ["int64_t", "Frame"]
        ]
    },
    {
        "kernelTemplate": {
            "header": "EigenCal.h",
            "opName": "eigenCal",
            "returnType": "void",
            "templateParams": [
                {
                    "name": "DTRes1",
                    "isDataType": true
                },
                {
                    "name": "DTRes2",
                    "isDataType": true
                },
                {
                    "name": "DTArg",
                    "isDataType": true
                }
            ],
            "runtimeParams": [
                {
                    "type": "DTRes1 *&",
                    "name": "res1"
                },
                {
                    "type": "DTRes2 *&",
                    "name": "res2"
                },
                {
                    "type": "const DTArg *",
                    "name": "inMat"
                }
            ]
        },
        "api": [
            {
                "name": ["CPP"],
                "instantiations": [
                    [
                        ["DenseMatrix", "double"],
                        ["DenseMatrix", "double"],
                        ["DenseMatrix", "double"]
                    ],
                    [
                        ["DenseMatrix", "float"],
                        ["DenseMatrix", "float"],
                        ["DenseMatrix", "float"]
                    ]
                ]
            }
        ]
    },
    {
        "kernelTemplate": {
            "header": "CastSca.h",
            "opName": "castSca",
            "returnType": "VTRes",
            "templateParams": [
                {
                    "name": "VTRes",
                    "isDataType": false
                },
                {
                    "name": "VTArg",
                    "isDataType": false
                }
            ],
            "runtimeParams": [
                {
                    "type": "VTArg",
                    "name": "arg"
                }
            ]
        },
        "instantiations": [
            ["double", "double"],
            ["double", "float"],
            ["double", "int64_t"],
            ["double", "int32_t"],
            ["double", "int8_t"],
            ["double", "uint64_t"],
            ["double", "uint32_t"],
            ["double", "uint8_t"],
            ["double", "size_t"],
            ["double", "bool"],

            ["float", "double"],
            ["float", "float"],
            ["float", "int64_t"],
            ["float", "int32_t"],
            ["float", "int8_t"],
            ["float", "uint64_t"],
            ["float", "uint32_t"],
            ["float", "uint8_t"],
            ["float", "size_t"],
            ["float", "bool"],

            ["int64_t", "double"],
            ["int64_t", "float"],
            ["int64_t", "int64_t"],
            ["int64_t", "int32_t"],
            ["int64_t", "int8_t"],
            ["int64_t", "uint64_t"],
            ["int64_t", "uint32_t"],
            ["int64_t", "uint8_t"],
            ["int64_t", "size_t"],
            ["int64_t", "bool"],

            ["int32_t", "double"],
            ["int32_t", "float"],
            ["int32_t", "int64_t"],
            ["int32_t", "int32_t"],
            ["int32_t", "int8_t"],
            ["int32_t", "uint64_t"],
            ["int32_t", "uint32_t"],
            ["int32_t", "uint8_t"],
            ["int32_t", "size_t"],
            ["int32_t", "bool"],

            ["int8_t", "double"],
            ["int8_t", "float"],
            ["int8_t", "int64_t"],
            ["int8_t", "int32_t"],
            ["int8_t", "int8_t"],
            ["int8_t", "uint64_t"],
            ["int8_t", "uint32_t"],
            ["int8_t", "uint8_t"],
            ["int8_t", "size_t"],
            ["int8_t", "bool"],

            ["uint64_t", "double"],
            ["uint64_t", "float"],
            ["uint64_t", "int64_t"],
            ["uint64_t", "int32_t"],
            ["uint64_t", "int8_t"],
            ["uint64_t", "uint64_t"],
            ["uint64_t", "uint32_t"],
            ["uint64_t", "uint8_t"],
            ["uint64_t", "size_t"],
            ["uint64_t", "bool"],

            ["uint32_t", "double"],
            ["uint32_t", "float"],
            ["uint32_t", "int64_t"],
            ["uint32_t", "int32_t"],
            ["uint32_t", "int8_t"],
            ["uint32_t", "uint64_t"],
            ["uint32_t", "uint32_t"],
            ["uint32_t", "uint8_t"],
            ["uint32_t", "size_t"],
            ["uint32_t", "bool"],

            ["uint8_t", "double"],
            ["uint8_t", "float"],
            ["uint8_t", "int64_t"],
            ["uint8_t", "int32_t"],
            ["uint8_t", "int8_t"],
            ["uint8_t", "uint64_t"],
            ["uint8_t", "uint32_t"],
            ["uint8_t", "uint8_t"],
            ["uint8_t", "size_t"],
            ["uint8_t", "bool"],

            ["size_t", "double"],
            ["size_t", "float"],
            ["size_t", "int64_t"],
            ["size_t", "int32_t"],
            ["size_t", "int8_t"],
            ["size_t", "uint64_t"],
            ["size_t", "uint32_t"],
            ["size_t", "uint8_t"],
            ["size_t", "size_t"],
            ["size_t", "bool"],

            ["bool", "double"],
            ["bool", "float"],
            ["bool", "int64_t"],
            ["bool", "int32_t"],
            ["bool", "int8_t"],
            ["bool", "uint64_t"],
            ["bool", "uint32_t"],
            ["bool", "uint8_t"],
            ["bool", "size_t"],
            ["bool", "bool"],

            ["const char *", "double"],
            ["const char *", "float"],
            ["const char *", "int64_t"],
            ["const char *", "int32_t"],
            ["const char *", "int8_t"],
            ["const char *", "uint64_t"],
            ["const char *", "uint32_t"],
            ["const char *", "uint8_t"],
            ["const char *", "size_t"],
            ["const char *", "bool"]
        ]
    },
    {
        "kernelTemplate": {
            "header": "CastScaObj.h",
            "opName": "castScaObj",
            "returnType": "void",
            "templateParams": [
                {
                    "name": "DTRes",
                    "isDataType": true
                },
                {
                    "name": "VTArg",
                    "isDataType": false
                }
            ],
            "runtimeParams": [
                {
                    "type": "DTRes *&",
                    "name": "res"
                },
                {
                    "type": "VTArg",
                    "name": "arg"
                }
            ]
        },
        "instantiations": [
            [["DenseMatrix", "double"], "double"],
            [["DenseMatrix", "double"], "float"],
            [["DenseMatrix", "double"], "int64_t"],
            [["DenseMatrix", "double"], "int32_t"],
            [["DenseMatrix", "double"], "int8_t"],
            [["DenseMatrix", "double"], "uint64_t"],
            [["DenseMatrix", "double"], "uint32_t"],
            [["DenseMatrix", "double"], "uint8_t"],
            [["DenseMatrix", "double"], "size_t"],

            [["DenseMatrix", "float"], "double"],
            [["DenseMatrix", "float"], "float"],
            [["DenseMatrix", "float"], "int64_t"],
            [["DenseMatrix", "float"], "int32_t"],
            [["DenseMatrix", "float"], "int8_t"],
            [["DenseMatrix", "float"], "uint64_t"],
            [["DenseMatrix", "float"], "uint32_t"],
            [["DenseMatrix", "float"], "uint8_t"],
            [["DenseMatrix", "float"], "size_t"],

            [["DenseMatrix", "int64_t"], "double"],
            [["DenseMatrix", "int64_t"], "float"],
            [["DenseMatrix", "int64_t"], "int64_t"],
            [["DenseMatrix", "int64_t"], "int32_t"],
            [["DenseMatrix", "int64_t"], "int8_t"],
            [["DenseMatrix", "int64_t"], "uint64_t"],
            [["DenseMatrix", "int64_t"], "uint32_t"],
            [["DenseMatrix", "int64_t"], "uint8_t"],
            [["DenseMatrix", "int64_t"], "size_t"],

            [["DenseMatrix", "int32_t"], "double"],
            [["DenseMatrix", "int32_t"], "float"],
            [["DenseMatrix", "int32_t"], "int64_t"],
            [["DenseMatrix", "int32_t"], "int32_t"],
            [["DenseMatrix", "int32_t"], "int8_t"],
            [["DenseMatrix", "int32_t"], "uint64_t"],
            [["DenseMatrix", "int32_t"], "uint32_t"],
            [["DenseMatrix", "int32_t"], "uint8_t"],
            [["DenseMatrix", "int32_t"], "size_t"],

            [["DenseMatrix", "int8_t"], "double"],
            [["DenseMatrix", "int8_t"], "float"],
            [["DenseMatrix", "int8_t"], "int64_t"],
            [["DenseMatrix", "int8_t"], "int32_t"],
            [["DenseMatrix", "int8_t"], "int8_t"],
            [["DenseMatrix", "int8_t"], "uint64_t"],
            [["DenseMatrix", "int8_t"], "uint32_t"],
            [["DenseMatrix", "int8_t"], "uint8_t"],
            [["DenseMatrix", "int8_t"], "size_t"],

            [["DenseMatrix", "uint64_t"], "double"],
            [["DenseMatrix", "uint64_t"], "float"],
            [["DenseMatrix", "uint64_t"], "int64_t"],
            [["DenseMatrix", "uint64_t"], "int32_t"],
            [["DenseMatrix", "uint64_t"], "int8_t"],
            [["DenseMatrix", "uint64_t"], "uint64_t"],
            [["DenseMatrix", "uint64_t"], "uint32_t"],
            [["DenseMatrix", "uint64_t"], "uint8_t"],
            [["DenseMatrix", "uint64_t"], "size_t"],

            [["DenseMatrix", "uint32_t"], "double"],
            [["DenseMatrix", "uint32_t"], "float"],
            [["DenseMatrix", "uint32_t"], "int64_t"],
            [["DenseMatrix", "uint32_t"], "int32_t"],
            [["DenseMatrix", "uint32_t"], "int8_t"],
            [["DenseMatrix", "uint32_t"], "uint64_t"],
            [["DenseMatrix", "uint32_t"], "uint32_t"],
            [["DenseMatrix", "uint32_t"], "uint8_t"],
            [["DenseMatrix", "uint32_t"], "size_t"],

            [["DenseMatrix", "uint8_t"], "double"],
            [["DenseMatrix", "uint8_t"], "float"],
            [["DenseMatrix", "uint8_t"], "int64_t"],
            [["DenseMatrix", "uint8_t"], "int32_t"],
            [["DenseMatrix", "uint8_t"], "int8_t"],
            [["DenseMatrix", "uint8_t"], "uint64_t"],
            [["DenseMatrix", "uint8_t"], "uint32_t"],
            [["DenseMatrix", "uint8_t"], "uint8_t"],
            [["DenseMatrix", "uint8_t"], "size_t"],

            [["DenseMatrix", "size_t"], "double"],
            [["DenseMatrix", "size_t"], "float"],
            [["DenseMatrix", "size_t"], "int64_t"],
            [["DenseMatrix", "size_t"], "int32_t"],
            [["DenseMatrix", "size_t"], "int8_t"],
            [["DenseMatrix", "size_t"], "uint64_t"],
            [["DenseMatrix", "size_t"], "uint32_t"],
            [["DenseMatrix", "size_t"], "uint8_t"],
            [["DenseMatrix", "size_t"], "size_t"],

            [["DenseMatrix", "bool"], "bool"],

            ["Frame", "double"],
            ["Frame", "int64_t"]
        ]
    },
    {
        "kernelTemplate": {
            "header": "ColBind.h",
            "opName": "colBind",
            "returnType": "void",
            "templateParams": [
                {
                    "name": "DTRes",
                    "isDataType": true
                },
                {
                    "name": "DTLhs",
                    "isDataType": true
                },
                {
                    "name": "DTRhs",
                    "isDataType": true
                }
            ],
            "runtimeParams": [
                {
                    "type": "DTRes *&",
                    "name": "res"
                },
                {
                    "type": "const DTLhs *",
                    "name": "lhs"
                },
                {
                    "type": "const DTRhs *",
                    "name": "rhs"
                }
            ]
        },
        "api": [
            {
                "name": ["CUDA", "CPP"],
                "instantiations": [
                    [
                        ["DenseMatrix", "double"],
                        ["DenseMatrix", "double"],
                        ["DenseMatrix", "double"]
                    ],
                    [
                        ["DenseMatrix", "float"],
                        ["DenseMatrix", "float"],
                        ["DenseMatrix", "float"]
                    ],
                    [
                        ["DenseMatrix", "int64_t"],
                        ["DenseMatrix", "int64_t"],
                        ["DenseMatrix", "int64_t"]
                    ]
                ]
            },
            {
                "name": ["CPP"],
                "instantiations": [
                    ["Frame", "Frame", "Frame"],
                    [
                        ["CSRMatrix", "double"],
                        ["CSRMatrix", "double"],
                        ["CSRMatrix", "double"]
                    ],
                    [
                        ["CSRMatrix", "int64_t"],
                        ["CSRMatrix", "int64_t"],
                        ["CSRMatrix", "int64_t"]
                    ]
                ]
            }
        ]
    },
    {
        "kernelTemplate": {
            "header": "CreateDaphneContext.h",
            "opName": "createDaphneContext",
            "returnType": "void",
            "templateParams": [],
            "runtimeParams": [
                {
                    "type": "DaphneContext *&",
                    "name": "res"
                },
                {
                    "type": "uint64_t",
                    "name": "configPtr"
                },
                {
                    "type": "uint64_t",
                    "name": "dispatchMappingPtr"
                },
                {
                    "type": "uint64_t",
                    "name": "statisticsPtr"
                },
                {
                    "type": "uint64_t",
                    "name": "stringRefCountPtr"
                }
            ]
        },
        "instantiations": [[]]
    },
    {
        "kernelTemplate": {
            "header": "CreateCUDAContext.h",
            "opName": "createCUDAContext",
            "returnType": "void",
            "templateParams": [],
            "runtimeParams": []
        },
        "api": [
            {
                "name": ["CUDA"],
                "instantiations": [[]]
            }
        ]
    },
    {
        "kernelTemplate": {
            "header": "CreateFPGAContext.h",
            "opName": "createFPGAContext",
            "returnType": "void",
            "templateParams": [],
            "runtimeParams": []
        },
        "api": [
            {
                "name": ["FPGAOPENCL"],
                "instantiations": [[]]
            }
        ]
    },
    {
        "kernelTemplate": {
            "header": "CreateDistributedContext.h",
            "opName": "createDistributedContext",
            "returnType": "void",
            "templateParams": [],
            "runtimeParams": []
        },
        "instantiations": [[]]
    },
    {
        "kernelTemplate": {
            "header": "CreateHDFSContext.h",
            "opName": "createHDFSContext",
            "returnType": "void",
            "templateParams": [],
            "runtimeParams": []
        },
        "instantiations": [[]]
    },
    {
        "kernelTemplate": {
            "header": "ConvertMemRefToDenseMatrix.h",
            "opName": "convertMemRefToDenseMatrix",
            "returnType": "void",
            "templateParams": [
                {
                    "name": "VT",
                    "isDataType": false
                }
            ],
            "runtimeParams": [
                {
                    "type": "DenseMatrix<VT> *&",
                    "name": "result"
                },
                {
                    "type": "size_t",
                    "name": "basePtr"
                },
                {
                    "type": "size_t",
                    "name": "offset"
                },
                {
                    "type": "size_t",
                    "name": "size0"
                },
                {
                    "type": "size_t",
                    "name": "size1"
                },
                {
                    "type": "size_t",
                    "name": "stride0"
                },
                {
                    "type": "size_t",
                    "name": "stride1"
                }
            ]
        },
        "instantiations": [
            ["int64_t"],
            ["int32_t"],
            ["int8_t"],
            ["size_t"],
            ["uint64_t"],
            ["uint32_t"],
            ["uint8_t"],
            ["float"],
            ["double"]
        ]
    },
    {
        "kernelTemplate": {
            "header": "ConvertDenseMatrixToMemRef.h",
            "opName": "convertDenseMatrixToMemRef",
            "returnType": "StridedMemRefType<VT,2>",
            "templateParams": [
                {
                    "name": "VT",
                    "isDataType": false
                }
            ],
            "runtimeParams": [
                {
                    "type": "DenseMatrix<VT> *",
                    "name": "input"
                }
            ]
        },
        "instantiations": [
            ["int64_t"],
            ["int32_t"],
            ["int8_t"],
            ["uint64_t"],
            ["uint32_t"],
            ["uint8_t"],
            ["float"],
            ["double"]
        ]
    },
    {
        "kernelTemplate": {
            "header": "CreateFrame.h",
            "opName": "createFrame",
            "returnType": "void",
            "templateParams": [],
            "runtimeParams": [
                {
                    "type": "Frame *&",
                    "name": "res"
                },
                {
                    "type": "Structure **",
                    "name": "colMats"
                },
                {
                    "type": "size_t",
                    "name": "numColMats"
                },
                {
                    "type": "const char **",
                    "name": "labels"
                },
                {
                    "type": "size_t",
                    "name": "numLabels"
                }
            ]
        },
        "instantiations": [[]]
    },
    {
        "kernelTemplate": {
            "header": "CTable.h",
            "opName": "ctable",
            "returnType": "void",
            "templateParams": [
                {
                    "name": "DTRes",
                    "isDataType": true
                },
                {
                    "name": "DTLhs",
                    "isDataType": true
                },
                {
                    "name": "DTRhs",
                    "isDataType": true
                },
                {
                    "name": "VTWeight",
                    "isDataType": false
                }
            ],
            "runtimeParams": [
                {
                    "type": "DTRes *&",
                    "name": "res"
                },
                {
                    "type": "const DTLhs *",
                    "name": "lhs"
                },
                {
                    "type": "const DTRhs *",
                    "name": "rhs"
                },
                {
                    "type": "VTWeight",
                    "name": "weight"
                },
                {
                    "type": "int64_t",
                    "name": "resNumRows"
                },
                {
                    "type": "int64_t",
                    "name": "resNumCols"
                }
            ]
        },
        "instantiations": [
            [
                ["DenseMatrix", "int64_t"],
                ["DenseMatrix", "int64_t"],
                ["DenseMatrix", "int64_t"],
                "int64_t"
            ],
            [
                ["DenseMatrix", "double"],
                ["DenseMatrix", "int64_t"],
                ["DenseMatrix", "int64_t"],
                "double"
            ],
            [
                ["DenseMatrix", "int64_t"],
                ["DenseMatrix", "int32_t"],
                ["DenseMatrix", "int32_t"],
                "int64_t"
            ],
            [
                ["DenseMatrix", "double"],
                ["DenseMatrix", "int32_t"],
                ["DenseMatrix", "int32_t"],
                "double"
            ],
            [
                ["DenseMatrix", "int64_t"],
                ["DenseMatrix", "double"],
                ["DenseMatrix", "double"],
                "int64_t"
            ],
            [
                ["DenseMatrix", "double"],
                ["DenseMatrix", "double"],
                ["DenseMatrix", "double"],
                "double"
            ],

            [
                ["CSRMatrix", "int64_t"],
                ["DenseMatrix", "int64_t"],
                ["DenseMatrix", "int64_t"],
                "int64_t"
            ],
            [
                ["CSRMatrix", "double"],
                ["DenseMatrix", "int64_t"],
                ["DenseMatrix", "int64_t"],
                "double"
            ],
            [
                ["CSRMatrix", "int64_t"],
                ["DenseMatrix", "int32_t"],
                ["DenseMatrix", "int32_t"],
                "int64_t"
            ],
            [
                ["CSRMatrix", "double"],
                ["DenseMatrix", "int32_t"],
                ["DenseMatrix", "int32_t"],
                "double"
            ],
            [
                ["CSRMatrix", "int64_t"],
                ["DenseMatrix", "double"],
                ["DenseMatrix", "double"],
                "int64_t"
            ],
            [
                ["CSRMatrix", "double"],
                ["DenseMatrix", "double"],
                ["DenseMatrix", "double"],
                "double"
            ]
        ]
    },
    {
        "kernelTemplate": {
            "header": "DestroyDaphneContext.h",
            "opName": "destroyDaphneContext",
            "returnType": "void",
            "templateParams": [],
            "runtimeParams": []
        },
        "instantiations": [[]]
    },
    {
        "kernelTemplate": {
            "header": "DiagMatrix.h",
            "opName": "diagMatrix",
            "returnType": "void",
            "templateParams": [
                {
                    "name": "DTRes",
                    "isDataType": true
                },
                {
                    "name": "DTArg",
                    "isDataType": true
                }
            ],
            "runtimeParams": [
                {
                    "type": "DTRes *&",
                    "name": "res"
                },
                {
                    "type": "const DTArg *",
                    "name": "arg"
                }
            ]
        },
        "instantiations": [
            [
                ["DenseMatrix", "double"],
                ["DenseMatrix", "double"]
            ],
            [
                ["DenseMatrix", "float"],
                ["DenseMatrix", "float"]
            ],
            [
                ["DenseMatrix", "int64_t"],
                ["DenseMatrix", "int64_t"]
            ],
            [
                ["DenseMatrix", "int32_t"],
                ["DenseMatrix", "int32_t"]
            ],
            [
                ["CSRMatrix", "double"],
                ["DenseMatrix", "double"]
            ],
            [
                ["CSRMatrix", "float"],
                ["DenseMatrix", "float"]
            ],
            [
                ["CSRMatrix", "int64_t"],
                ["DenseMatrix", "int64_t"]
            ],
            [
                ["CSRMatrix", "int32_t"],
                ["DenseMatrix", "int32_t"]
            ],
            [
                ["CSRMatrix", "double"],
                ["CSRMatrix", "double"]
            ],
            [
                ["CSRMatrix", "float"],
                ["CSRMatrix", "float"]
            ],
            [
                ["CSRMatrix", "int64_t"],
                ["CSRMatrix", "int64_t"]
            ],
            [
                ["CSRMatrix", "int32_t"],
                ["CSRMatrix", "int32_t"]
            ]
        ]
    },
    {
        "kernelTemplate": {
            "header": "DiagVector.h",
            "opName": "diagVector",
            "returnType": "void",
            "templateParams": [
                {
                    "name": "DTRes",
                    "isDataType": true
                },
                {
                    "name": "DTArg",
                    "isDataType": true
                }
            ],
            "runtimeParams": [
                {
                    "type": "DTRes *&",
                    "name": "res"
                },
                {
                    "type": "const DTArg *",
                    "name": "arg"
                }
            ]
        },
        "instantiations": [
            [
                ["DenseMatrix", "double"],
                ["DenseMatrix", "double"]
            ],
            [
                ["DenseMatrix", "float"],
                ["DenseMatrix", "float"]
            ],
            [
                ["DenseMatrix", "int64_t"],
                ["DenseMatrix", "int64_t"]
            ],
            [
                ["DenseMatrix", "int32_t"],
                ["DenseMatrix", "int32_t"]
            ],
            [
                ["DenseMatrix", "double"],
                ["CSRMatrix", "double"]
            ],
            [
                ["DenseMatrix", "float"],
                ["CSRMatrix", "float"]
            ],
            [
                ["DenseMatrix", "int64_t"],
                ["CSRMatrix", "int64_t"]
            ],
            [
                ["DenseMatrix", "int32_t"],
                ["CSRMatrix", "int32_t"]
            ]
        ]
    },
    {
        "kernelTemplate": {
            "header": "EwBinaryMat.h",
            "opName": "ewBinaryMat",
            "returnType": "void",
            "templateParams": [
                {
                    "name": "DTRes",
                    "isDataType": true
                },
                {
                    "name": "DTLhs",
                    "isDataType": true
                },
                {
                    "name": "DTRhs",
                    "isDataType": true
                }
            ],
            "runtimeParams": [
                {
                    "type": "BinaryOpCode",
                    "name": "opCode"
                },
                {
                    "type": "DTRes *&",
                    "name": "res"
                },
                {
                    "type": "const DTLhs *",
                    "name": "lhs"
                },
                {
                    "type": "const DTRhs *",
                    "name": "rhs"
                }
            ]
        },
        "api": [
            {
                "name": ["CUDA", "CPP"],
                "instantiations": [
                    [
                        ["DenseMatrix", "float"],
                        ["DenseMatrix", "float"],
                        ["DenseMatrix", "float"]
                    ],
                    [
                        ["DenseMatrix", "double"],
                        ["DenseMatrix", "double"],
                        ["DenseMatrix", "double"]
                    ],
                    [
                        ["DenseMatrix", "int64_t"],
                        ["DenseMatrix", "int64_t"],
                        ["DenseMatrix", "int64_t"]
                    ],
                    [
                        ["DenseMatrix", "uint64_t"],
                        ["DenseMatrix", "uint64_t"],
                        ["DenseMatrix", "uint64_t"]
                    ],
                    [
                        ["DenseMatrix", "int32_t"],
                        ["DenseMatrix", "int32_t"],
                        ["DenseMatrix", "int32_t"]
                    ],
                    [
                        ["DenseMatrix", "uint32_t"],
                        ["DenseMatrix", "uint32_t"],
                        ["DenseMatrix", "uint32_t"]
                    ]
                ],
                "opCodes": [
                    "ADD",
                    "SUB",
                    "MUL",
                    "DIV",
                    "POW",
                    "LOG",
                    "MOD",
                    "EQ",
                    "NEQ",
                    "LT",
                    "LE",
                    "GT",
                    "GE",
                    "MIN",
                    "MAX",
                    "AND",
                    "OR"
                ]
            },
            {
                "name": ["example_for_commented_or_unimplemented"],
                "instantiations": [
                    [
                        ["DenseMatrix", "uint32_t"],
                        ["DenseMatrix", "uint32_t"],
                        ["DenseMatrix", "uint32_t"]
                    ]
                ],
                "opCodes": ["BIT_AND", "BIT_OR"]
            },
            {
                "name": ["CPP"],
                "instantiations": [
                    [
                        ["CSRMatrix", "double"],
                        ["CSRMatrix", "double"],
                        ["DenseMatrix", "double"]
                    ],
                    [
                        ["CSRMatrix", "double"],
                        ["CSRMatrix", "double"],
                        ["CSRMatrix", "double"]
                    ],
                    [
                        ["CSRMatrix", "float"],
                        ["CSRMatrix", "float"],
                        ["DenseMatrix", "float"]
                    ],
                    [
                        ["CSRMatrix", "float"],
                        ["CSRMatrix", "float"],
                        ["CSRMatrix", "float"]
                    ],
                    [
                        ["DenseMatrix", "std::string"],
                        ["DenseMatrix", "std::string"],
                        ["DenseMatrix", "std::string"]
                    ],
                    [
                        ["DenseMatrix", "int64_t"],
                        ["DenseMatrix", "std::string"],
                        ["DenseMatrix", "std::string"]
                    ]
                ],
                "opCodes": [
                    "ADD",
                    "SUB",
                    "MUL",
                    "DIV",
                    "POW",
                    "LOG",
                    "MOD",
                    "EQ",
                    "NEQ",
                    "LT",
                    "LE",
                    "GT",
                    "GE",
                    "MIN",
                    "MAX",
                    "AND",
                    "OR",
                    "CONCAT"
                ]
            }
        ]
    },
    {
        "kernelTemplate": {
            "header": "EwBinaryObjSca.h",
            "opName": "ewBinaryObjSca",
            "returnType": "void",
            "templateParams": [
                {
                    "name": "DTRes",
                    "isDataType": true
                },
                {
                    "name": "DTLhs",
                    "isDataType": true
                },
                {
                    "name": "VTRhs",
                    "isDataType": false
                }
            ],
            "runtimeParams": [
                {
                    "type": "BinaryOpCode",
                    "name": "opCode"
                },
                {
                    "type": "DTRes *&",
                    "name": "res"
                },
                {
                    "type": "const DTLhs *",
                    "name": "lhs"
                },
                {
                    "type": "VTRhs",
                    "name": "rhs"
                }
            ]
        },
        "api": [
            {
                "name": ["CUDA", "CPP"],
                "instantiations": [
                    [
                        ["DenseMatrix", "float"],
                        ["DenseMatrix", "float"],
                        "float"
                    ],
                    [
                        ["DenseMatrix", "double"],
                        ["DenseMatrix", "double"],
                        "double"
                    ],
                    [
                        ["DenseMatrix", "int64_t"],
                        ["DenseMatrix", "int64_t"],
                        "int64_t"
                    ],
                    [
                        ["DenseMatrix", "int32_t"],
                        ["DenseMatrix", "int32_t"],
                        "int32_t"
                    ],
                    [
                        ["DenseMatrix", "uint32_t"],
                        ["DenseMatrix", "uint32_t"],
                        "uint32_t"
                    ],
                    [
                        ["DenseMatrix", "uint64_t"],
                        ["DenseMatrix", "uint64_t"],
                        "uint64_t"
                    ]
                ],
                "opCodes": [
                    "ADD",
                    "SUB",
                    "MUL",
                    "DIV",
                    "POW",
                    "LOG",
                    "MOD",
                    "EQ",
                    "NEQ",
                    "LT",
                    "LE",
                    "GT",
                    "GE",
                    "MIN",
                    "MAX",
                    "AND",
                    "OR",
                    "BITWISE_AND"
                ]
            },
            {
                "name": ["CPP"],
                "instantiations": [
                    ["Frame", "Frame", "float"],
                    ["Frame", "Frame", "double"],
                    ["Frame", "Frame", "int64_t"],
                    [
                        ["DenseMatrix", "std::string"],
                        ["DenseMatrix", "std::string"],
                        "const char *"
                    ]
                ],
                "opCodes": [
                    "ADD",
                    "SUB",
                    "MUL",
                    "DIV",
                    "POW",
                    "LOG",
                    "MOD",
                    "EQ",
                    "NEQ",
                    "LT",
                    "LE",
                    "GT",
                    "GE",
                    "MIN",
                    "MAX",
                    "AND",
                    "OR",
                    "BITWISE_AND",
                    "CONCAT"
                ]
            }
        ]
    },
    {
        "kernelTemplate": {
            "header": "EwBinarySca.h",
            "opName": "ewBinarySca",
            "returnType": "TRes",
            "templateParams": [
                {
                    "name": "TRes",
                    "isDataType": false
                },
                {
                    "name": "TLhs",
                    "isDataType": false
                },
                {
                    "name": "TRhs",
                    "isDataType": false
                }
            ],
            "runtimeParams": [
                {
                    "type": "BinaryOpCode",
                    "name": "opCode"
                },
                {
                    "type": "TLhs",
                    "name": "lhs"
                },
                {
                    "type": "TRhs",
                    "name": "rhs"
                }
            ]
        },
        "instantiations": [
            ["double", "double", "double"],
            ["float", "float", "float"],
            ["int64_t", "int64_t", "int64_t"],
            ["uint64_t", "uint64_t", "uint64_t"],
            ["uint32_t", "uint32_t", "uint32_t"],
            ["size_t", "size_t", "size_t"],
            ["const char *", "const char *", "const char *"],
            ["int64_t", "const char *", "const char *"]
        ],
        "opCodes": [
            "ADD",
            "SUB",
            "MUL",
            "DIV",
            "POW",
            "LOG",
            "MOD",
            "EQ",
            "NEQ",
            "LT",
            "LE",
            "GT",
            "GE",
            "MIN",
            "MAX",
            "AND",
            "OR",
            "BITWISE_AND",
            "CONCAT"
        ]
    },
    {
        "kernelTemplate": {
            "header": "OuterBinary.h",
            "opName": "outerBinary",
            "returnType": "void",
            "templateParams": [
                {
                    "name": "DTRes",
                    "isDataType": true
                },
                {
                    "name": "DTLhs",
                    "isDataType": true
                },
                {
                    "name": "DTRhs",
                    "isDataType": true
                }
            ],
            "runtimeParams": [
                {
                    "type": "BinaryOpCode",
                    "name": "opCode"
                },
                {
                    "type": "DTRes *&",
                    "name": "res"
                },
                {
                    "type": "const DTLhs *",
                    "name": "lhs"
                },
                {
                    "type": "const DTRhs *",
                    "name": "rhs"
                }
            ]
        },
        "instantiations": [
            [
                ["DenseMatrix", "double"],
                ["DenseMatrix", "double"],
                ["DenseMatrix", "double"]
            ],
            [
                ["DenseMatrix", "float"],
                ["DenseMatrix", "float"],
                ["DenseMatrix", "float"]
            ],
            [
                ["DenseMatrix", "int64_t"],
                ["DenseMatrix", "int64_t"],
                ["DenseMatrix", "int64_t"]
            ],
            [
                ["DenseMatrix", "uint64_t"],
                ["DenseMatrix", "uint64_t"],
                ["DenseMatrix", "uint64_t"]
            ]
        ],
        "opCodes": [
            "ADD",
            "SUB",
            "MUL",
            "DIV",
            "POW",
            "MOD",
            "LOG",
            "MIN",
            "MAX",
            "AND",
            "OR",
            "EQ",
            "NEQ",
            "LT",
            "LE",
            "GT",
            "GE"
        ]
    },
    {
        "kernelTemplate": {
            "header": "CondMatMatMat.h",
            "opName": "condMatMatMat",
            "returnType": "void",
            "templateParams": [
                {
                    "name": "DTRes",
                    "isDataType": true
                },
                {
                    "name": "DTCond",
                    "isDataType": true
                },
                {
                    "name": "DTThen",
                    "isDataType": true
                },
                {
                    "name": "DTElse",
                    "isDataType": true
                }
            ],
            "runtimeParams": [
                {
                    "type": "DTRes *&",
                    "name": "res"
                },
                {
                    "type": "const DTCond *",
                    "name": "cond"
                },
                {
                    "type": "const DTThen *",
                    "name": "thenVal"
                },
                {
                    "type": "const DTElse *",
                    "name": "elseVal"
                }
            ]
        },
        "instantiations": [
            [
                ["DenseMatrix", "double"],
                ["DenseMatrix", "int64_t"],
                ["DenseMatrix", "double"],
                ["DenseMatrix", "double"]
            ],
            [
                ["DenseMatrix", "double"],
                ["DenseMatrix", "double"],
                ["DenseMatrix", "double"],
                ["DenseMatrix", "double"]
            ],
            [
                ["DenseMatrix", "double"],
                ["DenseMatrix", "bool"],
                ["DenseMatrix", "double"],
                ["DenseMatrix", "double"]
            ],
            [
                ["DenseMatrix", "int64_t"],
                ["DenseMatrix", "int64_t"],
                ["DenseMatrix", "int64_t"],
                ["DenseMatrix", "int64_t"]
            ],
            [
                ["DenseMatrix", "int64_t"],
                ["DenseMatrix", "double"],
                ["DenseMatrix", "int64_t"],
                ["DenseMatrix", "int64_t"]
            ],
            [
                ["DenseMatrix", "int64_t"],
                ["DenseMatrix", "bool"],
                ["DenseMatrix", "int64_t"],
                ["DenseMatrix", "int64_t"]
            ]
        ]
    },
    {
        "kernelTemplate": {
            "header": "CondMatMatSca.h",
            "opName": "condMatMatSca",
            "returnType": "void",
            "templateParams": [
                {
                    "name": "DTRes",
                    "isDataType": true
                },
                {
                    "name": "DTCond",
                    "isDataType": true
                },
                {
                    "name": "DTThen",
                    "isDataType": true
                },
                {
                    "name": "VTElse",
                    "isDataType": false
                }
            ],
            "runtimeParams": [
                {
                    "type": "DTRes *&",
                    "name": "res"
                },
                {
                    "type": "const DTCond *",
                    "name": "cond"
                },
                {
                    "type": "const DTThen *",
                    "name": "thenVal"
                },
                {
                    "type": "VTElse",
                    "name": "elseVal"
                }
            ]
        },
        "instantiations": [
            [
                ["DenseMatrix", "double"],
                ["DenseMatrix", "int64_t"],
                ["DenseMatrix", "double"],
                "double"
            ],
            [
                ["DenseMatrix", "double"],
                ["DenseMatrix", "double"],
                ["DenseMatrix", "double"],
                "double"
            ],
            [
                ["DenseMatrix", "double"],
                ["DenseMatrix", "bool"],
                ["DenseMatrix", "double"],
                "double"
            ],
            [
                ["DenseMatrix", "int64_t"],
                ["DenseMatrix", "int64_t"],
                ["DenseMatrix", "int64_t"],
                "int64_t"
            ],
            [
                ["DenseMatrix", "int64_t"],
                ["DenseMatrix", "double"],
                ["DenseMatrix", "int64_t"],
                "int64_t"
            ],
            [
                ["DenseMatrix", "int64_t"],
                ["DenseMatrix", "bool"],
                ["DenseMatrix", "int64_t"],
                "int64_t"
            ]
        ]
    },
    {
        "kernelTemplate": {
            "header": "CondMatScaMat.h",
            "opName": "condMatScaMat",
            "returnType": "void",
            "templateParams": [
                {
                    "name": "DTRes",
                    "isDataType": true
                },
                {
                    "name": "DTCond",
                    "isDataType": true
                },
                {
                    "name": "VTThen",
                    "isDataType": false
                },
                {
                    "name": "DTElse",
                    "isDataType": true
                }
            ],
            "runtimeParams": [
                {
                    "type": "DTRes *&",
                    "name": "res"
                },
                {
                    "type": "const DTCond *",
                    "name": "cond"
                },
                {
                    "type": "VTThen",
                    "name": "thenVal"
                },
                {
                    "type": "const DTElse *",
                    "name": "elseVal"
                }
            ]
        },
        "instantiations": [
            [
                ["DenseMatrix", "double"],
                ["DenseMatrix", "int64_t"],
                "double",
                ["DenseMatrix", "double"]
            ],
            [
                ["DenseMatrix", "double"],
                ["DenseMatrix", "double"],
                "double",
                ["DenseMatrix", "double"]
            ],
            [
                ["DenseMatrix", "double"],
                ["DenseMatrix", "bool"],
                "double",
                ["DenseMatrix", "double"]
            ],
            [
                ["DenseMatrix", "int64_t"],
                ["DenseMatrix", "int64_t"],
                "int64_t",
                ["DenseMatrix", "int64_t"]
            ],
            [
                ["DenseMatrix", "int64_t"],
                ["DenseMatrix", "double"],
                "int64_t",
                ["DenseMatrix", "int64_t"]
            ],
            [
                ["DenseMatrix", "int64_t"],
                ["DenseMatrix", "bool"],
                "int64_t",
                ["DenseMatrix", "int64_t"]
            ]
        ]
    },
    {
        "kernelTemplate": {
            "header": "CondMatScaSca.h",
            "opName": "condMatScaSca",
            "returnType": "void",
            "templateParams": [
                {
                    "name": "DTRes",
                    "isDataType": true
                },
                {
                    "name": "DTCond",
                    "isDataType": true
                },
                {
                    "name": "VTThen",
                    "isDataType": false
                },
                {
                    "name": "VTElse",
                    "isDataType": false
                }
            ],
            "runtimeParams": [
                {
                    "type": "DTRes *&",
                    "name": "res"
                },
                {
                    "type": "const DTCond *",
                    "name": "cond"
                },
                {
                    "type": "VTThen",
                    "name": "thenVal"
                },
                {
                    "type": "VTElse",
                    "name": "elseVal"
                }
            ]
        },
        "instantiations": [
            [
                ["DenseMatrix", "double"],
                ["DenseMatrix", "int64_t"],
                "double",
                "double"
            ],
            [
                ["DenseMatrix", "double"],
                ["DenseMatrix", "double"],
                "double",
                "double"
            ],
            [
                ["DenseMatrix", "double"],
                ["DenseMatrix", "bool"],
                "double",
                "double"
            ],
            [
                ["DenseMatrix", "int64_t"],
                ["DenseMatrix", "int64_t"],
                "int64_t",
                "int64_t"
            ],
            [
                ["DenseMatrix", "int64_t"],
                ["DenseMatrix", "double"],
                "int64_t",
                "int64_t"
            ],
            [
                ["DenseMatrix", "int64_t"],
                ["DenseMatrix", "bool"],
                "int64_t",
                "int64_t"
            ]
        ]
    },
    {
        "kernelTemplate": {
            "header": "ExtractCol.h",
            "opName": "extractCol",
            "returnType": "void",
            "templateParams": [
                {
                    "name": "DTRes",
                    "isDataType": true
                },
                {
                    "name": "DTArg",
                    "isDataType": true
                },
                {
                    "name": "DTSel",
                    "isDataType": true
                }
            ],
            "runtimeParams": [
                {
                    "type": "DTRes *&",
                    "name": "res"
                },
                {
                    "type": "const DTArg *",
                    "name": "arg"
                },
                {
                    "type": "const DTSel *",
                    "name": "sel"
                }
            ]
        },
        "api": [
            {
                "name": ["CUDA", "CPP"],
                "instantiations": [
                    [
                        ["DenseMatrix", "float"],
                        ["DenseMatrix", "float"],
                        ["DenseMatrix", "int64_t"]
                    ],
                    [
                        ["DenseMatrix", "double"],
                        ["DenseMatrix", "double"],
                        ["DenseMatrix", "int64_t"]
                    ],
                    [
                        ["DenseMatrix", "int64_t"],
                        ["DenseMatrix", "int64_t"],
                        ["DenseMatrix", "int64_t"]
                    ]
                ]
            },
            {
                "name": ["CPP"],
                "instantiations": [
                    ["Frame", "Frame", "char"],
                    ["Frame", "Frame", ["DenseMatrix", "int64_t"]],
                    ["Frame", "Frame", ["DenseMatrix", "size_t"]],
                    [
                        ["DenseMatrix", "std::string"],
                        ["DenseMatrix", "std::string"],
                        ["DenseMatrix", "int64_t"]
                    ]
                ]
            }
        ]
    },
    {
        "kernelTemplate": {
            "header": "Fill.h",
            "opName": "fill",
            "returnType": "void",
            "templateParams": [
                {
                    "name": "DTRes",
                    "isDataType": true
                },
                {
                    "name": "VTArg",
                    "isDataType": false
                }
            ],
            "runtimeParams": [
                {
                    "type": "DTRes *&",
                    "name": "res"
                },
                {
                    "type": "VTArg",
                    "name": "arg"
                },
                {
                    "type": "size_t",
                    "name": "numRows"
                },
                {
                    "type": "size_t",
                    "name": "numCols"
                }
            ]
        },
        "api": [
            {
                "name": ["CUDA", "CPP"],
                "instantiations": [
                    [["DenseMatrix", "float"], "float"],
                    [["DenseMatrix", "double"], "double"],
                    [["DenseMatrix", "int64_t"], "int64_t"],
                    [["DenseMatrix", "uint64_t"], "uint64_t"],
                    [["DenseMatrix", "uint8_t"], "uint8_t"],
                    [["DenseMatrix", "bool"], "bool"]
                ]
            },
            {
                "name": ["CPP"],
                "instantiations": [
                    [["DenseMatrix", "std::string"], "const char *"]
                ]
            }
        ]
    },
    {
        "kernelTemplate": {
            "header": "MatrixConstant.h",
            "opName": "matrixConstant",
            "returnType": "void",
            "templateParams": [
                {
                    "name": "DTRes",
                    "isDataType": true
                }
            ],
            "runtimeParams": [
                {
                    "type": "DTRes *&",
                    "name": "res"
                },
                {
                    "type": "uint64_t",
                    "name": "matrixAddr"
                }
            ]
        },

        "instantiations": [
            [["DenseMatrix", "float"]],
            [["DenseMatrix", "double"]],
            [["DenseMatrix", "int64_t"]],
            [["DenseMatrix", "int32_t"]],
            [["DenseMatrix", "int8_t"]],
            [["DenseMatrix", "uint64_t"]],
            [["DenseMatrix", "uint32_t"]],
            [["DenseMatrix", "uint8_t"]],
            [["DenseMatrix", "bool"]],
            [["DenseMatrix", "std::string"]]
        ]
    },
    {
        "kernelTemplate": {
            "header": "ExtractRow.h",
            "opName": "extractRow",
            "returnType": "void",
            "templateParams": [
                {
                    "name": "DTRes",
                    "isDataType": true
                },
                {
                    "name": "DTArg",
                    "isDataType": true
                },
                {
                    "name": "VTSel",
                    "isDataType": false
                }
            ],
            "runtimeParams": [
                {
                    "type": "DTRes *&",
                    "name": "res"
                },
                {
                    "type": "const DTArg *",
                    "name": "arg"
                },
                {
                    "type": "const DenseMatrix<VTSel> *",
                    "name": "sel"
                }
            ]
        },
        "instantiations": [
            [["DenseMatrix", "double"], ["DenseMatrix", "double"], "int64_t"],
            [["DenseMatrix", "double"], ["DenseMatrix", "double"], "size_t"],
            [["DenseMatrix", "float"], ["DenseMatrix", "float"], "int64_t"],
            [["DenseMatrix", "float"], ["DenseMatrix", "float"], "size_t"],
            [["DenseMatrix", "int64_t"], ["DenseMatrix", "int64_t"], "int64_t"],
            [["DenseMatrix", "int64_t"], ["DenseMatrix", "int64_t"], "size_t"],
            [["DenseMatrix", "std::string"], ["DenseMatrix", "std::string"], "int64_t"],
            ["Frame", "Frame", "int64_t"],
            ["Frame", "Frame", "size_t"]
        ]
    },
    {
        "kernelTemplate": {
            "header": "FilterCol.h",
            "opName": "filterCol",
            "returnType": "void",
            "templateParams": [
                {
                    "name": "DTRes",
                    "isDataType": true
                },
                {
                    "name": "DTArg",
                    "isDataType": true
                },
                {
                    "name": "VTSel",
                    "isDataType": false
                }
            ],
            "runtimeParams": [
                {
                    "type": "DTRes *&",
                    "name": "res"
                },
                {
                    "type": "const DTArg *",
                    "name": "arg"
                },
                {
                    "type": "const DenseMatrix<VTSel> *",
                    "name": "sel"
                }
            ]
        },
        "instantiations": [
            [["DenseMatrix", "double"], ["DenseMatrix", "double"], "double"],
            [["DenseMatrix", "int64_t"], ["DenseMatrix", "int64_t"], "double"],
            [["DenseMatrix", "double"], ["DenseMatrix", "double"], "int64_t"],
            [["DenseMatrix", "int64_t"], ["DenseMatrix", "int64_t"], "int64_t"],
            [["DenseMatrix", "double"], ["DenseMatrix", "double"], "uint64_t"],
            [["DenseMatrix", "int64_t"], ["DenseMatrix", "int64_t"], "uint64_t"]
        ]
    },
    {
        "kernelTemplate": {
            "header": "FilterRow.h",
            "opName": "filterRow",
            "returnType": "void",
            "templateParams": [
                {
                    "name": "DTRes",
                    "isDataType": true
                },
                {
                    "name": "DTArg",
                    "isDataType": true
                },
                {
                    "name": "VTSel",
                    "isDataType": false
                }
            ],
            "runtimeParams": [
                {
                    "type": "DTRes *&",
                    "name": "res"
                },
                {
                    "type": "const DTArg *",
                    "name": "arg"
                },
                {
                    "type": "const DenseMatrix<VTSel> *",
                    "name": "sel"
                }
            ]
        },
        "instantiations": [
            [["DenseMatrix", "double"], ["DenseMatrix", "double"], "double"],
            [["DenseMatrix", "int64_t"], ["DenseMatrix", "int64_t"], "double"],
            [["DenseMatrix", "double"], ["DenseMatrix", "double"], "int64_t"],
            [["DenseMatrix", "int64_t"], ["DenseMatrix", "int64_t"], "int64_t"],
            [["DenseMatrix", "double"], ["DenseMatrix", "double"], "uint64_t"],
            [
                ["DenseMatrix", "int64_t"],
                ["DenseMatrix", "int64_t"],
                "uint64_t"
            ],
            ["Frame", "Frame", "double"],
            ["Frame", "Frame", "int64_t"]
        ]
    },
    {
        "kernelTemplate": {
            "header": "GroupJoin.h",
            "opName": "groupJoin",
            "returnType": "void",
            "templateParams": [
                {
                    "name": "VTLhsTid",
                    "isDataType": false
                }
            ],
            "runtimeParams": [
                {
                    "type": "Frame *&",
                    "name": "res"
                },
                {
                    "type": "DenseMatrix<VTLhsTid> *&",
                    "name": "lhsTid"
                },
                {
                    "type": "const Frame *",
                    "name": "lhs"
                },
                {
                    "type": "const Frame *",
                    "name": "rhs"
                },
                {
                    "type": "const char *",
                    "name": "lhsOn"
                },
                {
                    "type": "const char *",
                    "name": "rhsOn"
                },
                {
                    "type": "const char *",
                    "name": "rhsAgg"
                }
            ]
        },
        "instantiations": [["int64_t"], ["size_t"]]
    },
    {
        "kernelTemplate": {
            "header": "InnerJoin.h",
            "opName": "innerJoin",
            "returnType": "void",
            "templateParams": [],
            "runtimeParams": [
                {
                    "type": "Frame *&",
                    "name": "res"
                },
                {
                    "type": "const Frame *",
                    "name": "lhs"
                },
                {
                    "type": "const Frame *",
                    "name": "rhs"
                },
                {
                    "type": "const char *",
                    "name": "lhsOn"
                },
                {
                    "type": "const char *",
                    "name": "rhsOn"
                }
            ]
        },
        "instantiations": [[]]
    },
    {
        "kernelTemplate": {
            "header": "ThetaJoin.h",
            "opName": "thetaJoin",
            "returnType": "void",
            "templateParams": [
                {
                    "name": "DTRes",
                    "isDataType": true
                },
                {
                    "name": "DTLhs",
                    "isDataType": true
                },
                {
                    "name": "DTRhs",
                    "isDataType": true
                }
            ],
            "runtimeParams": [
                {
                    "type": "DTRes *&",
                    "name": "res"
                },
                {
                    "type": "const DTLhs *",
                    "name": "lhs"
                },
                {
                    "type": "const DTRhs *",
                    "name": "rhs"
                },
                {
                    "type": "const char **",
                    "name": "lhsOn"
                },
                {
                    "type": "size_t",
                    "name": "numLhsOn"
                },
                {
                    "type": "const char **",
                    "name": "rhsOn"
                },
                {
                    "type": "size_t",
                    "name": "numRhsOn"
                },
                {
                    "type": "CompareOperation *",
                    "name": "cmp"
                },
                {
                    "type": "size_t",
                    "name": "numCmp"
                }
            ]
        },
        "instantiations": [["Frame", "Frame", "Frame"]]
    },
    {
        "kernelTemplate": {
            "header": "Map.h",
            "opName": "map",
            "returnType": "void",
            "templateParams": [
                {
                    "name": "DTRes",
                    "isDataType": true
                },
                {
                    "name": "DTArg",
                    "isDataType": true
                }
            ],
            "runtimeParams": [
                {
                    "type": "DTRes *&",
                    "name": "res"
                },
                {
                    "type": "const DTArg *",
                    "name": "arg"
                },
                {
                    "type": "void *",
                    "name": "func"
                }
            ]
        },
        "instantiations": [
            [
                ["DenseMatrix", "double"],
                ["DenseMatrix", "double"]
            ],
            [
                ["DenseMatrix", "double"],
                ["DenseMatrix", "float"]
            ],
            [
                ["DenseMatrix", "double"],
                ["DenseMatrix", "int64_t"]
            ],
            [
                ["DenseMatrix", "double"],
                ["DenseMatrix", "int32_t"]
            ],
            [
                ["DenseMatrix", "double"],
                ["DenseMatrix", "int8_t"]
            ],
            [
                ["DenseMatrix", "double"],
                ["DenseMatrix", "uint64_t"]
            ],
            [
                ["DenseMatrix", "double"],
                ["DenseMatrix", "uint32_t"]
            ],
            [
                ["DenseMatrix", "double"],
                ["DenseMatrix", "uint8_t"]
            ],

            [
                ["DenseMatrix", "float"],
                ["DenseMatrix", "double"]
            ],
            [
                ["DenseMatrix", "float"],
                ["DenseMatrix", "float"]
            ],
            [
                ["DenseMatrix", "float"],
                ["DenseMatrix", "int64_t"]
            ],
            [
                ["DenseMatrix", "float"],
                ["DenseMatrix", "int32_t"]
            ],
            [
                ["DenseMatrix", "float"],
                ["DenseMatrix", "int8_t"]
            ],
            [
                ["DenseMatrix", "float"],
                ["DenseMatrix", "uint64_t"]
            ],
            [
                ["DenseMatrix", "float"],
                ["DenseMatrix", "uint32_t"]
            ],
            [
                ["DenseMatrix", "float"],
                ["DenseMatrix", "uint8_t"]
            ],

            [
                ["DenseMatrix", "int64_t"],
                ["DenseMatrix", "double"]
            ],
            [
                ["DenseMatrix", "int64_t"],
                ["DenseMatrix", "float"]
            ],
            [
                ["DenseMatrix", "int64_t"],
                ["DenseMatrix", "int64_t"]
            ],
            [
                ["DenseMatrix", "int64_t"],
                ["DenseMatrix", "int32_t"]
            ],
            [
                ["DenseMatrix", "int64_t"],
                ["DenseMatrix", "int8_t"]
            ],
            [
                ["DenseMatrix", "int64_t"],
                ["DenseMatrix", "uint64_t"]
            ],
            [
                ["DenseMatrix", "int64_t"],
                ["DenseMatrix", "uint32_t"]
            ],
            [
                ["DenseMatrix", "int64_t"],
                ["DenseMatrix", "uint8_t"]
            ],

            [
                ["DenseMatrix", "int32_t"],
                ["DenseMatrix", "double"]
            ],
            [
                ["DenseMatrix", "int32_t"],
                ["DenseMatrix", "float"]
            ],
            [
                ["DenseMatrix", "int32_t"],
                ["DenseMatrix", "int64_t"]
            ],
            [
                ["DenseMatrix", "int32_t"],
                ["DenseMatrix", "int32_t"]
            ],
            [
                ["DenseMatrix", "int32_t"],
                ["DenseMatrix", "int8_t"]
            ],
            [
                ["DenseMatrix", "int32_t"],
                ["DenseMatrix", "uint64_t"]
            ],
            [
                ["DenseMatrix", "int32_t"],
                ["DenseMatrix", "uint32_t"]
            ],
            [
                ["DenseMatrix", "int32_t"],
                ["DenseMatrix", "uint8_t"]
            ],

            [
                ["DenseMatrix", "int8_t"],
                ["DenseMatrix", "double"]
            ],
            [
                ["DenseMatrix", "int8_t"],
                ["DenseMatrix", "float"]
            ],
            [
                ["DenseMatrix", "int8_t"],
                ["DenseMatrix", "int64_t"]
            ],
            [
                ["DenseMatrix", "int8_t"],
                ["DenseMatrix", "int32_t"]
            ],
            [
                ["DenseMatrix", "int8_t"],
                ["DenseMatrix", "int8_t"]
            ],
            [
                ["DenseMatrix", "int8_t"],
                ["DenseMatrix", "uint64_t"]
            ],
            [
                ["DenseMatrix", "int8_t"],
                ["DenseMatrix", "uint32_t"]
            ],
            [
                ["DenseMatrix", "int8_t"],
                ["DenseMatrix", "uint8_t"]
            ],

            [
                ["DenseMatrix", "uint64_t"],
                ["DenseMatrix", "double"]
            ],
            [
                ["DenseMatrix", "uint64_t"],
                ["DenseMatrix", "float"]
            ],
            [
                ["DenseMatrix", "uint64_t"],
                ["DenseMatrix", "int64_t"]
            ],
            [
                ["DenseMatrix", "uint64_t"],
                ["DenseMatrix", "int32_t"]
            ],
            [
                ["DenseMatrix", "uint64_t"],
                ["DenseMatrix", "int8_t"]
            ],
            [
                ["DenseMatrix", "uint64_t"],
                ["DenseMatrix", "uint64_t"]
            ],
            [
                ["DenseMatrix", "uint64_t"],
                ["DenseMatrix", "uint32_t"]
            ],
            [
                ["DenseMatrix", "uint64_t"],
                ["DenseMatrix", "uint8_t"]
            ],

            [
                ["DenseMatrix", "uint32_t"],
                ["DenseMatrix", "double"]
            ],
            [
                ["DenseMatrix", "uint32_t"],
                ["DenseMatrix", "float"]
            ],
            [
                ["DenseMatrix", "uint32_t"],
                ["DenseMatrix", "int64_t"]
            ],
            [
                ["DenseMatrix", "uint32_t"],
                ["DenseMatrix", "int32_t"]
            ],
            [
                ["DenseMatrix", "uint32_t"],
                ["DenseMatrix", "int8_t"]
            ],
            [
                ["DenseMatrix", "uint32_t"],
                ["DenseMatrix", "uint64_t"]
            ],
            [
                ["DenseMatrix", "uint32_t"],
                ["DenseMatrix", "uint32_t"]
            ],
            [
                ["DenseMatrix", "uint32_t"],
                ["DenseMatrix", "uint8_t"]
            ],

            [
                ["DenseMatrix", "uint8_t"],
                ["DenseMatrix", "double"]
            ],
            [
                ["DenseMatrix", "uint8_t"],
                ["DenseMatrix", "float"]
            ],
            [
                ["DenseMatrix", "uint8_t"],
                ["DenseMatrix", "int64_t"]
            ],
            [
                ["DenseMatrix", "uint8_t"],
                ["DenseMatrix", "int32_t"]
            ],
            [
                ["DenseMatrix", "uint8_t"],
                ["DenseMatrix", "int8_t"]
            ],
            [
                ["DenseMatrix", "uint8_t"],
                ["DenseMatrix", "uint64_t"]
            ],
            [
                ["DenseMatrix", "uint8_t"],
                ["DenseMatrix", "uint32_t"]
            ],
            [
                ["DenseMatrix", "uint8_t"],
                ["DenseMatrix", "uint8_t"]
            ]
        ]
    },
    {
        "kernelTemplate": {
            "header": "MatMul.h",
            "opName": "matMul",
            "returnType": "void",
            "templateParams": [
                {
                    "name": "DTRes",
                    "isDataType": true
                },
                {
                    "name": "DTLhs",
                    "isDataType": true
                },
                {
                    "name": "DTRhs",
                    "isDataType": true
                }
            ],
            "runtimeParams": [
                {
                    "type": "DTRes *&",
                    "name": "res"
                },
                {
                    "type": "const DTLhs *",
                    "name": "lhs"
                },
                {
                    "type": "const DTRhs *",
                    "name": "rhs"
                },
                {
                    "type": "bool",
                    "name": "transa"
                },
                {
                    "type": "bool",
                    "name": "transb"
                }
            ]
        },
        "api": [
            {
                "name": ["CUDA", "CPP"],
                "instantiations": [
                    [
                        ["DenseMatrix", "float"],
                        ["DenseMatrix", "float"],
                        ["DenseMatrix", "float"]
                    ],
                    [
                        ["DenseMatrix", "double"],
                        ["DenseMatrix", "double"],
                        ["DenseMatrix", "double"]
                    ]
                ]
            },
            {
                "name": ["CPP"],
                "instantiations": [
                    [
                        ["DenseMatrix", "int32_t"],
                        ["DenseMatrix", "int32_t"],
                        ["DenseMatrix", "int32_t"]
                    ],
                    [
                        ["DenseMatrix", "int64_t"],
                        ["DenseMatrix", "int64_t"],
                        ["DenseMatrix", "int64_t"]
                    ],
                    [
                        ["DenseMatrix", "double"],
                        ["CSRMatrix", "double"],
                        ["DenseMatrix", "double"]
                    ],
                    [
                        ["CSRMatrix", "double"],
                        ["CSRMatrix", "double"],
                        ["CSRMatrix", "double"]
                    ],
                    [
                        ["CSRMatrix", "float"],
                        ["CSRMatrix", "float"],
                        ["CSRMatrix", "float"]
                    ],
                    [
                        ["CSRMatrix", "int64_t"],
                        ["CSRMatrix", "int64_t"],
                        ["CSRMatrix", "int64_t"]
                    ],
                    [
                        ["CSRMatrix", "int32_t"],
                        ["CSRMatrix", "int32_t"],
                        ["CSRMatrix", "int32_t"]
                    ]
                ]
            },
            {
                "name": ["FPGAOPENCL"],
                "instantiations": [
                    [
                        ["DenseMatrix", "float"],
                        ["DenseMatrix", "float"],
                        ["DenseMatrix", "float"]
                    ]
                ]
            }
        ]
    },
    {
        "kernelTemplate": {
            "header": "Now.h",
            "opName": "now",
            "returnType": "int64_t",
            "templateParams": [],
            "runtimeParams": []
        },
        "instantiations": [[]]
    },
    {
        "kernelTemplate": {
            "header": "OneHot.h",
            "opName": "oneHot",
            "returnType": "void",
            "templateParams": [
                {
                    "name": "DTRes",
                    "isDataType": true
                },
                {
                    "name": "DTArg",
                    "isDataType": true
                }
            ],
            "runtimeParams": [
                {
                    "type": "DTRes *&",
                    "name": "res"
                },
                {
                    "type": "const DTArg *",
                    "name": "arg"
                },
                {
                    "type": "const DenseMatrix<int64_t> *",
                    "name": "info"
                }
            ]
        },
        "instantiations": [
            [
                ["DenseMatrix", "double"],
                ["DenseMatrix", "double"]
            ],
            [
                ["DenseMatrix", "int64_t"],
                ["DenseMatrix", "int64_t"]
            ],
            [
                ["DenseMatrix", "int64_t"],
                ["DenseMatrix", "std::string"]
            ]
        ]
    },
    {
        "kernelTemplate": {
            "header": "Recode.h",
            "opName": "recode",
            "returnType": "void",
            "templateParams": [
                {
                    "name": "DTRes",
                    "isDataType": true
                },
                {
                    "name": "DTDict",
                    "isDataType": true
                },
                {
                    "name": "DTArg",
                    "isDataType": true
                }
            ],
            "runtimeParams": [
                {
                    "type": "DTRes *&",
                    "name": "res"
                },
                {
                    "type": "DTDict *&",
                    "name": "dict"
                },
                {
                    "type": "const DTArg *",
                    "name": "arg"
                },
                {
                    "type": "bool",
                    "name": "orderPreserving"
                }
            ]
        },
        "instantiations": [
            [
                ["DenseMatrix", "int64_t"],
                ["DenseMatrix", "double"],
                ["DenseMatrix", "double"]
            ],
            [
                ["DenseMatrix", "int64_t"],
                ["DenseMatrix", "float"],
                ["DenseMatrix", "float"]
            ],
            [
                ["DenseMatrix", "int64_t"],
                ["DenseMatrix", "int64_t"],
                ["DenseMatrix", "int64_t"]
            ],
            [
                ["DenseMatrix", "int64_t"],
                ["DenseMatrix", "std::string"],
                ["DenseMatrix", "std::string"]
            ]
        ]
    },
    {
        "kernelTemplate": {
            "header": "Bin.h",
            "opName": "bin",
            "returnType": "void",
            "templateParams": [
                {
                    "name": "DTRes",
                    "isDataType": true
                },
                {
                    "name": "DTArg",
                    "isDataType": true
                }
            ],
            "runtimeParams": [
                {
                    "type": "DTRes *&",
                    "name": "res"
                },
                {
                    "type": "const DTArg *",
                    "name": "arg"
                },
                {
                    "type": "int64_t",
                    "name": "numBins"
                },
                {
                    "type": "typename DTArg::VT",
                    "name": "min"
                },
                {
                    "type": "typename DTArg::VT",
                    "name": "max"
                }
            ]
        },
        "instantiations": [
            [
                ["DenseMatrix", "double"],
                ["DenseMatrix", "double"]
            ],
            [
                ["DenseMatrix", "float"],
                ["DenseMatrix", "float"]
            ],
            [
                ["DenseMatrix", "int64_t"],
                ["DenseMatrix", "int64_t"]
            ]
        ]
    },
    {
        "kernelTemplate": {
            "header": "PrintSca.h",
            "opName": "printSca",
            "returnType": "void",
            "templateParams": [
                {
                    "name": "VT",
                    "isDataType": false
                }
            ],
            "runtimeParams": [
                {
                    "type": "VT",
                    "name": "arg"
                },
                {
                    "type": "bool",
                    "name": "newline"
                },
                {
                    "type": "bool",
                    "name": "err"
                }
            ]
        },
        "instantiations": [
            ["double"],
            ["float"],
            ["int64_t"],
            ["int32_t"],
            ["int8_t"],
            ["uint64_t"],
            ["uint32_t"],
            ["uint8_t"],
            ["bool"],
            ["size_t"]
        ]
    },
    {
        "kernelTemplate": {
            "header": "PrintObj.h",
            "opName": "printObj",
            "returnType": "void",
            "templateParams": [
                {
                    "name": "DT",
                    "isDataType": true
                }
            ],
            "runtimeParams": [
                {
                    "type": "const DT *",
                    "name": "arg"
                },
                {
                    "type": "bool",
                    "name": "newline"
                },
                {
                    "type": "bool",
                    "name": "err"
                }
            ]
        },
        "instantiations": [
            [["DenseMatrix", "double"]],
            [["DenseMatrix", "float"]],
            [["DenseMatrix", "int64_t"]],
            [["DenseMatrix", "int32_t"]],
            [["DenseMatrix", "int8_t"]],
            [["DenseMatrix", "uint64_t"]],
            [["DenseMatrix", "uint32_t"]],
            [["DenseMatrix", "uint8_t"]],
            [["DenseMatrix", "bool"]],
            [["DenseMatrix", "size_t"]],
            [["DenseMatrix", "std::string"]],
            [["CSRMatrix", "double"]],
            [["CSRMatrix", "float"]],
            [["CSRMatrix", "int64_t"]],
            [["CSRMatrix", "uint8_t"]],
            ["Frame"],
            [["List", "DenseMatrix", "double"]],
            [["List", "DenseMatrix", "float"]],
            [["List", "DenseMatrix", "int64_t"]],
            [["List", "DenseMatrix", "int32_t"]],
            [["List", "DenseMatrix", "int8_t"]],
            [["List", "DenseMatrix", "uint64_t"]],
            [["List", "DenseMatrix", "uint32_t"]],
            [["List", "DenseMatrix", "uint8_t"]],
            [["List", "DenseMatrix", "size_t"]],
            [["List", "CSRMatrix", "double"]],
            [["List", "CSRMatrix", "float"]],
            [["List", "CSRMatrix", "int64_t"]],
            [["List", "CSRMatrix", "int32_t"]],
            [["List", "CSRMatrix", "int8_t"]],
            [["List", "CSRMatrix", "uint64_t"]],
            [["List", "CSRMatrix", "uint32_t"]],
            [["List", "CSRMatrix", "uint8_t"]],
            [["List", "CSRMatrix", "size_t"]],
            ["char"]
        ]
    },
    {
        "kernelTemplate": {
            "header": "RandMatrix.h",
            "opName": "randMatrix",
            "returnType": "void",
            "templateParams": [
                {
                    "name": "DTRes",
                    "isDataType": true
                },
                {
                    "name": "VTArg",
                    "isDataType": false
                }
            ],
            "runtimeParams": [
                {
                    "type": "DTRes *&",
                    "name": "res"
                },
                {
                    "type": "size_t",
                    "name": "numRows"
                },
                {
                    "type": "size_t",
                    "name": "numCols"
                },
                {
                    "type": "VTArg",
                    "name": "min"
                },
                {
                    "type": "VTArg",
                    "name": "max"
                },
                {
                    "type": "double",
                    "name": "sparsity"
                },
                {
                    "type": "int64_t",
                    "name": "seed"
                }
            ]
        },
        "instantiations": [
            [["DenseMatrix", "double"], "double"],
            [["DenseMatrix", "float"], "float"],
            [["DenseMatrix", "int64_t"], "int64_t"],
            [["DenseMatrix", "uint8_t"], "uint8_t"],
            [["CSRMatrix", "double"], "double"],
            [["CSRMatrix", "float"], "float"],
            [["CSRMatrix", "int64_t"], "int64_t"]
        ]
    },
    {
        "kernelTemplate": {
            "header": "Sample.h",
            "opName": "sample",
            "returnType": "void",
            "templateParams": [
                {
                    "name": "DTRes",
                    "isDataType": true
                },
                {
                    "name": "VTArg",
                    "isDataType": false
                }
            ],
            "runtimeParams": [
                {
                    "type": "DTRes *&",
                    "name": "res"
                },
                {
                    "type": "VTArg",
                    "name": "range"
                },
                {
                    "type": "size_t",
                    "name": "size"
                },
                {
                    "type": "bool",
                    "name": "withReplacement"
                },
                {
                    "type": "int64_t",
                    "name": "seed"
                }
            ]
        },
        "instantiations": [
            [["DenseMatrix", "double"], "double"],
            [["DenseMatrix", "int64_t"], "int64_t"],
            [["DenseMatrix", "size_t"], "size_t"]
        ]
    },
    {
        "kernelTemplate": {
            "header": "Reverse.h",
            "opName": "reverse",
            "returnType": "void",
            "templateParams": [
                {
                    "name": "DTRes",
                    "isDataType": true
                },
                {
                    "name": "DTArg",
                    "isDataType": true
                }
            ],
            "runtimeParams": [
                {
                    "type": "DTRes *&",
                    "name": "res"
                },
                {
                    "type": "const DTArg *",
                    "name": "arg"
                }
            ]
        },
        "instantiations": [
            [
                ["DenseMatrix", "double"],
                ["DenseMatrix", "double"]
            ],
            [
                ["DenseMatrix", "int64_t"],
                ["DenseMatrix", "int64_t"]
            ],
            [
                ["DenseMatrix", "std::string"],
                ["DenseMatrix", "std::string"]
            ]
        ]
    },
    {
        "kernelTemplate": {
            "header": "Read.h",
            "opName": "read",
            "returnType": "void",
            "templateParams": [
                {
                    "name": "DTRes",
                    "isDataType": true
                }
            ],
            "runtimeParams": [
                {
                    "type": "DTRes *&",
                    "name": "res"
                },
                {
                    "type": "const char *",
                    "name": "filename"
                }
            ]
        },
        "instantiations": [
            [["DenseMatrix", "float"]],
            [["DenseMatrix", "double"]],
            [["DenseMatrix", "int64_t"]],
            [["DenseMatrix", "uint8_t"]],
            [["DenseMatrix", "std::string"]],
            [["CSRMatrix", "double"]],
            [["CSRMatrix", "float"]],
            ["Frame"]
        ]
    },
    {
        "kernelTemplate": {
            "header": "GetColIdx.h",
            "opName": "getColIdx",
            "returnType": "size_t",
            "templateParams": [],
            "runtimeParams": [
                {
                    "type": "const Frame *",
                    "name": "arg"
                },
                {
                    "type": "const char *",
                    "name": "colName"
                }
            ]
        },
        "instantiations": [[]]
    },
    {
        "kernelTemplate": {
            "header": "Write.h",
            "opName": "write",
            "returnType": "void",
            "templateParams": [
                {
                    "name": "DTArg",
                    "isDataType": true
                }
            ],
            "runtimeParams": [
                {
                    "type": "const DTArg *",
                    "name": "arg"
                },
                {
                    "type": "const char *",
                    "name": "filename"
                }
            ]
        },
        "instantiations": [
            [["DenseMatrix", "float"]],
            [["DenseMatrix", "double"]],
            [["DenseMatrix", "int64_t"]],
            [["DenseMatrix", "uint8_t"]],
            ["Frame"]
        ]
    },
    {
        "kernelTemplate": {
            "header": "TypeOfSca.h",
            "opName": "typeOfSca",
            "returnType": "void",
            "templateParams": [
                {
                    "name": "VT",
                    "isDataType": false
                }
            ],
            "runtimeParams": [
                {
                    "type": "char *&",
                    "name": "res"
                },
                {
                    "type": "VT",
                    "name": "arg"
                }
            ]
        },
        "instantiations": [
            ["double"],
            ["float"],
            ["int64_t"],
            ["int32_t"],
            ["int8_t"],
            ["uint64_t"],
            ["uint32_t"],
            ["uint8_t"],
            ["bool"],
            ["size_t"],
            ["const char *"]
        ]
    },
    {
        "kernelTemplate": {
            "header": "TypeOfObj.h",
            "opName": "typeOfObj",
            "returnType": "void",
            "templateParams": [
                {
                    "name": "DTArg",
                    "isDataType": true
                }
            ],
            "runtimeParams": [
                {
                    "type": "char *&",
                    "name": "res"
                },
                {
                    "type": "const DTArg *",
                    "name": "arg"
                }
            ]
        },
        "instantiations": [
            [["DenseMatrix", "double"]],
            [["DenseMatrix", "float"]],
            [["DenseMatrix", "int64_t"]],
            [["DenseMatrix", "int32_t"]],
            [["DenseMatrix", "int8_t"]],
            [["DenseMatrix", "uint64_t"]],
            [["DenseMatrix", "uint32_t"]],
            [["DenseMatrix", "uint8_t"]],
            [["DenseMatrix", "bool"]],
            [["DenseMatrix", "size_t"]],
            [["CSRMatrix", "double"]],
            [["CSRMatrix", "float"]],
            [["CSRMatrix", "int64_t"]],
            [["CSRMatrix", "int32_t"]],
            [["CSRMatrix", "int8_t"]],
            [["CSRMatrix", "uint64_t"]],
            [["CSRMatrix", "uint32_t"]],
            [["CSRMatrix", "uint8_t"]],
            [["CSRMatrix", "bool"]],
            [["CSRMatrix", "size_t"]],
            ["Frame"]
        ]
    },
    {
        "kernelTemplate": {
            "header": "SaveDaphneLibResult.h",
            "opName": "saveDaphneLibResult",
            "returnType": "void",
            "templateParams": [
                {
                    "name": "DTArg",
                    "isDataType": true
                }
            ],
            "runtimeParams": [
                {
                    "type": "const DTArg *",
                    "name": "arg"
                }
            ]
        },
        "instantiations": [
            [["DenseMatrix", "double"]],
            [["DenseMatrix", "float"]],
            [["DenseMatrix", "int64_t"]],
            [["DenseMatrix", "int32_t"]],
            [["DenseMatrix", "int8_t"]],
            [["DenseMatrix", "uint64_t"]],
            [["DenseMatrix", "uint32_t"]],
            [["DenseMatrix", "uint8_t"]],
            ["Frame"]
        ]
    },
    {
        "kernelTemplate": {
            "header": "Stop.h",
            "opName": "stop",
            "returnType": "void",
            "templateParams": [],
            "runtimeParams": [
                {
                    "type": "const char *",
                    "name": "message"
                }
            ]
        },
        "instantiations": [[]]
    },
    {
        "kernelTemplate": {
            "header": "ReceiveFromNumpy.h",
            "opName": "receiveFromNumpy",
            "returnType": "void",
            "templateParams": [
                {
                    "name": "DTRes",
                    "isDataType": true
                }
            ],
            "runtimeParams": [
                {
                    "type": "DTRes *&",
                    "name": "res"
                },
                {
                    "type": "uint32_t",
                    "name": "upper"
                },
                {
                    "type": "uint32_t",
                    "name": "lower"
                },
                {
                    "type": "int64_t",
                    "name": "rows"
                },
                {
                    "type": "int64_t",
                    "name": "cols"
                }
            ]
        },
        "instantiations": [
            [["DenseMatrix", "double"]],
            [["DenseMatrix", "float"]],
            [["DenseMatrix", "int64_t"]],
            [["DenseMatrix", "int32_t"]],
            [["DenseMatrix", "int8_t"]],
            [["DenseMatrix", "uint64_t"]],
            [["DenseMatrix", "uint32_t"]],
            [["DenseMatrix", "uint8_t"]]
        ]
    },
    {
        "kernelTemplate": {
            "header": "Replace.h",
            "opName": "replace",
            "returnType": "void",
            "templateParams": [
                {
                    "name": "DTRes",
                    "isDataType": true
                },
                {
                    "name": "DTArg",
                    "isDataType": true
                },
                {
                    "name": "VT",
                    "isDataType": false
                }
            ],
            "runtimeParams": [
                {
                    "type": "DTRes *&",
                    "name": "res"
                },
                {
                    "type": "const DTArg *",
                    "name": "arg"
                },
                {
                    "type": "VT",
                    "name": "pattern"
                },
                {
                    "type": "VT",
                    "name": "replacement"
                }
            ]
        },
        "instantiations": [
            [["DenseMatrix", "double"], ["DenseMatrix", "double"], "double"],
            [["DenseMatrix", "int64_t"], ["DenseMatrix", "int64_t"], "int64_t"]
        ]
    },
    {
        "kernelTemplate": {
            "header": "Reshape.h",
            "opName": "reshape",
            "returnType": "void",
            "templateParams": [
                {
                    "name": "DTRes",
                    "isDataType": true
                },
                {
                    "name": "DTArg",
                    "isDataType": true
                }
            ],
            "runtimeParams": [
                {
                    "type": "DTRes *&",
                    "name": "res"
                },
                {
                    "type": "const DTArg *",
                    "name": "arg"
                },
                {
                    "type": "size_t",
                    "name": "numRows"
                },
                {
                    "type": "size_t",
                    "name": "numCols"
                }
            ]
        },
        "instantiations": [
            [
                ["DenseMatrix", "double"],
                ["DenseMatrix", "double"]
            ],
            [
                ["DenseMatrix", "float"],
                ["DenseMatrix", "float"]
            ],
            [
                ["DenseMatrix", "int64_t"],
                ["DenseMatrix", "int64_t"]
            ],
            [
                ["DenseMatrix", "int32_t"],
                ["DenseMatrix", "int32_t"]
            ],
            [
                ["DenseMatrix", "int8_t"],
                ["DenseMatrix", "int8_t"]
            ],
            [
                ["DenseMatrix", "uint64_t"],
                ["DenseMatrix", "uint64_t"]
            ],
            [
                ["DenseMatrix", "uint32_t"],
                ["DenseMatrix", "uint32_t"]
            ],
            [
                ["DenseMatrix", "uint8_t"],
                ["DenseMatrix", "uint8_t"]
            ],
            [
                ["DenseMatrix", "bool"],
                ["DenseMatrix", "bool"]
            ],
            [
                ["DenseMatrix", "std::string"],
                ["DenseMatrix", "std::string"]
            ]
        ]
    },
    {
        "kernelTemplate": {
            "header": "SemiJoin.h",
            "opName": "semiJoin",
            "returnType": "void",
            "templateParams": [
                {
                    "name": "VTLhsTid",
                    "isDataType": false
                }
            ],
            "runtimeParams": [
                {
                    "type": "Frame *&",
                    "name": "res"
                },
                {
                    "type": "DenseMatrix<VTLhsTid> *&",
                    "name": "lhsTid"
                },
                {
                    "type": "const Frame *",
                    "name": "lhs"
                },
                {
                    "type": "const Frame *",
                    "name": "rhs"
                },
                {
                    "type": "const char *",
                    "name": "lhsOn"
                },
                {
                    "type": "const char *",
                    "name": "rhsOn"
                }
            ]
        },
        "instantiations": [["int64_t"], ["size_t"]]
    },
    {
        "kernelTemplate": {
            "header": "SetColLabels.h",
            "opName": "setColLabels",
            "returnType": "void",
            "templateParams": [],
            "runtimeParams": [
                {
                    "type": "Frame *&",
                    "name": "res"
                },
                {
                    "type": "const Frame *",
                    "name": "arg"
                },
                {
                    "type": "const char **",
                    "name": "labels"
                },
                {
                    "type": "size_t",
                    "name": "numLabels"
                }
            ]
        },
        "instantiations": [[]]
    },
    {
        "kernelTemplate": {
            "header": "SetColLabelsPrefix.h",
            "opName": "setColLabelsPrefix",
            "returnType": "void",
            "templateParams": [],
            "runtimeParams": [
                {
                    "type": "Frame *&",
                    "name": "res"
                },
                {
                    "type": "const Frame *",
                    "name": "arg"
                },
                {
                    "type": "const char *",
                    "name": "prefix"
                }
            ]
        },
        "instantiations": [[]]
    },
    {
        "kernelTemplate": {
            "header": "Transpose.h",
            "opName": "transpose",
            "returnType": "void",
            "templateParams": [
                {
                    "name": "DTRes",
                    "isDataType": true
                },
                {
                    "name": "DTArg",
                    "isDataType": true
                }
            ],
            "runtimeParams": [
                {
                    "type": "DTRes *&",
                    "name": "res"
                },
                {
                    "type": "const DTArg *",
                    "name": "arg"
                }
            ]
        },
        "api": [
            {
                "name": ["CUDA", "CPP"],
                "instantiations": [
                    [
                        ["DenseMatrix", "double"],
                        ["DenseMatrix", "double"]
                    ],
                    [
                        ["DenseMatrix", "float"],
                        ["DenseMatrix", "float"]
                    ],
                    [
                        ["DenseMatrix", "int64_t"],
                        ["DenseMatrix", "int64_t"]
                    ],
                    [
                        ["DenseMatrix", "size_t"],
                        ["DenseMatrix", "size_t"]
                    ]
                ]
            },
            {
                "name": ["CPP"],
                "instantiations": [
                    [
                        ["CSRMatrix", "double"],
                        ["CSRMatrix", "double"]
                    ],
                    [
                        ["CSRMatrix", "float"],
                        ["CSRMatrix", "float"]
                    ],
                    [
                        ["CSRMatrix", "int64_t"],
                        ["CSRMatrix", "int64_t"]
                    ],
                    [
                        ["DenseMatrix", "std::string"],
                        ["DenseMatrix", "std::string"]
                    ]
                ]
            }
        ]
    },
    {
        "kernelTemplate": {
            "header": "EwUnaryMat.h",
            "opName": "ewUnaryMat",
            "returnType": "void",
            "templateParams": [
                {
                    "name": "DTRes",
                    "isDataType": true
                },
                {
                    "name": "DTArg",
                    "isDataType": true
                }
            ],
            "runtimeParams": [
                {
                    "type": "UnaryOpCode",
                    "name": "opCode"
                },
                {
                    "type": "DTRes *&",
                    "name": "res"
                },
                {
                    "type": "const DTArg *",
                    "name": "arg"
                }
            ]
        },
        "instantiations": [
            [
                ["DenseMatrix", "double"],
                ["DenseMatrix", "double"]
            ],
            [
                ["DenseMatrix", "int64_t"],
                ["DenseMatrix", "int64_t"]
            ],
            [
                ["DenseMatrix", "std::string"],
                ["DenseMatrix", "std::string"]
            ]
        ],
        "opCodes": [
            "MINUS",
            "SIGN",
            "SQRT",
            "EXP",
            "ABS",
            "FLOOR",
            "CEIL",
            "ROUND",
            "LN",
            "SIN",
            "COS",
            "TAN",
            "ASIN",
            "ACOS",
            "ATAN",
            "SINH",
            "COSH",
            "TANH",
            "ISNAN",
            "LOWER",
            "UPPER"
        ]
    },
    {
        "kernelTemplate": {
            "header": "EwUnarySca.h",
            "opName": "ewUnarySca",
            "returnType": "TRes",
            "templateParams": [
                {
                    "name": "TRes",
                    "isDataType": false
                },
                {
                    "name": "TArg",
                    "isDataType": false
                }
            ],
            "runtimeParams": [
                {
                    "type": "UnaryOpCode",
                    "name": "opCode"
                },
                {
                    "type": "TArg",
                    "name": "arg"
                }
            ]
        },
        "instantiations": [
            ["double", "double"],
            ["float", "float"],
            ["int64_t", "int64_t"],
            ["const char *", "const char *"]
        ],
        "opCodes": [
            "MINUS",
            "SIGN",
            "SQRT",
            "EXP",
            "ABS",
            "FLOOR",
            "CEIL",
            "ROUND",
            "LN",
            "SIN",
            "COS",
            "TAN",
            "ASIN",
            "ACOS",
            "ATAN",
            "SINH",
            "COSH",
            "TANH",
            "ISNAN",
            "LOWER",
            "UPPER"
        ]
    },
    {
        "kernelTemplate": {
            "header": "Sparsity.h",
            "opName": "sparsity",
            "returnType": "double",
            "templateParams": [
                {
                    "name": "DTArg",
                    "isDataType": true
                }
            ],
            "runtimeParams": [
                {
                    "type": "const DTArg *",
                    "name": "arg"
                }
            ]
        },
        "instantiations": [
            [["DenseMatrix", "double"]],
            [["DenseMatrix", "float"]],
            [["DenseMatrix", "int64_t"]],
            [["DenseMatrix", "int32_t"]],
            [["DenseMatrix", "int8_t"]],
            [["DenseMatrix", "uint64_t"]],
            [["DenseMatrix", "uint32_t"]],
            [["DenseMatrix", "uint8_t"]],
            [["DenseMatrix", "bool"]],
            [["DenseMatrix", "size_t"]],
            [["CSRMatrix", "double"]],
            [["CSRMatrix", "float"]],
            [["CSRMatrix", "int64_t"]],
            [["CSRMatrix", "uint8_t"]]
        ]
    },
    {
        "kernelTemplate": {
            "header": "NumCols.h",
            "opName": "numCols",
            "returnType": "size_t",
            "templateParams": [],
            "runtimeParams": [
                {
                    "type": "const Structure *",
                    "name": "arg"
                }
            ]
        },
        "instantiations": [[]]
    },
    {
        "kernelTemplate": {
            "header": "NumRows.h",
            "opName": "numRows",
            "returnType": "size_t",
            "templateParams": [],
            "runtimeParams": [
                {
                    "type": "const Structure *",
                    "name": "arg"
                }
            ]
        },
        "instantiations": [[]]
    },
    {
        "kernelTemplate": {
            "header": "NumCells.h",
            "opName": "numCells",
            "returnType": "size_t",
            "templateParams": [],
            "runtimeParams": [
                {
                    "type": "const Structure *",
                    "name": "arg"
                }
            ]
        },
        "instantiations": [[]]
    },
    {
        "kernelTemplate": {
            "header": "Seq.h",
            "opName": "seq",
            "returnType": "void",
            "templateParams": [
                {
                    "name": "DT",
                    "isDataType": true
                }
            ],
            "runtimeParams": [
                {
                    "type": "DT *&",
                    "name": "res"
                },
                {
                    "type": "typename DT::VT",
                    "name": "start"
                },
                {
                    "type": "typename DT::VT",
                    "name": "end"
                },
                {
                    "type": "typename DT::VT",
                    "name": "inc"
                }
            ]
        },
        "instantiations": [
            [["DenseMatrix", "double"]],
            [["DenseMatrix", "float"]],
            [["DenseMatrix", "int64_t"]]
        ]
    },
    {
        "kernelTemplate": {
            "header": "Solve.h",
            "opName": "solve",
            "returnType": "void",
            "templateParams": [
                {
                    "name": "DTRes",
                    "isDataType": true
                },
                {
                    "name": "DTLhs",
                    "isDataType": true
                },
                {
                    "name": "DTRhs",
                    "isDataType": true
                }
            ],
            "runtimeParams": [
                {
                    "type": "DTRes *&",
                    "name": "res"
                },
                {
                    "type": "const DTLhs *",
                    "name": "lhs"
                },
                {
                    "type": "const DTRhs *",
                    "name": "rhs"
                }
            ]
        },
        "api": [
            {
                "name": ["CUDA", "CPP"],
                "instantiations": [
                    [
                        ["DenseMatrix", "float"],
                        ["DenseMatrix", "float"],
                        ["DenseMatrix", "float"]
                    ],
                    [
                        ["DenseMatrix", "double"],
                        ["DenseMatrix", "double"],
                        ["DenseMatrix", "double"]
                    ]
                ]
            }
        ]
    },
    {
        "kernelTemplate": {
            "header": "Syrk.h",
            "opName": "syrk",
            "returnType": "void",
            "templateParams": [
                {
                    "name": "DTRes",
                    "isDataType": true
                },
                {
                    "name": "DTArg",
                    "isDataType": true
                }
            ],
            "runtimeParams": [
                {
                    "type": "DTRes *&",
                    "name": "res"
                },
                {
                    "type": "const DTArg *",
                    "name": "arg"
                }
            ]
        },
        "api": [
            {
                "name": ["CUDA", "CPP"],
                "instantiations": [
                    [
                        ["DenseMatrix", "float"],
                        ["DenseMatrix", "float"]
                    ],
                    [
                        ["DenseMatrix", "double"],
                        ["DenseMatrix", "double"]
                    ]
                ]
            },
            {
                "name": ["FPGAOPENCL"],
                "instantiations": [
                    [
                        ["DenseMatrix", "float"],
                        ["DenseMatrix", "float"]
                    ]
                ]
            }
        ]
    },
    {
        "kernelTemplate": {
            "header": "Gemv.h",
            "opName": "gemv",
            "returnType": "void",
            "templateParams": [
                {
                    "name": "DTRes",
                    "isDataType": true
                },
                {
                    "name": "DTMat",
                    "isDataType": true
                },
                {
                    "name": "DTVec",
                    "isDataType": true
                }
            ],
            "runtimeParams": [
                {
                    "type": "DTRes *&",
                    "name": "res"
                },
                {
                    "type": "const DTMat *",
                    "name": "mat"
                },
                {
                    "type": "const DTVec *",
                    "name": "vec"
                }
            ]
        },
        "api": [
            {
                "name": ["CUDA", "CPP"],
                "instantiations": [
                    [
                        ["DenseMatrix", "double"],
                        ["DenseMatrix", "double"],
                        ["DenseMatrix", "double"]
                    ],
                    [
                        ["DenseMatrix", "float"],
                        ["DenseMatrix", "float"],
                        ["DenseMatrix", "float"]
                    ]
                ]
            },
            {
                "name": ["CPP"],
                "instantiations": [
                    [
                        ["DenseMatrix", "double"],
                        ["CSRMatrix", "double"],
                        ["DenseMatrix", "double"]
                    ],
                    [
                        ["DenseMatrix", "float"],
                        ["CSRMatrix", "float"],
                        ["DenseMatrix", "float"]
                    ]
                ]
            }
        ]
    },
    {
        "kernelTemplate": {
            "header": "Tri.h",
            "opName": "tri",
            "returnType": "void",
            "templateParams": [
                {
                    "name": "DT",
                    "isDataType": true
                }
            ],
            "runtimeParams": [
                {
                    "type": "DT *&",
                    "name": "res"
                },
                {
                    "type": "const DT *",
                    "name": "arg"
                },
                {
                    "type": "bool",
                    "name": "upper"
                },
                {
                    "type": "bool",
                    "name": "diag"
                },
                {
                    "type": "bool",
                    "name": "values"
                }
            ]
        },
        "instantiations": [
            [["DenseMatrix", "double"]],
            [["DenseMatrix", "float"]],
            [["DenseMatrix", "int64_t"]],
            [["CSRMatrix", "double"]],
            [["CSRMatrix", "int64_t"]]
        ]
    },
    {
        "kernelTemplate": {
            "header": "VectorizedPipeline.h",
            "opName": "vectorizedPipeline",
            "returnType": "void",
            "templateParams": [
                {
                    "name": "DTRes",
                    "isDataType": true
                }
            ],
            "runtimeParams": [
                {
                    "type": "DTRes **",
                    "name": "outputs"
                },
                {
                    "type": "size_t",
                    "name": "numOutputs"
                },
                {
                    "type": "bool *",
                    "name": "isScalar"
                },
                {
                    "type": "Structure **",
                    "name": "inputs"
                },
                {
                    "type": "size_t",
                    "name": "numInputs"
                },
                {
                    "type": "int64_t *",
                    "name": "outRows"
                },
                {
                    "type": "int64_t *",
                    "name": "outCols"
                },
                {
                    "type": "int64_t *",
                    "name": "splits"
                },
                {
                    "type": "int64_t *",
                    "name": "combines"
                },
                {
                    "type": "size_t",
                    "name": "numFuncs"
                },
                {
                    "type": "void **",
                    "name": "fun"
                }
            ]
        },
        "instantiations": [
            [["DenseMatrix", "double"]],
            [["DenseMatrix", "float"]],
            [["DenseMatrix", "int64_t"]],
            [["CSRMatrix", "double"]],
            [["CSRMatrix", "float"]]
        ]
    },
    {
        "kernelTemplate": {
            "header": "IncRef.h",
            "opName": "incRef",
            "returnType": "void",
            "templateParams": [
                {
                    "name": "DTArg",
                    "isDataType": true
                }
            ],
            "runtimeParams": [
                {
                    "type": "const DTArg *",
                    "name": "arg"
                }
            ]
        },
        "instantiations": [["Structure"], ["char"]]
    },
    {
        "kernelTemplate": {
            "header": "DecRef.h",
            "opName": "decRef",
            "returnType": "void",
            "templateParams": [
                {
                    "name": "DTArg",
                    "isDataType": true
                }
            ],
            "runtimeParams": [
                {
                    "type": "const DTArg *",
                    "name": "arg"
                }
            ]
        },
        "instantiations": [["Structure"], ["char"]]
    },
    {
        "kernelTemplate": {
            "header": "SliceRow.h",
            "opName": "sliceRow",
            "returnType": "void",
            "templateParams": [
                {
                    "name": "DTRes",
                    "isDataType": true
                },
                {
                    "name": "DTArg",
                    "isDataType": true
                },
                {
                    "name": "VTSel",
                    "isDataType": false
                }
            ],
            "runtimeParams": [
                {
                    "type": "DTRes *&",
                    "name": "res"
                },
                {
                    "type": "const DTArg *",
                    "name": "arg"
                },
                {
                    "type": "const VTSel",
                    "name": "lowerIncl"
                },
                {
                    "type": "const VTSel",
                    "name": "upperExcl"
                }
            ]
        },
        "instantiations": [
            [["DenseMatrix", "double"], ["DenseMatrix", "double"], "int64_t"],
            [["DenseMatrix", "float"], ["DenseMatrix", "float"], "int64_t"],
            [["DenseMatrix", "int64_t"], ["DenseMatrix", "int64_t"], "int64_t"],
<<<<<<< HEAD
            [["DenseMatrix", "uint64_t"], ["DenseMatrix", "uint64_t"], "int64_t"],
=======
            [["DenseMatrix", "std::string"], ["DenseMatrix", "std::string"], "int64_t"],
>>>>>>> 7402dbe4
            ["Frame", "Frame", "int64_t"]
        ]
    },

    {
        "kernelTemplate": {
            "header": "SliceCol.h",
            "opName": "sliceCol",
            "returnType": "void",
            "templateParams": [
                {
                    "name": "DTRes",
                    "isDataType": true
                },
                {
                    "name": "DTArg",
                    "isDataType": true
                },
                {
                    "name": "VTSel",
                    "isDataType": false
                }
            ],
            "runtimeParams": [
                {
                    "type": "DTRes *&",
                    "name": "res"
                },
                {
                    "type": "const DTArg *",
                    "name": "arg"
                },
                {
                    "type": "const VTSel",
                    "name": "lowerIncl"
                },
                {
                    "type": "const VTSel",
                    "name": "upperExcl"
                }
            ]
        },
        "instantiations": [
            [["DenseMatrix", "double"], ["DenseMatrix", "double"], "int64_t"],
            [["DenseMatrix", "float"], ["DenseMatrix", "float"], "int64_t"],
            [["DenseMatrix", "int64_t"], ["DenseMatrix", "int64_t"], "int64_t"],
<<<<<<< HEAD
            [["DenseMatrix", "uint64_t"], ["DenseMatrix", "uint64_t"], "int64_t"],
=======
            [["DenseMatrix", "std::string"], ["DenseMatrix", "std::string"], "int64_t"],
>>>>>>> 7402dbe4
            ["Frame", "Frame", "int64_t"]
        ]
    },
    {
        "kernelTemplate": {
            "header": "InsertRow.h",
            "opName": "insertRow",
            "returnType": "void",
            "templateParams": [
                {
                    "name": "DTArg",
                    "isDataType": true
                },
                {
                    "name": "DTIns",
                    "isDataType": true
                },
                {
                    "name": "VTSel",
                    "isDataType": false
                }
            ],
            "runtimeParams": [
                {
                    "type": "DTArg *&",
                    "name": "res"
                },
                {
                    "type": "const DTArg *",
                    "name": "arg"
                },
                {
                    "type": "const DTIns *",
                    "name": "ins"
                },
                {
                    "type": "const VTSel",
                    "name": "rowLowerIncl"
                },
                {
                    "type": "const VTSel",
                    "name": "rowUpperExcl"
                }
            ]
        },
        "instantiations": [
            [["DenseMatrix", "double"], ["DenseMatrix", "double"], "int64_t"],
            [["DenseMatrix", "float"], ["DenseMatrix", "float"], "int64_t"],
            [["DenseMatrix", "int64_t"], ["DenseMatrix", "int64_t"], "int64_t"],
            [["DenseMatrix", "int32_t"], ["DenseMatrix", "int32_t"], "int64_t"],
            [["DenseMatrix", "int8_t"], ["DenseMatrix", "int8_t"], "int64_t"],
            [
                ["DenseMatrix", "uint64_t"],
                ["DenseMatrix", "uint64_t"],
                "int64_t"
            ],
            [
                ["DenseMatrix", "uint32_t"],
                ["DenseMatrix", "uint32_t"],
                "int64_t"
            ],
            [["DenseMatrix", "uint8_t"], ["DenseMatrix", "uint8_t"], "int64_t"],
            [["DenseMatrix", "bool"], ["DenseMatrix", "bool"], "int64_t"],
            [
                ["DenseMatrix", "std::string"],
                ["DenseMatrix", "std::string"],
                "int64_t"
            ]
        ]
    },
    {
        "kernelTemplate": {
            "header": "InsertCol.h",
            "opName": "insertCol",
            "returnType": "void",
            "templateParams": [
                {
                    "name": "DTArg",
                    "isDataType": true
                },
                {
                    "name": "DTIns",
                    "isDataType": true
                },
                {
                    "name": "VTSel",
                    "isDataType": false
                }
            ],
            "runtimeParams": [
                {
                    "type": "DTArg *&",
                    "name": "res"
                },
                {
                    "type": "const DTArg *",
                    "name": "arg"
                },
                {
                    "type": "const DTIns *",
                    "name": "ins"
                },
                {
                    "type": "const VTSel",
                    "name": "colLowerIncl"
                },
                {
                    "type": "const VTSel",
                    "name": "colUpperExcl"
                }
            ]
        },
        "instantiations": [
            [["DenseMatrix", "double"], ["DenseMatrix", "double"], "int64_t"],
            [["DenseMatrix", "float"], ["DenseMatrix", "float"], "int64_t"],
            [["DenseMatrix", "int64_t"], ["DenseMatrix", "int64_t"], "int64_t"],
            [
                ["DenseMatrix", "std::string"],
                ["DenseMatrix", "std::string"],
                "int64_t"
            ]
        ]
    },
    {
        "kernelTemplate": {
            "header": "Pooling.h",
            "opName": "NN::Pooling::Forward",
            "returnType": "void",
            "opCodeAsTemplateParam": 1,
            "templateParams": [
                {
                    "name": "DTRes",
                    "isDataType": true
                },
                {
                    "name": "DTArg",
                    "isDataType": true
                }
            ],
            "runtimeParams": [
                {
                    "type": "NN::PoolingOpCode",
                    "name": "opcode"
                },
                {
                    "type": "DTRes *&",
                    "name": "res"
                },
                { "type": "size_t&", "name": "res_h" },
                { "type": "size_t&", "name": "res_w" },
                {
                    "type": "const DTArg *",
                    "name": "data"
                },
                { "type": "size_t", "name": "batch_size" },
                { "type": "size_t", "name": "num_channls" },
                { "type": "size_t", "name": "img_h" },
                { "type": "size_t", "name": "img_w" },
                { "type": "size_t", "name": "pool_h" },
                { "type": "size_t", "name": "pool_w" },
                { "type": "size_t", "name": "stride_h" },
                { "type": "size_t", "name": "stride_w" },
                { "type": "size_t", "name": "pad_h" },
                { "type": "size_t", "name": "pad_w" }
            ]
        },
        "api": [
            {
                "name": ["CUDA", "CPP"],
                "instantiations": [
                    [
                        ["DenseMatrix", "float"],
                        ["DenseMatrix", "float"]
                    ],
                    [
                        ["DenseMatrix", "double"],
                        ["DenseMatrix", "double"]
                    ]
                ],
                "opCodes": ["AVG", "MAX"]
            }
        ]
    },
    {
        "kernelTemplate": {
            "header": "RowBind.h",
            "opName": "rowBind",
            "returnType": "void",
            "templateParams": [
                {
                    "name": "DTRes",
                    "isDataType": true
                },
                {
                    "name": "DTUp",
                    "isDataType": true
                },
                {
                    "name": "DTLow",
                    "isDataType": true
                }
            ],
            "runtimeParams": [
                {
                    "type": "DTRes *&",
                    "name": "res"
                },
                {
                    "type": "const DTUp *",
                    "name": "up"
                },
                {
                    "type": "const DTLow *",
                    "name": "low"
                }
            ]
        },
        "instantiations": [
            [
                ["DenseMatrix", "double"],
                ["DenseMatrix", "double"],
                ["DenseMatrix", "double"]
            ],
            [
                ["DenseMatrix", "int64_t"],
                ["DenseMatrix", "int64_t"],
                ["DenseMatrix", "int64_t"]
            ],
            [
                ["CSRMatrix", "double"],
                ["CSRMatrix", "double"],
                ["CSRMatrix", "double"]
            ],
            [
                ["CSRMatrix", "int64_t"],
                ["CSRMatrix", "int64_t"],
                ["CSRMatrix", "int64_t"]
            ],
            ["Frame", "Frame", "Frame"]
        ]
    },
    {
        "kernelTemplate": {
            "header": "Quantize.h",
            "opName": "quantize",
            "returnType": "void",
            "templateParams": [
                {
                    "name": "DTRes",
                    "isDataType": true
                },
                {
                    "name": "DTArg",
                    "isDataType": true
                }
            ],
            "runtimeParams": [
                {
                    "type": "DTRes *&",
                    "name": "res"
                },
                {
                    "type": "const DTArg *",
                    "name": "arg"
                },
                { "type": "float", "name": "min" },
                { "type": "float", "name": "max" }
            ]
        },
        "instantiations": [
            [
                ["DenseMatrix", "uint8_t"],
                ["DenseMatrix", "float"]
            ]
        ]
    },
    {
        "kernelTemplate": {
            "header": "Activation.h",
            "opName": "NN::Activation::Forward",
            "returnType": "void",
            "opCodeAsTemplateParam": 1,
            "templateParams": [
                {
                    "name": "DTRes",
                    "isDataType": true
                },
                {
                    "name": "DTArg",
                    "isDataType": true
                }
            ],
            "runtimeParams": [
                {
                    "type": "NN::ActivationOpCode",
                    "name": "opcode"
                },
                {
                    "type": "DTRes *&",
                    "name": "res"
                },
                {
                    "type": "const DTArg *",
                    "name": "data"
                }
            ]
        },
        "api": [
            {
                "name": ["CUDA", "CPP"],
                "instantiations": [
                    [
                        ["DenseMatrix", "float"],
                        ["DenseMatrix", "float"]
                    ],
                    [
                        ["DenseMatrix", "double"],
                        ["DenseMatrix", "double"]
                    ]
                ],
                "opCodes": ["ReLU"]
            }
        ]
    },
    {
        "kernelTemplate": {
            "header": "Affine.h",
            "opName": "NN::Affine::Forward",
            "returnType": "void",
            "opCodeAsTemplateParam": 1,
            "templateParams": [
                {
                    "name": "DTRes",
                    "isDataType": true
                },
                {
                    "name": "DTArg",
                    "isDataType": true
                }
            ],
            "runtimeParams": [
                {
                    "type": "DTRes *&",
                    "name": "res"
                },
                {
                    "type": "const DTArg *",
                    "name": "data"
                },
                {
                    "type": "const DTArg *",
                    "name": "weights"
                },
                {
                    "type": "const DTArg *",
                    "name": "bias"
                }
            ]
        },
        "api": [
            {
                "name": ["CUDA"],
                "instantiations": [
                    [
                        ["DenseMatrix", "float"],
                        ["DenseMatrix", "float"]
                    ],
                    [
                        ["DenseMatrix", "double"],
                        ["DenseMatrix", "double"]
                    ]
                ]
            }
        ]
    },
    {
        "kernelTemplate": {
            "header": "BatchNorm.h",
            "opName": "BatchNorm::Forward",
            "returnType": "void",
            "opCodeAsTemplateParam": 1,
            "templateParams": [
                {
                    "name": "DTRes",
                    "isDataType": true
                },
                {
                    "name": "DTArg",
                    "isDataType": true
                }
            ],
            "runtimeParams": [
                {
                    "type": "DTRes *&",
                    "name": "res"
                },
                {
                    "type": "const DTArg *",
                    "name": "data"
                },
                {
                    "type": "const DTArg *",
                    "name": "gamma"
                },
                {
                    "type": "const DTArg *",
                    "name": "beta"
                },
                {
                    "type": "const DTArg *",
                    "name": "ema_mean"
                },
                {
                    "type": "const DTArg *",
                    "name": "ema_var"
                },
                {
                    "type": "typename DTArg::VT",
                    "name": "eps"
                }
            ]
        },
        "api": [
            {
                "name": ["CUDA"],
                "instantiations": [
                    [
                        ["DenseMatrix", "float"],
                        ["DenseMatrix", "float"]
                    ],
                    [
                        ["DenseMatrix", "double"],
                        ["DenseMatrix", "double"]
                    ]
                ]
            }
        ]
    },
    {
        "kernelTemplate": {
            "header": "Convolution.h",
            "opName": "Convolution::Forward",
            "returnType": "void",
            "opCodeAsTemplateParam": 1,
            "templateParams": [
                {
                    "name": "DTRes",
                    "isDataType": true
                },
                {
                    "name": "DTArg",
                    "isDataType": true
                }
            ],
            "runtimeParams": [
                {
                    "type": "DTRes *&",
                    "name": "res"
                },
                {
                    "type": "size_t&",
                    "name": "res_h"
                },
                {
                    "type": "size_t&",
                    "name": "res_w"
                },
                {
                    "type": "const DTArg *",
                    "name": "data"
                },
                {
                    "type": "const DTArg *",
                    "name": "filter"
                },
                {
                    "type": "const DTArg *",
                    "name": "bias"
                },
                {
                    "type": "size_t",
                    "name": "batch_size"
                },
                {
                    "type": "size_t",
                    "name": "num_channels"
                },
                {
                    "type": "size_t",
                    "name": "img_h"
                },
                {
                    "type": "size_t",
                    "name": "img_w"
                },
                {
                    "type": "size_t",
                    "name": "filter_h"
                },
                {
                    "type": "size_t",
                    "name": "filter_w"
                },
                {
                    "type": "size_t",
                    "name": "stride_h"
                },
                {
                    "type": "size_t",
                    "name": "stride_w"
                },
                {
                    "type": "size_t",
                    "name": "pad_h"
                },
                {
                    "type": "size_t",
                    "name": "pad_w"
                }
            ]
        },
        "api": [
            {
                "name": ["CUDA"],
                "instantiations": [
                    [
                        ["DenseMatrix", "float"],
                        ["DenseMatrix", "float"]
                    ],
                    [
                        ["DenseMatrix", "double"],
                        ["DenseMatrix", "double"]
                    ]
                ]
            }
        ]
    },
    {
        "kernelTemplate": {
            "header": "Softmax.h",
            "opName": "Softmax::Forward",
            "returnType": "void",
            "opCodeAsTemplateParam": 1,
            "templateParams": [
                {
                    "name": "DTRes",
                    "isDataType": true
                },
                {
                    "name": "DTArg",
                    "isDataType": true
                }
            ],
            "runtimeParams": [
                {
                    "type": "DTRes *&",
                    "name": "res"
                },
                {
                    "type": "const DTArg *",
                    "name": "data"
                }
            ]
        },
        "api": [
            {
                "name": ["CUDA"],
                "instantiations": [
                    [
                        ["DenseMatrix", "float"],
                        ["DenseMatrix", "float"]
                    ],
                    [
                        ["DenseMatrix", "double"],
                        ["DenseMatrix", "double"]
                    ]
                ]
            }
        ]
    },
    {
        "kernelTemplate": {
            "header": "BiasAdd.h",
            "opName": "BiasAdd::Forward",
            "returnType": "void",
            "opCodeAsTemplateParam": 1,
            "templateParams": [
                {
                    "name": "DTRes",
                    "isDataType": true
                },
                {
                    "name": "DTArg",
                    "isDataType": true
                }
            ],
            "runtimeParams": [
                {
                    "type": "DTRes *&",
                    "name": "res"
                },
                {
                    "type": "const DTArg *",
                    "name": "input"
                },
                {
                    "type": "const DTArg *",
                    "name": "bias"
                }
            ]
        },
        "api": [
            {
                "name": ["CUDA"],
                "instantiations": [
                    [
                        ["DenseMatrix", "float"],
                        ["DenseMatrix", "float"]
                    ],
                    [
                        ["DenseMatrix", "double"],
                        ["DenseMatrix", "double"]
                    ]
                ]
            }
        ]
    },
    {
        "kernelTemplate": {
            "header": "Order.h",
            "opName": "order",
            "returnType": "void",
            "templateParams": [
                {
                    "name": "DTRes",
                    "isDataType": true
                },
                {
                    "name": "DTArg",
                    "isDataType": true
                }
            ],
            "runtimeParams": [
                {
                    "type": "DTRes *&",
                    "name": "res"
                },
                {
                    "type": "const DTArg *",
                    "name": "arg"
                },
                {
                    "type": "size_t *",
                    "name": "colIdxs",
                    "isVariadic": true
                },
                {
                    "type": "size_t",
                    "name": "numColIdxs"
                },
                {
                    "type": "bool *",
                    "name": "ascending",
                    "isVariadic": true
                },
                {
                    "type": "size_t",
                    "name": "numAscending"
                },
                {
                    "type": "bool",
                    "name": "returnIdxs"
                }
            ]
        },
        "instantiations": [
            ["Frame", "Frame"],
            [["DenseMatrix", "size_t"], "Frame"],
            [
                ["DenseMatrix", "double"],
                ["DenseMatrix", "double"]
            ],
            [
                ["DenseMatrix", "size_t"],
                ["DenseMatrix", "double"]
            ],
            [
                ["DenseMatrix", "float"],
                ["DenseMatrix", "float"]
            ],
            [
                ["DenseMatrix", "size_t"],
                ["DenseMatrix", "float"]
            ],
            [
                ["DenseMatrix", "int64_t"],
                ["DenseMatrix", "int64_t"]
            ],
            [
                ["DenseMatrix", "size_t"],
                ["DenseMatrix", "int64_t"]
            ]
        ]
    },
    {
        "kernelTemplate": {
            "header": "Group.h",
            "opName": "group",
            "returnType": "void",
            "templateParams": [
                {
                    "name": "DT",
                    "isDataType": true
                }
            ],
            "runtimeParams": [
                {
                    "type": "DT *&",
                    "name": "res"
                },
                {
                    "type": "const DT *",
                    "name": "arg"
                },
                {
                    "type": "const char **",
                    "name": "keyCols"
                },
                {
                    "type": "size_t",
                    "name": "numKeyCols"
                },
                {
                    "type": "const char **",
                    "name": "aggCols"
                },
                {
                    "type": "size_t",
                    "name": "numAggCols"
                },
                {
                    "type": "mlir::daphne::GroupEnum *",
                    "name": "aggFuncs",
                    "isVariadic": true
                },
                {
                    "type": "size_t",
                    "name": "numAggFuncs"
                }
            ]
        },
        "instantiations": [["Frame"]]
    },
    {
        "kernelTemplate": {
            "header": "DistributedPipeline.h",
            "opName": "distributedPipeline",
            "returnType": "void",
            "templateParams": [
                {
                    "name": "DTRes",
                    "isDataType": true
                }
            ],
            "runtimeParams": [
                {
                    "type": "DTRes **",
                    "name": "outputs"
                },
                {
                    "type": "size_t",
                    "name": "numOutputs"
                },
                {
                    "type": "const Structure **",
                    "name": "inputs"
                },
                {
                    "type": "size_t",
                    "name": "numInputs"
                },
                {
                    "type": "int64_t *",
                    "name": "outRows"
                },
                {
                    "type": "int64_t *",
                    "name": "outCols"
                },
                {
                    "type": "int64_t *",
                    "name": "splits"
                },
                {
                    "type": "int64_t *",
                    "name": "combines"
                },
                {
                    "type": "const char *",
                    "name": "irCode"
                }
            ]
        },
        "api": [
            {
                "name": ["CPP"],
                "instantiations": [[["DenseMatrix", "double"]]]
            }
        ]
    },
    {
        "kernelTemplate": {
            "header": "StartProfiling.h",
            "opName": "startProfiling",
            "returnType": "void",
            "templateParams": [],
            "runtimeParams": []
        },
        "instantiations": [[]]
    },
    {
        "kernelTemplate": {
            "header": "StopProfiling.h",
            "opName": "stopProfiling",
            "returnType": "void",
            "templateParams": [],
            "runtimeParams": []
        },
        "instantiations": [[]]
    },
    {
        "kernelTemplate": {
            "header": "CreateList.h",
            "opName": "createList",
            "returnType": "void",
            "templateParams": [
                {
                    "name": "DT",
                    "isDataType": true
                }
            ],
            "runtimeParams": [
                {
                    "type": "List<DT> *&",
                    "name": "res"
                },
                {
                    "type": "const DT **",
                    "name": "elems"
                },
                {
                    "type": "size_t",
                    "name": "numElems"
                }
            ]
        },
        "instantiations": [
            [["DenseMatrix", "double"]],
            [["DenseMatrix", "float"]],
            [["DenseMatrix", "int64_t"]],
            [["DenseMatrix", "int32_t"]],
            [["DenseMatrix", "int8_t"]],
            [["DenseMatrix", "uint64_t"]],
            [["DenseMatrix", "uint32_t"]],
            [["DenseMatrix", "uint8_t"]],
            [["DenseMatrix", "size_t"]],
            [["CSRMatrix", "double"]],
            [["CSRMatrix", "float"]],
            [["CSRMatrix", "int64_t"]],
            [["CSRMatrix", "int32_t"]],
            [["CSRMatrix", "int8_t"]],
            [["CSRMatrix", "uint64_t"]],
            [["CSRMatrix", "uint32_t"]],
            [["CSRMatrix", "uint8_t"]],
            [["CSRMatrix", "size_t"]]
        ]
    },
    {
        "kernelTemplate": {
            "header": "Length.h",
            "opName": "length",
            "returnType": "size_t",
            "templateParams": [
                {
                    "name": "DT",
                    "isDataType": true
                }
            ],
            "runtimeParams": [
                {
                    "type": "const List<DT> *",
                    "name": "arg"
                }
            ]
        },
        "instantiations": [
            [["DenseMatrix", "double"]],
            [["DenseMatrix", "float"]],
            [["DenseMatrix", "int64_t"]],
            [["DenseMatrix", "int32_t"]],
            [["DenseMatrix", "int8_t"]],
            [["DenseMatrix", "uint64_t"]],
            [["DenseMatrix", "uint32_t"]],
            [["DenseMatrix", "uint8_t"]],
            [["DenseMatrix", "size_t"]],
            [["CSRMatrix", "double"]],
            [["CSRMatrix", "float"]],
            [["CSRMatrix", "int64_t"]],
            [["CSRMatrix", "int32_t"]],
            [["CSRMatrix", "int8_t"]],
            [["CSRMatrix", "uint64_t"]],
            [["CSRMatrix", "uint32_t"]],
            [["CSRMatrix", "uint8_t"]],
            [["CSRMatrix", "size_t"]]
        ]
    },
    {
        "kernelTemplate": {
            "header": "Append.h",
            "opName": "append",
            "returnType": "void",
            "templateParams": [
                {
                    "name": "DT",
                    "isDataType": true
                }
            ],
            "runtimeParams": [
                {
                    "type": "List<DT> *&",
                    "name": "resList"
                },
                {
                    "type": "const List<DT> *",
                    "name": "argList"
                },
                {
                    "type": "const DT *",
                    "name": "elem"
                }
            ]
        },
        "instantiations": [
            [["DenseMatrix", "double"]],
            [["DenseMatrix", "float"]],
            [["DenseMatrix", "int64_t"]],
            [["DenseMatrix", "int32_t"]],
            [["DenseMatrix", "int8_t"]],
            [["DenseMatrix", "uint64_t"]],
            [["DenseMatrix", "uint32_t"]],
            [["DenseMatrix", "uint8_t"]],
            [["DenseMatrix", "size_t"]],
            [["CSRMatrix", "double"]],
            [["CSRMatrix", "float"]],
            [["CSRMatrix", "int64_t"]],
            [["CSRMatrix", "int32_t"]],
            [["CSRMatrix", "int8_t"]],
            [["CSRMatrix", "uint64_t"]],
            [["CSRMatrix", "uint32_t"]],
            [["CSRMatrix", "uint8_t"]],
            [["CSRMatrix", "size_t"]]
        ]
    },
    {
        "kernelTemplate": {
            "header": "Remove.h",
            "opName": "remove",
            "returnType": "void",
            "templateParams": [
                {
                    "name": "DT",
                    "isDataType": true
                }
            ],
            "runtimeParams": [
                {
                    "type": "List<DT> *&",
                    "name": "resList"
                },
                {
                    "type": "DT *&",
                    "name": "elem"
                },
                {
                    "type": "const List<DT> *",
                    "name": "argList"
                },
                {
                    "type": "size_t",
                    "name": "idx"
                }
            ]
        },
        "instantiations": [
            [["DenseMatrix", "double"]],
            [["DenseMatrix", "float"]],
            [["DenseMatrix", "int64_t"]],
            [["DenseMatrix", "int32_t"]],
            [["DenseMatrix", "int8_t"]],
            [["DenseMatrix", "uint64_t"]],
            [["DenseMatrix", "uint32_t"]],
            [["DenseMatrix", "uint8_t"]],
            [["DenseMatrix", "size_t"]],
            [["CSRMatrix", "double"]],
            [["CSRMatrix", "float"]],
            [["CSRMatrix", "int64_t"]],
            [["CSRMatrix", "int32_t"]],
            [["CSRMatrix", "int8_t"]],
            [["CSRMatrix", "uint64_t"]],
            [["CSRMatrix", "uint32_t"]],
            [["CSRMatrix", "uint8_t"]],
            [["CSRMatrix", "size_t"]]
        ]
    },

    {
        "kernelTemplate": {
            "header": "Conv2DForward.h",
            "opName": "conv2DForward",
            "returnType": "void",
            "templateParams": [
                {
                    "name": "DTRes",
                    "isDataType": true
                },
                {
                    "name": "DTArg",
                    "isDataType": true
                }
            ],
            "runtimeParams": [
                {
                    "type": "DTRes *&",
                    "name": "res"
                },
                {
                    "type": "size_t&",
                    "name": "res_h"
                },
                {
                    "type": "size_t&",
                    "name": "res_w"
                },
                {
                    "type": "const DTArg *",
                    "name": "data"
                },
                {
                    "type": "const DTArg *",
                    "name": "filter"
                },
                {
                    "type": "const DTArg *",
                    "name": "bias"
                },
                {
                    "type": "const size_t",
                    "name": "batch_size"
                },
                {
                    "type": "const size_t",
                    "name": "num_channels"
                },
                {
                    "type": "const size_t",
                    "name": "img_h"
                },
                {
                    "type": "const size_t",
                    "name": "img_w"
                },

                {
                    "type": "const size_t",
                    "name": "filter_h"
                },
                {
                    "type": "const size_t",
                    "name": "filter_w"
                },
                {
                    "type": "const size_t",
                    "name": "stride_h"
                },
                {
                    "type": "const size_t",
                    "name": "stride_w"
                },
                {
                    "type": "const size_t",
                    "name": "pad_h"
                },
                {
                    "type": "const size_t",
                    "name": "pad_w"
                }
            ]
        },
        "api": [
            {
                "name":  ["CPP"],
                "instantiations": [
                    [["DenseMatrix", "double"], ["DenseMatrix", "double"]],
                    [["DenseMatrix", "float"], ["DenseMatrix", "float"]]
                ]
            }
        ]
    },

    {
        "kernelTemplate": {
            "header": "Conv2DBackwardData.h",
            "opName": "conv2DBackwardData",
            "returnType": "void",
            "templateParams": [
                {
                    "name": "DTRes",
                    "isDataType": true
                },
                {
                    "name": "DTArg",
                    "isDataType": true
                }
            ],
            "runtimeParams": [
                {
                    "type": "const DTArg *",
                    "name": "filter"
                },
                {
                    "type": "const DTArg *&",
                    "name": "output"
                },
                {
                    "type": "const size_t",
                    "name": "stride_h"
                },
                {
                    "type": "const size_t",
                    "name": "stride_w"
                },
                {
                    "type": "const size_t",
                    "name": "pad_h"
                },
                {
                    "type": "const size_t",
                    "name": "pad_w"
                },
                {
                    "type": "const size_t",
                    "name": "input_batch_size"
                },
                {
                    "type": "const size_t",
                    "name": "input_num_channels"
                },
                {
                    "type": "const size_t",
                    "name": "input_h"
                },
                {
                    "type": "const size_t",
                    "name": "input_w"
                },
                {
                    "type": "const size_t",
                    "name": "filter_num_filters"
                },
                {
                    "type": "const size_t",
                    "name": "filter_num_channels"
                },
                {
                    "type": "const size_t",
                    "name": "filter_h"
                },
                {
                    "type": "const size_t",
                    "name": "filter_w"
                },
                {
                    "type": "DTRes *&",
                    "name": "data"
                }
            ]
        },
        "api": [
            {
                "name":  ["CPP"],
                "instantiations": [
                    [["DenseMatrix", "double"], ["DenseMatrix", "double"]],
                    [["DenseMatrix", "float"], ["DenseMatrix", "float"]]
                ]
            }
        ]
    },

    {
        "kernelTemplate": {
            "header": "Conv2DBackwardFilter.h",
            "opName": "conv2DBackwardFilter",
            "returnType": "void",
            "templateParams": [
                {
                    "name": "DTRes",
                    "isDataType": true
                },
                {
                    "name": "DTArg",
                    "isDataType": true
                }
            ],
            "runtimeParams": [
                {
                    "type": "DTRes *&",
                    "name": "dFilter"
                },
                {
                    "type": "const DTArg *",
                    "name": "input"
                },
                {
                    "type": "const DTArg *",
                    "name": "output"
                },
                {
                    "type": "const size_t",
                    "name": "stride_h"
                },
                {
                    "type": "const size_t",
                    "name": "stride_w"
                },
                {
                    "type": "const size_t",
                    "name": "pad_h"
                },
                {
                    "type": "const size_t",
                    "name": "pad_w"
                },
                {
                    "type": "const size_t",
                    "name": "input_batch_size"
                },
                {
                    "type": "const size_t",
                    "name": "input_num_channels"
                },
                {
                    "type": "const size_t",
                    "name": "input_h"
                },
                {
                    "type": "const size_t",
                    "name": "input_w"
                },
                {
                    "type": "const size_t",
                    "name": "filter_num_filters"
                },
                {
                    "type": "const size_t",
                    "name": "filter_num_channels"
                },
                {
                    "type": "const size_t",
                    "name": "filter_h"
                },
                {
                    "type": "const size_t",
                    "name": "filter_w"
                }
            ]
        },
        "api": [
            {
                "name":  ["CPP"],
                "instantiations": [
                    [["DenseMatrix", "double"], ["DenseMatrix", "double"]],
                    [["DenseMatrix", "float"], ["DenseMatrix", "float"]]
                ]
            }
        ]
    },

    {
        "kernelTemplate": {
            "header": "AvgPoolForward.h",
            "opName": "avgPoolForward",
            "returnType": "void",
            "templateParams": [
                {
                    "name": "DTRes",
                    "isDataType": true
                },
                {
                    "name": "DTArg",
                    "isDataType": true
                }
            ],
            "runtimeParams": [
                {
                    "type": "DTRes *&",
                    "name": "res"
                },
                {
                    "type": "size_t&",
                    "name": "res_h"
                },
                {
                    "type": "size_t&",
                    "name": "res_w"
                },
                {
                    "type": "const DTArg *",
                    "name": "data"
                },
                {
                    "type": "const size_t",
                    "name": "batch_size"
                },
                {
                    "type": "const size_t",
                    "name": "num_channels"
                },
                {
                    "type": "const size_t",
                    "name": "img_h"
                },
                {
                    "type": "const size_t",
                    "name": "img_w"
                },
                {
                    "type": "const size_t",
                    "name": "pool_h"
                },
                {
                    "type": "const size_t",
                    "name": "pool_w"
                },
                {
                    "type": "const size_t",
                    "name": "stride_h"
                },
                {
                    "type": "const size_t",
                    "name": "stride_w"
                },
                {
                    "type": "const size_t",
                    "name": "pad_h"
                },
                {
                    "type": "const size_t",
                    "name": "pad_w"
                }
            ]
        },
        "api": [
            {
                "name":  ["CPP"],
                "instantiations": [
                    [["DenseMatrix", "double"], ["DenseMatrix", "double"]],
                    [["DenseMatrix", "float"], ["DenseMatrix", "float"]]
                ]
            }
        ]
    },

    {
        "kernelTemplate": {
            "header": "AvgPoolBackward.h",
            "opName": "avgPoolBackward",
            "returnType": "void",
            "templateParams": [
                {
                    "name": "DTRes",
                    "isDataType": true
                },
                {
                    "name": "DTArg",
                    "isDataType": true
                }
            ],
            "runtimeParams": [
                {
                    "type": "DTRes *&",
                    "name": "res"
                },
                {
                    "type": "const DTArg *",
                    "name": "input"
                },
                {
                    "type": "const DTArg *",
                    "name": "dOut"
                },
                {
                    "type": "const size_t",
                    "name": "batch_size"
                },

                {
                    "type": "const size_t",
                    "name": "num_channels"
                },
                {
                    "type": "const size_t",
                    "name": "img_h"
                },
                {
                    "type": "const size_t",
                    "name": "img_w"
                },
                {
                    "type": "const size_t",
                    "name": "pool_h"
                },
                {
                    "type": "const size_t",
                    "name": "pool_w"
                },
                {
                    "type": "const size_t",
                    "name": "stride_h"
                },
                {
                    "type": "const size_t",
                    "name": "stride_w"
                },
                {
                    "type": "const size_t",
                    "name": "pad_h"
                },
                {
                    "type": "const size_t",
                    "name": "pad_w"
                }
            ]
        },
        "api": [
            {
                "name":  ["CPP"],
                "instantiations": [
                    [["DenseMatrix", "double"], ["DenseMatrix", "double"]],
                    [["DenseMatrix", "float"], ["DenseMatrix", "float"]]
                ]
            }
        ]
    },

    {
        "kernelTemplate": {
            "header": "MaxPoolForward.h",
            "opName": "maxPoolForward",
            "returnType": "void",
            "templateParams": [
                {
                    "name": "DTRes",
                    "isDataType": true
                },
                {
                    "name": "DTArg",
                    "isDataType": true
                }
            ],
            "runtimeParams": [
                {
                    "type": "DTRes *&",
                    "name": "res"
                },
                {
                    "type": "size_t&",
                    "name": "res_h"
                },
                {
                    "type": "size_t&",
                    "name": "res_w"
                },
                {
                    "type": "const DTArg *",
                    "name": "data"
                },
                {
                    "type": "const size_t",
                    "name": "batch_size"
                },
                {
                    "type": "const size_t",
                    "name": "num_channels"
                },
                {
                    "type": "const size_t",
                    "name": "img_h"
                },
                {
                    "type": "const size_t",
                    "name": "img_w"
                },
                {
                    "type": "const size_t",
                    "name": "pool_h"
                },
                {
                    "type": "const size_t",
                    "name": "pool_w"
                },
                {
                    "type": "const size_t",
                    "name": "stride_h"
                },
                {
                    "type": "const size_t",
                    "name": "stride_w"
                },
                {
                    "type": "const size_t",
                    "name": "pad_h"
                },
                {
                    "type": "const size_t",
                    "name": "pad_w"
                }
            ]
        },
        "api": [
            {
                "name":  ["CPP"],
                "instantiations": [
                    [["DenseMatrix", "double"], ["DenseMatrix", "double"]],
                    [["DenseMatrix", "float"], ["DenseMatrix", "float"]]
                ]
            }
        ]
    },

    {
        "kernelTemplate": {
            "header": "MaxPoolBackward.h",
            "opName": "maxPoolBackward",
            "returnType": "void",
            "templateParams": [
                {
                    "name": "DTRes",
                    "isDataType": true
                },
                {
                    "name": "DTArg",
                    "isDataType": true
                }
            ],
            "runtimeParams": [
                {
                    "type": "DTRes *&",
                    "name": "res"
                },
                {
                    "type": "const DTArg *",
                    "name": "input"
                },
                {
                    "type": "const DTArg *",
                    "name": "dOut"
                },
                {
                    "type": "const size_t",
                    "name": "batch_size"
                },
                {
                    "type": "const size_t",
                    "name": "num_channels"
                },
                {
                    "type": "const size_t",
                    "name": "img_h"
                },
                {
                    "type": "const size_t",
                    "name": "img_w"
                },
                {
                    "type": "const size_t",
                    "name": "pool_h"
                },
                {
                    "type": "const size_t",
                    "name": "pool_w"
                },
                {
                    "type": "const size_t",
                    "name": "stride_h"
                },
                {
                    "type": "const size_t",
                    "name": "stride_w"
                },
                {
                    "type": "const size_t",
                    "name": "pad_h"
                },
                {
                    "type": "const size_t",
                    "name": "pad_w"
                }
            ]
        },
        "api": [
            {
                "name":  ["CPP"],
                "instantiations": [
                    [["DenseMatrix", "double"], ["DenseMatrix", "double"]],
                    [["DenseMatrix", "float"], ["DenseMatrix", "float"]]
                ]
            }
        ]
    },

    {
        "kernelTemplate": {
            "header": "BiasAddForward.h",
            "opName": "biasAddForward",
            "returnType": "void",
            "templateParams": [
                {
                    "name": "DTRes",
                    "isDataType": true
                },
                {
                    "name": "DTArg",
                    "isDataType": true
                }
            ],
            "runtimeParams": [
                {
                    "type": "DTRes *&",
                    "name": "res"
                },
                {
                    "type": "const DTArg *",
                    "name": "input"
                },
                {
                    "type": "const DTArg *",
                    "name": "bias"
                }
            ]
        },
        "api": [
            {
                "name":  ["CPP"],
                "instantiations": [
                    [["DenseMatrix", "float"], ["DenseMatrix", "float"]],
                    [["DenseMatrix", "double"], ["DenseMatrix", "double"]]
                ]
            }
        ]
    },

    {
        "kernelTemplate": {
            "header": "BatchNorm2DTestForward.h",
            "opName": "batchNorm2DTestForward",
            "returnType": "void",
            "templateParams": [
                {
                    "name": "DTRes",
                    "isDataType": true
                },
                {
                    "name": "DTArg",
                    "isDataType": true
                }
            ],
            "runtimeParams": [
                {
                    "type": "DTRes *&",
                    "name": "res"
                },
                {
                    "type": "const DTArg *",
                    "name": "in"
                },
                {
                    "type": "const DTArg *",
                    "name": "gamma"
                },
                {
                    "type": "const DTArg *",
                    "name": "beta"
                },
                {
                    "type": "const DTArg *",
                    "name": "ema_mean"
                },
                {
                    "type": "const DTArg *",
                    "name": "ema_var"
                },
                {
                    "type": "const typename DTArg::VT",
                    "name": "eps"
                }
            ]
        },
        "api": [
            {
                "name":  ["CPP"],
                "instantiations": [
                    [["DenseMatrix", "float"], ["DenseMatrix", "float"]],
                    [["DenseMatrix", "double"], ["DenseMatrix", "double"]]
                ]
            }
        ]
    },

    {
        "kernelTemplate": {
            "header": "BatchNorm2DTrainForward.h",
            "opName": "batchNorm2DTrainForward",
            "returnType": "void",
            "templateParams": [
                {
                    "name": "DTRes",
                    "isDataType": true
                },
                {
                    "name": "DTArg",
                    "isDataType": true
                }
            ],
            "runtimeParams": [
                {
                    "type": "DTRes *&",
                    "name": "res"
                },
                {
                    "type": "DTRes *&",
                    "name": "new_emaMean"
                },
                {
                    "type": "DTRes *&",
                    "name": "new_emaVar"
                },
                {
                    "type": "DTRes *&",
                    "name": "Mean"
                },
                {
                    "type": "DTRes *&",
                    "name": "invVar"
                },
                {
                    "type": "const DTArg *",
                    "name": "in"
                },
                {
                    "type": "const DTArg *",
                    "name": "gamma"
                },
                {
                    "type": "const DTArg *",
                    "name": "beta"
                },
                {
                    "type": "const DTArg *",
                    "name": "ema_mean"
                },
                {
                    "type": "const DTArg *",
                    "name": "ema_var"
                },
                {
                    "type": "const typename DTArg::VT",
                    "name": "eps"
                },
                {
                    "type": "const typename DTArg::VT",
                    "name": "mu"
                }
            ]
        },
        "api": [
            {
                "name":  ["CPP"],
                "instantiations": [
                    [["DenseMatrix", "float"], ["DenseMatrix", "float"]],
                    [["DenseMatrix", "double"], ["DenseMatrix", "double"]]
                ]
            }
        ]
    },

    {
        "kernelTemplate": {
            "header": "BatchNorm2DBackward.h",
            "opName": "batchNorm2DBackward",
            "returnType": "void",
            "templateParams": [
                {
                    "name": "DTRes",
                    "isDataType": true
                },
                {
                    "name": "DTArg",
                    "isDataType": true
                }
            ],
            "runtimeParams": [
                {
                    "type": "DTRes *&",
                    "name": "dX"
                },
                {
                    "type": "DTRes *&",
                    "name": "dGamma"
                },
                {
                    "type": "DTRes *&",
                    "name": "dBeta"
                },
                {
                    "type": "const DTArg *",
                    "name": "mean"
                },
                {
                    "type": "const DTArg *",
                    "name": "invVar"
                },
                {
                    "type": "const DTArg *",
                    "name": "in"
                },
                {
                    "type": "const DTArg *",
                    "name": "dout"
                },
                {
                    "type": "const DTArg *",
                    "name": "gamma"
                },
                {
                    "type": "const typename DTArg::VT",
                    "name": "eps"
                }
            ]
        },
        "api": [
            {
                "name":  ["CPP"],
                "instantiations": [
                    [["DenseMatrix", "float"], ["DenseMatrix", "float"]],
                    [["DenseMatrix", "double"], ["DenseMatrix", "double"]]
                ]
            }
        ]
    }

]<|MERGE_RESOLUTION|>--- conflicted
+++ resolved
@@ -4992,11 +4992,8 @@
             [["DenseMatrix", "double"], ["DenseMatrix", "double"], "int64_t"],
             [["DenseMatrix", "float"], ["DenseMatrix", "float"], "int64_t"],
             [["DenseMatrix", "int64_t"], ["DenseMatrix", "int64_t"], "int64_t"],
-<<<<<<< HEAD
             [["DenseMatrix", "uint64_t"], ["DenseMatrix", "uint64_t"], "int64_t"],
-=======
             [["DenseMatrix", "std::string"], ["DenseMatrix", "std::string"], "int64_t"],
->>>>>>> 7402dbe4
             ["Frame", "Frame", "int64_t"]
         ]
     },
@@ -5043,11 +5040,8 @@
             [["DenseMatrix", "double"], ["DenseMatrix", "double"], "int64_t"],
             [["DenseMatrix", "float"], ["DenseMatrix", "float"], "int64_t"],
             [["DenseMatrix", "int64_t"], ["DenseMatrix", "int64_t"], "int64_t"],
-<<<<<<< HEAD
             [["DenseMatrix", "uint64_t"], ["DenseMatrix", "uint64_t"], "int64_t"],
-=======
             [["DenseMatrix", "std::string"], ["DenseMatrix", "std::string"], "int64_t"],
->>>>>>> 7402dbe4
             ["Frame", "Frame", "int64_t"]
         ]
     },
