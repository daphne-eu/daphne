--- conflicted
+++ resolved
@@ -50,15 +50,9 @@
 // ----------------------------------------------------------------------------
 // DenseMatrix <- DenseMatrix
 // ----------------------------------------------------------------------------
-<<<<<<< HEAD
-template<typename VT>
-struct EwUnaryMat<DenseMatrix<VT>, DenseMatrix<VT>> {
-    static void apply(UnaryOpCode opCode, DenseMatrix<VT> *& res, const DenseMatrix<VT> * arg, DCTX(ctx)) {
-=======
 
 template <typename VT> struct EwUnaryMat<DenseMatrix<VT>, DenseMatrix<VT>> {
     static void apply(UnaryOpCode opCode, DenseMatrix<VT> *&res, const DenseMatrix<VT> *arg, DCTX(ctx)) {
->>>>>>> 9858fe80
         const size_t numRows = arg->getNumRows();
         const size_t numCols = arg->getNumCols();
 
@@ -189,51 +183,8 @@
         const size_t numCols = arg->getNumCols();
         size_t numNonZeros = 0;
 
-<<<<<<< HEAD
-        // Calculate the number of non-zeros in the result matrix
-        for (size_t i = 0; i < numRows * numCols; i++) {
-            if (arg->getValues()[i] != 0) {
-                numNonZeros++;
-            }
-        }
-
-        if (res == nullptr) {
-            res = DataObjectFactory::create<CSRMatrix<VT>>(numRows, numCols, numNonZeros, false);
-        }
-
-        EwUnaryScaFuncPtr<VT, VT> func = getEwUnaryScaFuncPtr<VT, VT>(opCode);
-
-        size_t* rowOffsetsRes = res->getRowOffsets();
-        VT* valuesRes = res->getValues();
-        size_t* colIdxsRes = res->getColIdxs();
-
-        rowOffsetsRes[0] = 0;
-        size_t posRes = 0;
-
-        for (size_t rowIdx = 0; rowIdx < numRows; rowIdx++) {
-            for (size_t colIdx = 0; colIdx < numCols; colIdx++) {
-                VT value = func(arg->get(rowIdx, colIdx), ctx);
-                if (value != 0) {
-                    valuesRes[posRes] = value;
-                    colIdxsRes[posRes] = colIdx;
-                    posRes++;
-                }
-            }
-            rowOffsetsRes[rowIdx + 1] = posRes;
-        }
-    }
-};
-
-// ----------------------------------------------------------------------------
-// Matrix <- Matrix
-// ----------------------------------------------------------------------------
-template<typename VT>
-struct EwUnaryMat<Matrix<VT>, Matrix<VT>> {
-    static void apply(UnaryOpCode opCode, Matrix<VT> *& res, const Matrix<VT> * arg, DCTX(ctx)) {
-=======
 template <typename VT> struct EwUnaryMat<Matrix<VT>, Matrix<VT>> {
     static void apply(UnaryOpCode opCode, Matrix<VT> *&res, const Matrix<VT> *arg, DCTX(ctx)) {
->>>>>>> 9858fe80
         const size_t numRows = arg->getNumRows();
         const size_t numCols = arg->getNumCols();
 
