--- conflicted
+++ resolved
@@ -135,13 +135,10 @@
             aggColsVec.push_back(aggCols[m]);
         }
         for (size_t i = 0; i < numKeyCols; i++) {
-<<<<<<< HEAD
             std::string delimiter = ".";
             std::string keyLabel = keyCols[i];
             const std::string frameName = keyLabel.substr(0, keyLabel.find(delimiter));
             const std::string colLabel = keyLabel.substr(keyLabel.find(delimiter) + delimiter.length(), keyLabel.length());
-=======
->>>>>>> e6df5694
             if (strcmp(keyCols[i], "*") == 0) {
                 for (size_t m = 0; m < numColsArg; m++) {
                     // check that we do not include columns in the result that are used for aggregations and would lead to duplicates
@@ -149,8 +146,9 @@
                         starLabels.push_back(argLabels[m]);
                     }
                 }
-<<<<<<< HEAD
-                // we assume that other key columns are included in the * operator, otherwise they would not be in the argument frame and throw a error later on 
+                // we assume that other key columns are included in the *
+                // operator, otherwise they would not be in the argument frame
+                // and throw a error later on
                 numColsRes = starLabels.size() + numAggCols;
             } else if (colLabel.compare("*") == 0) { // f.*
                 for (size_t m = 0; m < numColsArg; m++) {
@@ -162,13 +160,6 @@
                 }
                 numColsRes = starLabels.size() + numAggCols;
             }
-=======
-                // we assume that other key columns are included in the *
-                // operator, otherwise they would not be in the argument frame
-                // and throw a error later on
-                numColsRes = starLabels.size() + numAggCols;
-            } 
->>>>>>> e6df5694
         }
 
 
@@ -176,23 +167,10 @@
         auto idxs = std::shared_ptr<size_t[]>(new size_t[numColsRes]);
         numKeyCols = starLabels.size()? starLabels.size() : numKeyCols;
         bool * ascending = new bool[starLabels.size()];
-<<<<<<< HEAD
-        if (starLabels.size()) {
-            for (size_t i = 0; i < numKeyCols; i++) {
-                idxs[i] = arg->getColumnIdx(starLabels[i]);
-                ascending[i] = true;
-            } 
-        } else {
-            for (size_t i = 0; i < numKeyCols; i++) {
-                idxs[i] = arg->getColumnIdx(keyCols[i]);
-                ascending[i] = true;
-            }   
-=======
         for (size_t i = 0; i < numKeyCols; ++i) {
           idxs[i] = starLabels.size() ? arg->getColumnIdx(starLabels[i])
                                       : arg->getColumnIdx(keyCols[i]);
           ascending[i] = true;
->>>>>>> e6df5694
         }
         for (size_t i = numKeyCols; i < numColsRes; i++) {
             idxs[i] = arg->getColumnIdx(aggCols[i-numKeyCols]);
