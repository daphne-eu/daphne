/*
 * Copyright 2021 The DAPHNE Consortium
 *
 * Licensed under the Apache License, Version 2.0 (the "License");
 * you may not use this file except in compliance with the License.
 * You may obtain a copy of the License at
 *
 *     http://www.apache.org/licenses/LICENSE-2.0
 *
 * Unless required by applicable law or agreed to in writing, software
 * distributed under the License is distributed on an "AS IS" BASIS,
 * WITHOUT WARRANTIES OR CONDITIONS OF ANY KIND, either express or implied.
 * See the License for the specific language governing permissions and
 * limitations under the License.
 */

#ifndef SRC_RUNTIME_LOCAL_KERNELS_GROUP_H
#define SRC_RUNTIME_LOCAL_KERNELS_GROUP_H

#include <runtime/local/context/DaphneContext.h>
#include <runtime/local/datastructures/DataObjectFactory.h>
#include <runtime/local/datastructures/DenseMatrix.h>
#include <runtime/local/datastructures/Frame.h>
#include <runtime/local/datastructures/ValueTypeCode.h>
#include <runtime/local/datastructures/ValueTypeUtils.h>
#include <runtime/local/kernels/Order.h>
#include <runtime/local/kernels/ExtractCol.h>
#include <util/DeduceType.h>
#include <ir/daphneir/Daphne.h>

#include <iterator>
#include <vector>

// ****************************************************************************
// Struct for partial template specialization
// ****************************************************************************

template<class DT>
struct Group {
    static void apply(DT *& res, const DT * arg, const char ** keyCols, size_t numKeyCols,
        const char ** aggCols, size_t numAggCols, mlir::daphne::GroupEnum * aggFuncs, size_t numAggFuncs, DCTX(ctx)) = delete;
};

// ****************************************************************************
// Convenience function
// ****************************************************************************

template<class DT>
void group(DT *& res, const DT * arg, const char ** keyCols, size_t numKeyCols,
        const char ** aggCols, size_t numAggCols, mlir::daphne::GroupEnum * aggFuncs, size_t numAggFuncs, DCTX(ctx)) {
    Group<DT>::apply(res, arg, keyCols, numKeyCols, aggCols, numAggCols, aggFuncs, numAggFuncs, ctx);
}

// ****************************************************************************
// (Partial) template specializations for different data/value types
// ****************************************************************************

// ----------------------------------------------------------------------------
// Frame <- Frame
// ----------------------------------------------------------------------------

// returns the result of the aggregation function aggFunc over the (contiguous) memory between the begin and end pointer 
template<typename VTRes, typename VTArg>
VTRes aggregate (const mlir::daphne::GroupEnum & aggFunc, const VTArg * begin, const VTArg* end) {
    using mlir::daphne::GroupEnum;
    switch(aggFunc) {
        case GroupEnum::COUNT: return end-begin; break; // TODO: Do we need to check for Null elements here?
        case GroupEnum::SUM: return std::accumulate(begin, end, (VTRes) 0); break;
        case GroupEnum::MIN: return *std::min_element(begin, end); break;
        case GroupEnum::MAX: return *std::max_element(begin, end); break; 
        case GroupEnum::AVG: return std::accumulate(begin, end, (double) 0)/(double) (end-begin); break;
        default : return *begin; break;
    }
}

// struct which calls the aggregate() function (specified via aggFunc) on each duplicate group in the groups vector and on
// all implied single groups for a sepcified column (colIdx) of the argument frame (arg) and stores the result in the
// specified column (colIdx) of the result frame (res)
template<typename VTRes, typename VTArg>
struct ColumnGroupAgg {
    static void apply(Frame * res, const Frame * arg, size_t colIdx, std::vector<std::pair<size_t, size_t>> * groups, mlir::daphne::GroupEnum aggFunc, DCTX(ctx)) {
        VTRes * valuesRes = res->getColumn<VTRes>(colIdx)->getValues();
        const VTArg * valuesArg = arg->getColumn<VTArg>(colIdx)->getValues();
        size_t rowRes = 0;
        size_t numRows = arg->getNumRows();

        // case for no duplicates
        if (groups == nullptr || groups->empty()) {
            for(size_t r = 0; r < numRows; r++) 
                valuesRes[rowRes++] = aggregate<VTRes,VTArg>(aggFunc, valuesArg + r, valuesArg + r + 1);
            return;
        }
        
        for(size_t r = 0; r < groups->front().first; r++)
            valuesRes[rowRes++] = aggregate<VTRes,VTArg>(aggFunc, valuesArg + r, valuesArg + r + 1);
        for(auto it = groups->begin(); it != groups->end(); ++it) {
            valuesRes[rowRes++] = aggregate<VTRes,VTArg>(aggFunc, valuesArg + it->first, valuesArg + it->second);
            for(size_t r = it->second; r < (std::next(it) != groups->end() ? std::next(it)->first : it->second); r++){
                valuesRes[rowRes++] = aggregate<VTRes,VTArg>(aggFunc, valuesArg + r, valuesArg + r + 1);
            } 
        }
        for(size_t r = groups->back().second; r < numRows; r++) 
            valuesRes[rowRes++] = aggregate<VTRes,VTArg>(aggFunc, valuesArg + r, valuesArg + r + 1);
    }
};

std::string myStringifyGroupEnum(mlir::daphne::GroupEnum val) {
    using mlir::daphne::GroupEnum;
    switch (val) {
        case GroupEnum::COUNT: return "COUNT";
        case GroupEnum::SUM: return "SUM";
        case GroupEnum::MIN: return "MIN";
        case GroupEnum::MAX: return "MAX";
        case GroupEnum::AVG: return "AVG";
    }
    return "";
}

template <> struct Group<Frame> {
    static void apply(Frame *& res, const Frame * arg, const char ** keyCols, size_t numKeyCols,
        const char ** aggCols, size_t numAggCols, mlir::daphne::GroupEnum * aggFuncs, size_t numAggFuncs, DCTX(ctx)) {
        size_t numRowsArg = arg->getNumRows();
        size_t numColsRes = numKeyCols + numAggCols;
        size_t numRowsRes = numRowsArg;
        if (arg == nullptr || (keyCols == nullptr && numKeyCols != 0) || (aggCols == nullptr && numAggCols != 0) || (aggFuncs == nullptr && numAggFuncs != 0))   {
            throw std::runtime_error("group-kernel called with invalid arguments");
        }

        // check if labels contain *
        std::vector<std::string> starLabels;
        const std::string * argLabels = arg->getLabels();
        const size_t numColsArg = arg->getNumCols();
        std::vector<std::string> aggColsVec;
        for (size_t m = 0; m < numAggCols; m++) {
            aggColsVec.push_back(aggCols[m]);
        }
        for (size_t i = 0; i < numKeyCols; i++) {
            std::string delimiter = ".";
            std::string keyLabel = keyCols[i];
            const std::string frameName = keyLabel.substr(0, keyLabel.find(delimiter));
            const std::string colLabel = keyLabel.substr(keyLabel.find(delimiter) + delimiter.length(), keyLabel.length());
            if (strcmp(keyCols[i], "*") == 0) {
                for (size_t m = 0; m < numColsArg; m++) {
                    // check that we do not include columns in the result that are used for aggregations and would lead to duplicates
                    if(std::find(aggColsVec.begin(), aggColsVec.end(), argLabels[m]) == aggColsVec.end()) {
                        starLabels.push_back(argLabels[m]);
                    }
                }
<<<<<<< HEAD
                // we assume that other key columns are included in the * operator, otherwise they would not be in the argument frame and throw a error later on 
=======
                // we assume that other key columns are included in the *
                // operator, otherwise they would not be in the argument frame
                // and throw a error later on
>>>>>>> ea33daa7
                numColsRes = starLabels.size() + numAggCols;
            } else if (colLabel.compare("*") == 0) { // f.*
                for (size_t m = 0; m < numColsArg; m++) {
                    std::string frameArg = argLabels[m].substr(0, argLabels[m].find(delimiter));
                    if (frameName.compare(argLabels[m].substr(0, argLabels[m].find(delimiter))) == 0
                        && frameName.compare(frameArg) == 0) {
                        starLabels.push_back(argLabels[m]);
                    }
                }
                numColsRes = starLabels.size() + numAggCols;
            }
        }


        // convert labels to indices
        auto idxs = std::shared_ptr<size_t[]>(new size_t[numColsRes]);
        numKeyCols = starLabels.size()? starLabels.size() : numKeyCols;
        bool * ascending = new bool[starLabels.size()];
<<<<<<< HEAD
        if (starLabels.size()) {
            for (size_t i = 0; i < numKeyCols; i++) {
                idxs[i] = arg->getColumnIdx(starLabels[i]);
                ascending[i] = true;
            } 
        } else {
            for (size_t i = 0; i < numKeyCols; i++) {
                idxs[i] = arg->getColumnIdx(keyCols[i]);
                ascending[i] = true;
            }   
=======
        for (size_t i = 0; i < numKeyCols; ++i) {
          idxs[i] = starLabels.size() ? arg->getColumnIdx(starLabels[i])
                                      : arg->getColumnIdx(keyCols[i]);
          ascending[i] = true;
>>>>>>> ea33daa7
        }
        for (size_t i = numKeyCols; i < numColsRes; i++) {
            idxs[i] = arg->getColumnIdx(aggCols[i-numKeyCols]);
        }
        
        // reduce frame columns to keyCols and numAggCols (without copying values or the idx array) and reorder them accordingly 
        Frame* reduced{};
        auto sel = DataObjectFactory::create<DenseMatrix<size_t>>(numColsRes, 1, idxs);
        extractCol(reduced, arg, sel, ctx);
        DataObjectFactory::destroy(sel);
    
        std::iota(idxs.get(), idxs.get()+numColsRes, 0);
        auto groups = new std::vector<std::pair<size_t, size_t>>;
        Frame* ordered{};     

        // order frame rows by groups and get the group vector;
        if (numKeyCols > 0){
            order(ordered, reduced, idxs.get(), numKeyCols, ascending, numKeyCols, false, ctx, groups);
            DataObjectFactory::destroy(reduced);
        } else {
            //skip for pure aggregation over all rows (no grouping) 
            groups->push_back(std::make_pair(0, numRowsArg));
            ordered = reduced;
        }
        delete [] ascending;
        size_t inGroups = 0;
        for (auto & group : *groups){
            inGroups += group.second-group.first;
        }  
        numRowsRes -= inGroups-groups->size();

        // create the result frame
        std::string * labels = new std::string[numColsRes];
        ValueTypeCode * schema = new ValueTypeCode[numColsRes];
        if (starLabels.size()) {
            for (size_t i = 0; i < numKeyCols; i++) {
                labels[i] = starLabels[i];
                schema[i] = ordered->getColumnType(idxs[i]);
            } 
        } else {
            for (size_t i = 0; i < numKeyCols; i++) {
                labels[i] = keyCols[i];
                schema[i] = ordered->getColumnType(idxs[i]);
            }
        }
        using mlir::daphne::GroupEnum;
        for (size_t i = numKeyCols; i < numColsRes; i++) {
            // TODO Maybe we can find a good way to call mlir::daphne::stringifyGroupEnum,
            // we would need to link with the respective library.
//            labels[i] = mlir::daphne::stringifyGroupEnum(aggFuncs[i-numKeyCols]).str() + "(" +  aggCols[i-numKeyCols] + ")";
            labels[i] = myStringifyGroupEnum(aggFuncs[i-numKeyCols]) + "(" +  aggCols[i-numKeyCols] + ")";
            switch(aggFuncs[i-numKeyCols]) {
                case GroupEnum::COUNT: schema[i] = ValueTypeCode::UI64; break;
                case GroupEnum::SUM: schema[i] = ordered->getColumnType(idxs[i]); break;
                case GroupEnum::MIN: schema[i] = ordered->getColumnType(idxs[i]); break;
                case GroupEnum::MAX: schema[i] = ordered->getColumnType(idxs[i]); break;
                case GroupEnum::AVG: schema[i] = ValueTypeCode::F64; break;
            }
        } 
        
        res = DataObjectFactory::create<Frame>(numRowsRes, numColsRes, schema, labels, false);
        delete [] labels;
        delete [] schema;

        // copying key columns and column-wise group aggregation
        for (size_t i = 0; i < numColsRes; i++) {
            DeduceValueTypeAndExecute<ColumnGroupAgg>::apply(res->getSchema()[i], ordered->getSchema()[i], res, ordered, i, groups, (i < numKeyCols) ? (GroupEnum) 0 : aggFuncs[i-numKeyCols], ctx);
        }        
        delete groups;
        DataObjectFactory::destroy(ordered);
   }
};

#endif //SRC_RUNTIME_LOCAL_KERNELS_GROUP_H<|MERGE_RESOLUTION|>--- conflicted
+++ resolved
@@ -146,13 +146,9 @@
                         starLabels.push_back(argLabels[m]);
                     }
                 }
-<<<<<<< HEAD
-                // we assume that other key columns are included in the * operator, otherwise they would not be in the argument frame and throw a error later on 
-=======
                 // we assume that other key columns are included in the *
                 // operator, otherwise they would not be in the argument frame
                 // and throw a error later on
->>>>>>> ea33daa7
                 numColsRes = starLabels.size() + numAggCols;
             } else if (colLabel.compare("*") == 0) { // f.*
                 for (size_t m = 0; m < numColsArg; m++) {
@@ -171,23 +167,10 @@
         auto idxs = std::shared_ptr<size_t[]>(new size_t[numColsRes]);
         numKeyCols = starLabels.size()? starLabels.size() : numKeyCols;
         bool * ascending = new bool[starLabels.size()];
-<<<<<<< HEAD
-        if (starLabels.size()) {
-            for (size_t i = 0; i < numKeyCols; i++) {
-                idxs[i] = arg->getColumnIdx(starLabels[i]);
-                ascending[i] = true;
-            } 
-        } else {
-            for (size_t i = 0; i < numKeyCols; i++) {
-                idxs[i] = arg->getColumnIdx(keyCols[i]);
-                ascending[i] = true;
-            }   
-=======
         for (size_t i = 0; i < numKeyCols; ++i) {
           idxs[i] = starLabels.size() ? arg->getColumnIdx(starLabels[i])
                                       : arg->getColumnIdx(keyCols[i]);
           ascending[i] = true;
->>>>>>> ea33daa7
         }
         for (size_t i = numKeyCols; i < numColsRes; i++) {
             idxs[i] = arg->getColumnIdx(aggCols[i-numKeyCols]);
