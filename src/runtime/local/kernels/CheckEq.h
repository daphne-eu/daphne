--- conflicted
+++ resolved
@@ -168,9 +168,6 @@
             return false;
 
         if(memcmp(lhs->getSchema(), rhs->getSchema(), numCols * sizeof(ValueTypeCode)))
-<<<<<<< HEAD
-            return false;   
-=======
             return false;
 
         const std::string * labelsLhs = lhs->getLabels();
@@ -179,37 +176,12 @@
             if(labelsLhs[c] != labelsRhs[c])
                 return false;
         }
->>>>>>> 3db616e9
         
         for (size_t c = 0; c < numCols; c++)
         {
             switch(lhs->getColumnType(c)) {
                 // For all value types:
                 case ValueTypeCode::F64: if(!checkEq(lhs->getColumn<double>(c),
-<<<<<<< HEAD
-                    rhs->getColumn<double>(c), nullptr)) return false;
-                    break;
-                case ValueTypeCode::F32: if (!checkEq(lhs->getColumn<float>(c),
-                    rhs->getColumn<float>(c), nullptr)) return false;
-                    break;
-                case ValueTypeCode::SI64: if (!checkEq(lhs->getColumn<int64_t>(c),
-                    rhs->getColumn<int64_t>(c), nullptr)) return false;
-                    break;
-                case ValueTypeCode::SI32: if (!checkEq(lhs->getColumn<int32_t>(c),
-                    rhs->getColumn<int32_t>(c), nullptr)) return false;
-                    break;
-                case ValueTypeCode::SI8 : if (!checkEq(lhs->getColumn<int8_t>(c),
-                    rhs->getColumn<int8_t>(c), nullptr)) return false;
-                    break;
-                case ValueTypeCode::UI64: if (!checkEq(lhs->getColumn<uint64_t>(c),
-                    rhs->getColumn<uint64_t>(c), nullptr)) return false;
-                    break;
-                case ValueTypeCode::UI32: if (!checkEq(lhs->getColumn<uint32_t>(c), 
-                    rhs->getColumn<uint32_t>(c), nullptr)) return false;
-                    break;
-                case ValueTypeCode::UI8 : if (!checkEq(lhs->getColumn<uint8_t>(c),
-                    rhs->getColumn<uint8_t>(c), nullptr)) return false;
-=======
                     rhs->getColumn<double>(c), ctx)) return false;
                     break;
                 case ValueTypeCode::F32: if (!checkEq(lhs->getColumn<float>(c),
@@ -232,7 +204,6 @@
                     break;
                 case ValueTypeCode::UI8 : if (!checkEq(lhs->getColumn<uint8_t>(c),
                     rhs->getColumn<uint8_t>(c), ctx)) return false;
->>>>>>> 3db616e9
                     break;
             }
         }   
