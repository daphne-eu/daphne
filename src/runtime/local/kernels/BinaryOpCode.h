--- conflicted
+++ resolved
@@ -142,11 +142,7 @@
     /* string Comparisons operations. */                                                                               \
     SUPPORT_RLR(EQ, VTRes, VTArg, VTArg)                                                                               \
     SUPPORT_RLR(NEQ, VTRes, VTArg, VTArg)
-<<<<<<< HEAD
-#define SUPPORT_STRING_RA(VTRes, VTLhs, VTRhs)                                                                         \
-=======
 #define SUPPORT_STRING_RLR(VTRes, VTLhs, VTRhs)                                                                        \
->>>>>>> 9f27ac32
     /* string concatenation operations. */                                                                             \
     /*  Since the result may not fit in FixedStr16,*/                                                                  \
     /*  it always return std::string*/                                                                                 \
@@ -183,17 +179,10 @@
 SUPPORT_EQUALITY_RA(int64_t, const char *)
 SUPPORT_COMPARISONS_RA(int64_t, std::string)
 SUPPORT_COMPARISONS_RA(int64_t, FixedStr16)
-<<<<<<< HEAD
-SUPPORT_STRING_RA(std::string, std::string, std::string)
-SUPPORT_STRING_RA(std::string, FixedStr16, FixedStr16)
-SUPPORT_STRING_RA(const char *, const char *, const char *)
-SUPPORT_STRING_RA(std::string, std::string, const char *)
-=======
 SUPPORT_STRING_RLR(std::string, std::string, std::string)
 SUPPORT_STRING_RLR(std::string, FixedStr16, FixedStr16)
 SUPPORT_STRING_RLR(const char *, const char *, const char *)
 SUPPORT_STRING_RLR(std::string, std::string, const char *)
->>>>>>> 9f27ac32
 
 // Undefine helper macros.
 #undef SUPPORT
@@ -207,8 +196,4 @@
 #undef SUPPORT_NUMERIC_INT
 #undef SUPPORT_EQUALITY_RA
 #undef SUPPORT_COMPARISONS_RA
-<<<<<<< HEAD
-#undef SUPPORT_STRING_RA
-=======
-#undef SUPPORT_STRING_RLR
->>>>>>> 9f27ac32
+#undef SUPPORT_STRING_RLR