--- conflicted
+++ resolved
@@ -23,7 +23,6 @@
 #include <runtime/local/datastructures/COOMatrix.h>
 
 #include <algorithm>
-#include <stdexcept>
 #include <vector>
 
 #include <cstddef>
@@ -162,7 +161,6 @@
 };
 
 // ----------------------------------------------------------------------------
-<<<<<<< HEAD
 // COOMatrix
 // ----------------------------------------------------------------------------
 
@@ -202,7 +200,10 @@
         colIdxs[pos] = size_t(-1);
         rowIdxs[pos] = size_t(-1);
         return res;
-=======
+    }
+};
+
+// ----------------------------------------------------------------------------
 // Matrix
 // ----------------------------------------------------------------------------
 
@@ -211,7 +212,6 @@
     static Matrix<VT> * generate(size_t numRows, const std::vector<VT> & elements, size_t minNumNonZeros = 0) {
         // this is to simplify generating test matrices for the "Matrix" kernel specializations
         return GenGivenVals<DenseMatrix<VT>>::generate(numRows, elements, minNumNonZeros);
->>>>>>> dc612217
     }
 };
 
