--- conflicted
+++ resolved
@@ -138,16 +138,6 @@
         if (res == nullptr)
             res = DataObjectFactory::create<CSRMatrix<VT>>(numRows, numCols, numNonZeros, false);
 
-<<<<<<< HEAD
-        // TODO/FIXME: file format should be inferred from file extension or specified by user
-        if(sorted) {
-            readDenseAsCOO(res, file, numRows, numCols, numNonZeros, delim);
-            //readCOOSorted(res, file, numRows, numCols, static_cast<size_t>(numNonZeros), delim);
-        }
-        else {
-            // this internally sorts, so it might be worth considering just directly sorting the dense matrix
-            // Read file of COO format
-=======
         // TODO/FIXME: file format should be inferred from file extension or
         // specified by user
         if (sorted) {
@@ -155,7 +145,6 @@
         } else {
             // this internally sorts, so it might be worth considering just
             // directly sorting the dense matrix Read file of COO format
->>>>>>> 9858fe80
             DenseMatrix<uint64_t> *rowColumnPairs = nullptr;
             readCsvFile(rowColumnPairs, file, static_cast<size_t>(numNonZeros), 2, delim);
             readCOOUnsorted(res, rowColumnPairs, numRows, numCols, static_cast<size_t>(numNonZeros));
@@ -163,57 +152,9 @@
         }
     }
 
-<<<<<<< HEAD
-private:
-  static void readDenseAsCOO(CSRMatrix<VT> *&res, File *file, size_t numRows,
-                                size_t numCols, size_t numNonZeros, char delim) {
-          auto *rowOffsets = res->getRowOffsets();
-          std::memset(rowOffsets, 0, (numRows + 1) * sizeof(size_t));
-
-          auto *colIdxs = res->getColIdxs();
-          auto *values = res->getValues();
-
-          size_t nnz = 0;
-          for (size_t r = 0; r < numRows; r++) {
-              if (getFileLine(file) == -1)
-                  throw std::runtime_error("ReadCsvFile::readDenseAsCOO: getFileLine failed");
-
-              size_t pos = 0;
-              for (size_t c = 0; c < numCols; c++) {
-                  VT val;
-                  convertCstr(file->line + pos, &val);
-                  if (val != VT(0)) {
-                      if (nnz >= numNonZeros)
-                          throw std::runtime_error("ReadCsvFile::readDenseAsCOO: more non-zeros found than expected");
-                      values[nnz] = val;
-                      colIdxs[nnz] = c;
-                      nnz++;
-                      rowOffsets[r + 1]++;
-                  }
-                  if (c < numCols - 1) {
-                      while (file->line[pos] != delim) pos++;
-                      pos++; // skip delimiter
-                  }
-              }
-          }
-
-          // Convert the rowOffsets to cumulative sums
-          for (size_t r = 1; r <= numRows; ++r) {
-              rowOffsets[r] += rowOffsets[r - 1];
-          }
-      }
-
-    static void readCOOSorted(CSRMatrix<VT> *&res,
-                              File *file,
-                              size_t numRows,
-            [[maybe_unused]] size_t numCols,
-                              size_t numNonZeros,
-                              char delim) {
-=======
   private:
     static void readCOOSorted(CSRMatrix<VT> *&res, File *file, size_t numRows, [[maybe_unused]] size_t numCols,
                               size_t numNonZeros, char delim) {
->>>>>>> 9858fe80
         auto *rowOffsets = res->getRowOffsets();
         // we first write number of non zeros for each row and then compute the
         // cumulative sum
