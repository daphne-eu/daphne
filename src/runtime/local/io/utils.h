/*
 * Copyright 2021 The DAPHNE Consortium
 *
 * Licensed under the Apache License, Version 2.0 (the "License");
 * you may not use this file except in compliance with the License.
 * You may obtain a copy of the License at
 *
 *     http://www.apache.org/licenses/LICENSE-2.0
 *
 * Unless required by applicable law or agreed to in writing, software
 * distributed under the License is distributed on an "AS IS" BASIS,
 * WITHOUT WARRANTIES OR CONDITIONS OF ANY KIND, either express or implied.
 * See the License for the specific language governing permissions and
 * limitations under the License.
 */

#pragma once

#include <limits>
#include <stdexcept>
#include <string>

#include <spdlog/spdlog.h>
#include <runtime/local/io/File.h>

// Conversion of std::string.

inline void convertStr(std::string const &x, double *v) {
    try {
        *v = stod(x);
    } catch (const std::invalid_argument &) {
        *v = std::numeric_limits<double>::quiet_NaN();
    }
}
inline void convertStr(std::string const &x, float *v) {
    try {
        *v = stof(x);
    } catch (const std::invalid_argument &) {
        *v = std::numeric_limits<float>::quiet_NaN();
    } catch (const std::out_of_range &e) {
        // handling subnormal values (too small)
        *v = std::numeric_limits<float>::min();
        spdlog::warn("setting subnormal float value {} to "
                     "std::numeric_limits<float>::min() -> {}",
                     x, std::numeric_limits<float>::min());
    }
}
inline void convertStr(std::string const &x, int8_t *v) { *v = stoi(x); }
inline void convertStr(std::string const &x, int32_t *v) { *v = stoi(x); }
inline void convertStr(std::string const &x, int64_t *v) { *v = stoi(x); }
inline void convertStr(std::string const &x, uint8_t *v) { *v = stoi(x); }
inline void convertStr(std::string const &x, uint32_t *v) { *v = stoi(x); }
inline void convertStr(std::string const &x, uint64_t *v) { *v = stoi(x); }

// Conversion of char *.

inline void convertCstr(const char *x, double *v) {
    char *end;
    *v = strtod(x, &end);
    if (x == end)
        *v = std::numeric_limits<double>::quiet_NaN();
}
inline void convertCstr(const char *x, float *v) {
    char *end;
    *v = strtof(x, &end);
    if (x == end)
        *v = std::numeric_limits<float>::quiet_NaN();
}
<<<<<<< HEAD
inline void convertCstr(const char * x, int8_t *v) { *v = atoi(x); }
inline void convertCstr(const char * x, int32_t *v) { *v = atoi(x); }
inline void convertCstr(const char * x, int64_t *v) { *v = atoi(x); }
inline void convertCstr(const char * x, uint8_t *v) { *v = atoi(x); }
inline void convertCstr(const char * x, uint32_t *v) { *v = atoi(x); }
inline void convertCstr(const char * x, uint64_t *v) { *v = atoi(x); }

/**
 * @brief This function reads a CSV column that contains strings.
 *
 * This function processes a column from a CSV file starting at the given position in the current line.
 * It reads and appends characters to the result string (`res`) until it encounters the column delimiter
 * or the end of the line. If the column contains multiline strings (enclosed in double quotes), it
 * continues reading until the closing quote is found, handling embedded quotes and newline characters
 * as necessary.
 *
 * @param file Pointer to the file object from which the CSV data is being read. The file's `line` 
 *             attribute is expected to contain the current line being processed.
 * @param start_pos The starting position within the current line to begin reading the column. This
 *                  function may move beyond the current line if the field contains a multiline string.
 * @param res A pointer to the result string that will store the contents of the current column.
 * @param delim The delimiter character separating columns (e.g., a comma `,`).
 * @return The position pointing to the character immediately before the next column in the line.
 */
inline size_t setCString(struct File *file, size_t start_pos, std::string *res, const char delim){
    size_t pos = 0;
    const char * str = file->line + start_pos;
    bool is_multiLine = (str[0] == '"');
    if(is_multiLine)
      pos++;

    int is_not_end = 1;
    while (is_not_end && str[pos])
    {
      is_not_end -= (!is_multiLine && str[pos] == delim);
      is_not_end -= (!is_multiLine && str[pos] == '\n');
      is_not_end -= (!is_multiLine && str[pos] == '\r');

      is_not_end -= (is_multiLine && str[pos] == '"' && str[pos + 1] != '"');
      if (!is_not_end)
        break;
      if(is_multiLine && str[pos] == '"' && str[pos + 1] == '"')
      {
        res->append("\"\"");
        pos += 2;
      }
      else if(is_multiLine && str[pos] == '\\' && str[pos + 1] == '"')
      {
        res->append("\\\"");
        pos += 2;
      }
      else if(is_multiLine && (str[pos] == '\n' || str[pos] == '\r'))
      {
        res->push_back('\n');
        getFileLine(file);
        str = file->line;
        pos = 0;
      }
      else{
        res->push_back(str[pos]);
        pos++;
      }
    }
    
    if(is_multiLine)
      pos++;

    return pos;
}
=======
inline void convertCstr(const char *x, int8_t *v) { *v = atoi(x); }
inline void convertCstr(const char *x, int32_t *v) { *v = atoi(x); }
inline void convertCstr(const char *x, int64_t *v) { *v = atoi(x); }
inline void convertCstr(const char *x, uint8_t *v) { *v = atoi(x); }
inline void convertCstr(const char *x, uint32_t *v) { *v = atoi(x); }
inline void convertCstr(const char *x, uint64_t *v) { *v = atoi(x); }
>>>>>>> 0e5e8a9c
<|MERGE_RESOLUTION|>--- conflicted
+++ resolved
@@ -66,13 +66,12 @@
     if (x == end)
         *v = std::numeric_limits<float>::quiet_NaN();
 }
-<<<<<<< HEAD
-inline void convertCstr(const char * x, int8_t *v) { *v = atoi(x); }
-inline void convertCstr(const char * x, int32_t *v) { *v = atoi(x); }
-inline void convertCstr(const char * x, int64_t *v) { *v = atoi(x); }
-inline void convertCstr(const char * x, uint8_t *v) { *v = atoi(x); }
-inline void convertCstr(const char * x, uint32_t *v) { *v = atoi(x); }
-inline void convertCstr(const char * x, uint64_t *v) { *v = atoi(x); }
+inline void convertCstr(const char *x, int8_t *v) { *v = atoi(x); }
+inline void convertCstr(const char *x, int32_t *v) { *v = atoi(x); }
+inline void convertCstr(const char *x, int64_t *v) { *v = atoi(x); }
+inline void convertCstr(const char *x, uint8_t *v) { *v = atoi(x); }
+inline void convertCstr(const char *x, uint32_t *v) { *v = atoi(x); }
+inline void convertCstr(const char *x, uint64_t *v) { *v = atoi(x); }
 
 /**
  * @brief This function reads a CSV column that contains strings.
@@ -135,12 +134,4 @@
       pos++;
 
     return pos;
-}
-=======
-inline void convertCstr(const char *x, int8_t *v) { *v = atoi(x); }
-inline void convertCstr(const char *x, int32_t *v) { *v = atoi(x); }
-inline void convertCstr(const char *x, int64_t *v) { *v = atoi(x); }
-inline void convertCstr(const char *x, uint8_t *v) { *v = atoi(x); }
-inline void convertCstr(const char *x, uint32_t *v) { *v = atoi(x); }
-inline void convertCstr(const char *x, uint64_t *v) { *v = atoi(x); }
->>>>>>> 0e5e8a9c
+}