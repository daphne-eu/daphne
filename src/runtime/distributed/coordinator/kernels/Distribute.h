--- conflicted
+++ resolved
@@ -98,13 +98,8 @@
             // If dp already exists simply
             // update range (in case we have a different one) and distribute data
             DataPlacement *dp;
-<<<<<<< HEAD
-            if ((dp = mat->mdo.getDataPlacementByLocation(workerAddr))) {                
-                mat->mdo.updateRangeDataPlacementByID(dp->dp_id, &range);     
-=======
             if ((dp = mat->getMetaDataObject().getDataPlacementByLocation(workerAddr))) {                
                 mat->getMetaDataObject().updateRangeDataPlacementByID(dp->dp_id, &range);     
->>>>>>> 78d625ab
                 dynamic_cast<AllocationDescriptorGRPC&>(*(dp->allocation)).updateDistributedData(data);
             }
             else { // Else, create new object metadata entry
