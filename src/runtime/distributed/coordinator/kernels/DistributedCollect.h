/*
 * Copyright 2021 The DAPHNE Consortium
 *
 * Licensed under the Apache License, Version 2.0 (the "License");
 * you may not use this file except in compliance with the License.
 * You may obtain a copy of the License at
 *
 *     http://www.apache.org/licenses/LICENSE-2.0
 *
 * Unless required by applicable law or agreed to in writing, software
 * distributed under the License is distributed on an "AS IS" BASIS,
 * WITHOUT WARRANTIES OR CONDITIONS OF ANY KIND, either express or implied.
 * See the License for the specific language governing permissions and
 * limitations under the License.
 */

#ifndef SRC_RUNTIME_DISTRIBUTED_COORDINATOR_KERNELS_DISTRIBUTEDCOLLECT_H
#define SRC_RUNTIME_DISTRIBUTED_COORDINATOR_KERNELS_DISTRIBUTEDCOLLECT_H

#include <runtime/local/context/DaphneContext.h>
#include <runtime/local/datastructures/DataObjectFactory.h>
#include <runtime/local/datastructures/DenseMatrix.h>

#include <runtime/local/datastructures/AllocationDescriptorGRPC.h>
#include <runtime/distributed/proto/ProtoDataConverter.h>
#include <runtime/distributed/proto/DistributedGRPCCaller.h>
#include <runtime/distributed/proto/worker.pb.h>
#include <runtime/distributed/proto/worker.grpc.pb.h>

#include <cassert>
#include <cstddef>


// ****************************************************************************
// Struct for partial template specialization
// ****************************************************************************

template<ALLOCATION_TYPE AT, class DT>
struct DistributedCollect {
    static void apply(DT *&mat, DCTX(ctx)) = delete;
};

// ****************************************************************************
// Convenience function
// ****************************************************************************

template<ALLOCATION_TYPE AT, class DT>
void distributedCollect(DT *&mat, DCTX(ctx))
{
    DistributedCollect<AT, DT>::apply(mat, ctx);
}



// ****************************************************************************
// (Partial) template specializations for different distributed backends
// ****************************************************************************

// ----------------------------------------------------------------------------
// GRPC
// ----------------------------------------------------------------------------

template<class DT>
struct DistributedCollect<ALLOCATION_TYPE::DIST_GRPC, DT>
{
    static void apply(DT *&mat, DCTX(ctx)) 
    {
        assert (mat != nullptr && "result matrix must be already allocated by wrapper since only there exists information regarding size");
        // Get num workers
        auto envVar = std::getenv("DISTRIBUTED_WORKERS");
        assert(envVar && "Environment variable has to be set");
        std::string workersStr(envVar);
        std::string delimiter(",");

        size_t pos;
        auto workersSize = 0;
        while ((pos = workersStr.find(delimiter)) != std::string::npos) {
            workersSize++;
            workersStr.erase(0, pos + delimiter.size());
        }
        workersSize++;

        struct StoredInfo{
            size_t dp_id;
        };
        DistributedGRPCCaller<StoredInfo, distributed::StoredData, distributed::Matrix> caller;


        auto dpVector = mat->getMetaDataObject().getDataPlacementByType(ALLOCATION_TYPE::DIST_GRPC);
        for (auto &dp : *dpVector) {
            auto address = dp->allocation->getLocation();
            
            auto distributedData = dynamic_cast<AllocationDescriptorGRPC&>(*(dp->allocation)).getDistributedData();
            StoredInfo storedInfo({dp->dp_id});
            distributed::StoredData protoData;
            protoData.set_identifier(distributedData.identifier);
            protoData.set_num_rows(distributedData.numRows);
            protoData.set_num_cols(distributedData.numCols);                       

            caller.asyncTransferCall(address, storedInfo, protoData);
        }
                
        

        while (!caller.isQueueEmpty()){
            auto response = caller.getNextResult();
            auto dp_id = response.storedInfo.dp_id;
<<<<<<< HEAD
            auto dp = mat->mdo.getDataPlacementByID(dp_id);
=======
            auto dp = mat->getMetaDataObject().getDataPlacementByID(dp_id);
>>>>>>> 78d625ab
            auto data = dynamic_cast<AllocationDescriptorGRPC&>(*(dp->allocation)).getDistributedData();            

            auto matProto = response.result;
            
            auto denseMat = dynamic_cast<DenseMatrix<double>*>(mat);
            if (!denseMat){
                throw std::runtime_error("Distribute grpc only supports DenseMatrix<double> for now");
            }        
            ProtoDataConverter<DenseMatrix<double>>::convertFromProto(
                matProto, denseMat,
                dp->range->r_start, dp->range->r_start + dp->range->r_len,
                dp->range->c_start, dp->range->c_start + dp->range->c_len);                
            data.isPlacedAtWorker = false;
            dynamic_cast<AllocationDescriptorGRPC&>(*(dp->allocation)).updateDistributedData(data);
        } 
    };
};

#endif //SRC_RUNTIME_DISTRIBUTED_COORDINATOR_KERNELS_DISTRIBUTEDCOLLECT_H<|MERGE_RESOLUTION|>--- conflicted
+++ resolved
@@ -105,11 +105,7 @@
         while (!caller.isQueueEmpty()){
             auto response = caller.getNextResult();
             auto dp_id = response.storedInfo.dp_id;
-<<<<<<< HEAD
-            auto dp = mat->mdo.getDataPlacementByID(dp_id);
-=======
             auto dp = mat->getMetaDataObject().getDataPlacementByID(dp_id);
->>>>>>> 78d625ab
             auto data = dynamic_cast<AllocationDescriptorGRPC&>(*(dp->allocation)).getDistributedData();            
 
             auto matProto = response.result;
