# build output
build/
build-*/
build_*/
/bin
/lib
/tmp

# runtime dump
**/*.ll

# documentation build output
doc_build/

# dependencies
thirdparty/*
!thirdparty/llvm-project/
!thirdparty/patches/
!thirdparty/sources/TSLGenerator

# Visual Studio Code
.vscode/

# Python
__pycache__/
/**/*venv*

# Jetbrains IDE
.idea/
.clion.source.upload.marker

# local test/dev scripts
tmpdaphne.daphne
*.daphne
*.mlir
*.log

# tags file
tags
tags.lock
tags.temp

# clangd cache
.cache/

# gdb
.gdb_history

# compile commands
compile_commands.json


# release scripts output
/artifacts

# clang cache
.cache


# local symlinks for convenience
TSLGen
TSL


bin/
logs/
profiler/
precompiled-dependencies/
/cmake*/
/data
<<<<<<< HEAD
# clang cache
.cache
=======

# Allow .daphne and .mlir files in test/
!test/**/*.mlir
!test/**/*.daphne
>>>>>>> ea33daa7
<|MERGE_RESOLUTION|>--- conflicted
+++ resolved
@@ -68,12 +68,10 @@
 precompiled-dependencies/
 /cmake*/
 /data
-<<<<<<< HEAD
 # clang cache
 .cache
-=======
+
 
 # Allow .daphne and .mlir files in test/
 !test/**/*.mlir
-!test/**/*.daphne
->>>>>>> ea33daa7
+!test/**/*.daphne