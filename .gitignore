# build output
build/
build-*/
build_*/
/bin
/lib
/tmp

# dependencies
thirdparty/*
!thirdparty/llvm-project/
!thirdparty/patches/
!thirdparty/sources/TSLGenerator

# Visual Studio Code
.vscode/

# Python
__pycache__/
/venv*

# Jetbrains IDE
.idea/

tmpdaphne.daphne

# release scripts output
/artifacts

# clang cache
.cache
<<<<<<< HEAD
=======


# local symlinks for convenience
TSLGen
TSL


bin/
logs/
profiler/
precompiled-dependencies/
/cmake*/
/data
>>>>>>> 33244e1f
<|MERGE_RESOLUTION|>--- conflicted
+++ resolved
@@ -29,8 +29,6 @@
 
 # clang cache
 .cache
-<<<<<<< HEAD
-=======
 
 
 # local symlinks for convenience
@@ -43,5 +41,4 @@
 profiler/
 precompiled-dependencies/
 /cmake*/
-/data
->>>>>>> 33244e1f
+/data